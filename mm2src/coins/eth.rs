--- conflicted
+++ resolved
@@ -5508,7 +5508,6 @@
     fn get_trade_fee(&self) -> Box<dyn Future<Item = TradeFee, Error = String> + Send> {
         let coin = self.clone();
         Box::new(
-<<<<<<< HEAD
             self.get_gas_price()
                 .map_err(|e| e.to_string())
                 .and_then(move |gas_price| {
@@ -5525,29 +5524,6 @@
                         tx_size: None,
                     })
                 }),
-=======
-            async move {
-                let pay_for_gas_option = coin
-                    .get_swap_pay_for_gas_option(coin.get_swap_transaction_fee_policy())
-                    .await
-                    .map_err(|e| e.to_string())?;
-
-                let fee = calc_total_fee(U256::from(gas_limit::ETH_MAX_TRADE_GAS), &pay_for_gas_option)
-                    .map_err(|e| e.to_string())?;
-                let fee_coin = match &coin.coin_type {
-                    EthCoinType::Eth => &coin.ticker,
-                    EthCoinType::Erc20 { platform, .. } => platform,
-                    EthCoinType::Nft { .. } => return ERR!("Nft Protocol is not supported yet!"),
-                };
-                Ok(TradeFee {
-                    coin: fee_coin.into(),
-                    amount: try_s!(u256_to_big_decimal(fee, ETH_DECIMALS)).into(),
-                    paid_from_trading_vol: false,
-                })
-            }
-            .boxed()
-            .compat(),
->>>>>>> b2019cbb
         )
     }
 
