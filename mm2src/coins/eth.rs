--- conflicted
+++ resolved
@@ -1684,7 +1684,7 @@
                     coin: self.ticker.clone(),
                     fee_details: fee_details.map(|d| d.into()),
                     block_height: trace.block_number,
-                    tx_hash: BytesJson(raw.hash.to_vec()),
+                    tx_hash: format!("{:02x}", BytesJson(raw.hash.to_vec())),
                     tx_hex: BytesJson(rlp::encode(&raw)),
                     internal_id,
                     timestamp: block.timestamp.into(),
@@ -2604,30 +2604,11 @@
                         );
                     }
 
-<<<<<<< HEAD
-                let details = TransactionDetails {
-                    my_balance_change: &received_by_me - &spent_by_me,
-                    spent_by_me,
-                    received_by_me,
-                    total_amount,
-                    to: vec![checksum_address(&format!("{:#02x}", call_data.to))],
-                    from: vec![checksum_address(&format!("{:#02x}", call_data.from))],
-                    coin: self.ticker.clone(),
-                    fee_details: fee_details.map(|d| d.into()),
-                    block_height: trace.block_number,
-                    tx_hash: format!("{:02x}", BytesJson(raw.hash.to_vec())),
-                    tx_hex: BytesJson(rlp::encode(&raw)),
-                    internal_id,
-                    timestamp: block.timestamp.into(),
-                    kmd_rewards: None,
-                };
-=======
                     let function = try_s!(SWAP_CONTRACT.function("erc20Payment"));
                     let decoded = try_s!(function.decode_input(&tx_from_rpc.input.0));
                     if decoded[0] != Token::FixedBytes(swap_id.clone()) {
                         return ERR!("Invalid 'swap_id' {:?}, expected {:?}", decoded, swap_id);
                     }
->>>>>>> 2a783b07
 
                     if decoded[1] != Token::Uint(expected_value) {
                         return ERR!(
