use super::utxo_common::utxo_prepare_addresses_for_balance_stream_if_enabled;
use super::*;
use crate::coin_balance::{self, EnableCoinBalanceError, EnabledCoinBalanceParams, HDAccountBalance, HDAddressBalance,
                          HDWalletBalance, HDWalletBalanceOps};
use crate::coin_errors::{MyAddressError, ValidatePaymentResult};
use crate::hd_confirm_address::HDConfirmAddress;
use crate::hd_pubkey::{ExtractExtendedPubkey, HDExtractPubkeyError, HDXPubExtractor};
use crate::hd_wallet::{AccountUpdatingError, AddressDerivingResult, HDAccountMut, NewAccountCreatingError,
                       NewAddressDeriveConfirmError};
use crate::hd_wallet_storage::HDWalletCoinWithStorageOps;
use crate::my_tx_history_v2::{CoinWithTxHistoryV2, MyTxHistoryErrorV2, MyTxHistoryTarget, TxHistoryStorage};
use crate::rpc_command::account_balance::{self, AccountBalanceParams, AccountBalanceRpcOps, HDAccountBalanceResponse};
use crate::rpc_command::get_new_address::{self, GetNewAddressParams, GetNewAddressResponse, GetNewAddressRpcError,
                                          GetNewAddressRpcOps};
use crate::rpc_command::hd_account_balance_rpc_error::HDAccountBalanceRpcError;
use crate::rpc_command::init_account_balance::{self, InitAccountBalanceParams, InitAccountBalanceRpcOps};
use crate::rpc_command::init_create_account::{self, CreateAccountRpcError, CreateAccountState, CreateNewAccountParams,
                                              InitCreateAccountRpcOps};
use crate::rpc_command::init_scan_for_new_addresses::{self, InitScanAddressesRpcOps, ScanAddressesParams,
                                                      ScanAddressesResponse};
use crate::rpc_command::init_withdraw::{InitWithdrawCoin, WithdrawTaskHandleShared};
use crate::tx_history_storage::{GetTxHistoryFilters, WalletId};
use crate::utxo::rpc_clients::BlockHashOrHeight;
use crate::utxo::utxo_builder::{UtxoArcBuilder, UtxoCoinBuilder};
use crate::utxo::utxo_tx_history_v2::{UtxoMyAddressesHistoryError, UtxoTxDetailsError, UtxoTxDetailsParams,
                                      UtxoTxHistoryOps};
use crate::{CanRefundHtlc, CheckIfMyPaymentSentArgs, CoinBalance, CoinWithDerivationMethod, ConfirmPaymentInput,
<<<<<<< HEAD
            DexFee, GenPreimageResult, GenTakerFundingSpendArgs, GenTakerPaymentSpendArgs, GetWithdrawSenderAddress,
            IguanaPrivKey, MakerSwapTakerCoin, MmCoinEnum, NegotiateSwapContractAddrErr, PaymentInstructionArgs,
            PaymentInstructions, PaymentInstructionsErr, PrivKeyBuildPolicy, RawTransactionResult, RefundError,
            RefundFundingSecretArgs, RefundPaymentArgs, RefundResult, SearchForSwapTxSpendInput,
            SendMakerPaymentSpendPreimageInput, SendPaymentArgs, SendTakerFundingArgs, SignRawTransactionRequest,
            SignatureResult, SpendPaymentArgs, SwapOps, SwapOpsV2, TakerSwapMakerCoin, ToBytes, TradePreimageValue,
            TransactionFut, TransactionResult, TxMarshalingErr, TxPreimageWithSig, ValidateAddressResult,
            ValidateFeeArgs, ValidateInstructionsErr, ValidateOtherPubKeyErr, ValidatePaymentError,
            ValidatePaymentFut, ValidatePaymentInput, ValidateTakerFundingArgs, ValidateTakerFundingResult,
            ValidateTakerFundingSpendPreimageResult, ValidateTakerPaymentSpendPreimageResult,
            ValidateWatcherSpendInput, VerificationResult, WaitForHTLCTxSpendArgs, WatcherOps, WatcherReward,
            WatcherRewardError, WatcherSearchForSwapTxSpendInput, WatcherValidatePaymentInput,
            WatcherValidateTakerFeeInput, WithdrawFut, WithdrawSenderAddress};
=======
            DexFee, FundingTxSpend, GenPreimageResult, GenTakerFundingSpendArgs, GenTakerPaymentSpendArgs,
            GetWithdrawSenderAddress, IguanaPrivKey, MakerCoinSwapOpsV2, MakerSwapTakerCoin, MmCoinEnum,
            NegotiateSwapContractAddrErr, PaymentInstructionArgs, PaymentInstructions, PaymentInstructionsErr,
            PrivKeyBuildPolicy, RawTransactionRequest, RawTransactionResult, RefundError, RefundFundingSecretArgs,
            RefundMakerPaymentArgs, RefundPaymentArgs, RefundResult, SearchForFundingSpendErr,
            SearchForSwapTxSpendInput, SendMakerPaymentArgs, SendMakerPaymentSpendPreimageInput, SendPaymentArgs,
            SendTakerFundingArgs, SignRawTransactionRequest, SignatureResult, SpendMakerPaymentArgs, SpendPaymentArgs,
            SwapOps, SwapTxTypeWithSecretHash, TakerCoinSwapOpsV2, TakerSwapMakerCoin, ToBytes, TradePreimageValue,
            TransactionFut, TransactionResult, TxMarshalingErr, TxPreimageWithSig, ValidateAddressResult,
            ValidateFeeArgs, ValidateInstructionsErr, ValidateMakerPaymentArgs, ValidateOtherPubKeyErr,
            ValidatePaymentError, ValidatePaymentFut, ValidatePaymentInput, ValidateSwapV2TxResult,
            ValidateTakerFundingArgs, ValidateTakerFundingSpendPreimageResult,
            ValidateTakerPaymentSpendPreimageResult, ValidateWatcherSpendInput, VerificationResult,
            WaitForHTLCTxSpendArgs, WaitForTakerPaymentSpendError, WatcherOps, WatcherReward, WatcherRewardError,
            WatcherSearchForSwapTxSpendInput, WatcherValidatePaymentInput, WatcherValidateTakerFeeInput, WithdrawFut,
            WithdrawSenderAddress};
>>>>>>> 96fac7c8
use common::executor::{AbortableSystem, AbortedError};
use crypto::Bip44Chain;
use futures::{FutureExt, TryFutureExt};
use mm2_metrics::MetricsArc;
use mm2_number::MmNumber;
use script::Opcode;
use utxo_signer::UtxoSignerOps;

#[derive(Clone)]
pub struct UtxoStandardCoin {
    utxo_arc: UtxoArc,
}

impl AsRef<UtxoCoinFields> for UtxoStandardCoin {
    fn as_ref(&self) -> &UtxoCoinFields { &self.utxo_arc }
}

impl From<UtxoArc> for UtxoStandardCoin {
    fn from(coin: UtxoArc) -> UtxoStandardCoin { UtxoStandardCoin { utxo_arc: coin } }
}

impl From<UtxoStandardCoin> for UtxoArc {
    fn from(coin: UtxoStandardCoin) -> Self { coin.utxo_arc }
}

pub async fn utxo_standard_coin_with_policy(
    ctx: &MmArc,
    ticker: &str,
    conf: &Json,
    activation_params: &UtxoActivationParams,
    priv_key_policy: PrivKeyBuildPolicy,
) -> Result<UtxoStandardCoin, String> {
    let coin = try_s!(
        UtxoArcBuilder::new(
            ctx,
            ticker,
            conf,
            activation_params,
            priv_key_policy,
            UtxoStandardCoin::from
        )
        .build()
        .await
    );

    Ok(coin)
}

pub async fn utxo_standard_coin_with_priv_key(
    ctx: &MmArc,
    ticker: &str,
    conf: &Json,
    activation_params: &UtxoActivationParams,
    priv_key: IguanaPrivKey,
) -> Result<UtxoStandardCoin, String> {
    let priv_key_policy = PrivKeyBuildPolicy::IguanaPrivKey(priv_key);
    utxo_standard_coin_with_policy(ctx, ticker, conf, activation_params, priv_key_policy).await
}

// if mockable is placed before async_trait there is `munmap_chunk(): invalid pointer` error on async fn mocking attempt
#[async_trait]
#[cfg_attr(test, mockable)]
impl UtxoTxBroadcastOps for UtxoStandardCoin {
    async fn broadcast_tx(&self, tx: &UtxoTx) -> Result<H256Json, MmError<BroadcastTxErr>> {
        utxo_common::broadcast_tx(self, tx).await
    }
}

// if mockable is placed before async_trait there is `munmap_chunk(): invalid pointer` error on async fn mocking attempt
#[async_trait]
#[cfg_attr(test, mockable)]
impl UtxoTxGenerationOps for UtxoStandardCoin {
    async fn get_tx_fee(&self) -> UtxoRpcResult<ActualTxFee> { utxo_common::get_tx_fee(&self.utxo_arc).await }

    async fn calc_interest_if_required(
        &self,
        unsigned: TransactionInputSigner,
        data: AdditionalTxData,
        my_script_pub: Bytes,
        dust: u64,
    ) -> UtxoRpcResult<(TransactionInputSigner, AdditionalTxData)> {
        utxo_common::calc_interest_if_required(self, unsigned, data, my_script_pub, dust).await
    }
}

#[async_trait]
#[cfg_attr(test, mockable)]
impl GetUtxoListOps for UtxoStandardCoin {
    async fn get_unspent_ordered_list(
        &self,
        address: &Address,
    ) -> UtxoRpcResult<(Vec<UnspentInfo>, RecentlySpentOutPointsGuard<'_>)> {
        utxo_common::get_unspent_ordered_list(self, address).await
    }

    async fn get_all_unspent_ordered_list(
        &self,
        address: &Address,
    ) -> UtxoRpcResult<(Vec<UnspentInfo>, RecentlySpentOutPointsGuard<'_>)> {
        utxo_common::get_all_unspent_ordered_list(self, address).await
    }

    async fn get_mature_unspent_ordered_list(
        &self,
        address: &Address,
    ) -> UtxoRpcResult<(MatureUnspentList, RecentlySpentOutPointsGuard<'_>)> {
        utxo_common::get_mature_unspent_ordered_list(self, address).await
    }
}

#[async_trait]
#[cfg_attr(test, mockable)]
impl GetUtxoMapOps for UtxoStandardCoin {
    async fn get_unspent_ordered_map(
        &self,
        addresses: Vec<Address>,
    ) -> UtxoRpcResult<(UnspentMap, RecentlySpentOutPointsGuard<'_>)> {
        utxo_common::get_unspent_ordered_map(self, addresses).await
    }

    async fn get_all_unspent_ordered_map(
        &self,
        addresses: Vec<Address>,
    ) -> UtxoRpcResult<(UnspentMap, RecentlySpentOutPointsGuard<'_>)> {
        utxo_common::get_all_unspent_ordered_map(self, addresses).await
    }

    async fn get_mature_unspent_ordered_map(
        &self,
        addresses: Vec<Address>,
    ) -> UtxoRpcResult<(MatureUnspentMap, RecentlySpentOutPointsGuard<'_>)> {
        utxo_common::get_mature_unspent_ordered_map(self, addresses).await
    }
}

// if mockable is placed before async_trait there is `munmap_chunk(): invalid pointer` error on async fn mocking attempt
#[async_trait]
#[cfg_attr(test, mockable)]
impl UtxoCommonOps for UtxoStandardCoin {
    async fn get_htlc_spend_fee(&self, tx_size: u64, stage: &FeeApproxStage) -> UtxoRpcResult<u64> {
        utxo_common::get_htlc_spend_fee(self, tx_size, stage).await
    }

    fn addresses_from_script(&self, script: &Script) -> Result<Vec<Address>, String> {
        utxo_common::addresses_from_script(self, script)
    }

    fn denominate_satoshis(&self, satoshi: i64) -> f64 { utxo_common::denominate_satoshis(&self.utxo_arc, satoshi) }

    fn my_public_key(&self) -> Result<&Public, MmError<UnexpectedDerivationMethod>> {
        utxo_common::my_public_key(self.as_ref())
    }

    fn address_from_str(&self, address: &str) -> MmResult<Address, AddrFromStrError> {
        utxo_common::checked_address_from_str(self, address)
    }

    fn script_for_address(&self, address: &Address) -> MmResult<Script, UnsupportedAddr> {
        utxo_common::output_script_checked(self.as_ref(), address)
    }

    async fn get_current_mtp(&self) -> UtxoRpcResult<u32> {
        utxo_common::get_current_mtp(&self.utxo_arc, self.ticker().into()).await
    }

    fn is_unspent_mature(&self, output: &RpcTransaction) -> bool {
        utxo_common::is_unspent_mature(self.utxo_arc.conf.mature_confirmations, output)
    }

    async fn calc_interest_of_tx(&self, tx: &UtxoTx, input_transactions: &mut HistoryUtxoTxMap) -> UtxoRpcResult<u64> {
        utxo_common::calc_interest_of_tx(self, tx, input_transactions).await
    }

    async fn get_mut_verbose_transaction_from_map_or_rpc<'a, 'b>(
        &'a self,
        tx_hash: H256Json,
        utxo_tx_map: &'b mut HistoryUtxoTxMap,
    ) -> UtxoRpcResult<&'b mut HistoryUtxoTx> {
        utxo_common::get_mut_verbose_transaction_from_map_or_rpc(self, tx_hash, utxo_tx_map).await
    }

    async fn p2sh_spending_tx(&self, input: utxo_common::P2SHSpendingTxInput<'_>) -> Result<UtxoTx, String> {
        utxo_common::p2sh_spending_tx(self, input).await
    }

    fn get_verbose_transactions_from_cache_or_rpc(
        &self,
        tx_ids: HashSet<H256Json>,
    ) -> UtxoRpcFut<HashMap<H256Json, VerboseTransactionFrom>> {
        let selfi = self.clone();
        let fut = async move { utxo_common::get_verbose_transactions_from_cache_or_rpc(&selfi.utxo_arc, tx_ids).await };
        Box::new(fut.boxed().compat())
    }

    async fn preimage_trade_fee_required_to_send_outputs(
        &self,
        outputs: Vec<TransactionOutput>,
        fee_policy: FeePolicy,
        gas_fee: Option<u64>,
        stage: &FeeApproxStage,
    ) -> TradePreimageResult<BigDecimal> {
        utxo_common::preimage_trade_fee_required_to_send_outputs(
            self,
            self.ticker(),
            outputs,
            fee_policy,
            gas_fee,
            stage,
        )
        .await
    }

    fn increase_dynamic_fee_by_stage(&self, dynamic_fee: u64, stage: &FeeApproxStage) -> u64 {
        utxo_common::increase_dynamic_fee_by_stage(self, dynamic_fee, stage)
    }

    async fn p2sh_tx_locktime(&self, htlc_locktime: u32) -> Result<u32, MmError<UtxoRpcError>> {
        utxo_common::p2sh_tx_locktime(self, &self.utxo_arc.conf.ticker, htlc_locktime).await
    }

    fn addr_format(&self) -> &UtxoAddressFormat { utxo_common::addr_format(self) }

    fn addr_format_for_standard_scripts(&self) -> UtxoAddressFormat {
        utxo_common::addr_format_for_standard_scripts(self)
    }

    fn address_from_pubkey(&self, pubkey: &Public) -> Address {
        let conf = &self.utxo_arc.conf;
        utxo_common::address_from_pubkey(
            pubkey,
            conf.address_prefixes.clone(),
            conf.checksum_type,
            conf.bech32_hrp.clone(),
            self.addr_format().clone(),
        )
    }
}

#[async_trait]
impl UtxoStandardOps for UtxoStandardCoin {
    async fn tx_details_by_hash(
        &self,
        hash: &[u8],
        input_transactions: &mut HistoryUtxoTxMap,
    ) -> Result<TransactionDetails, String> {
        utxo_common::tx_details_by_hash(self, hash, input_transactions).await
    }

    async fn request_tx_history(&self, metrics: MetricsArc) -> RequestTxHistoryResult {
        utxo_common::request_tx_history(self, metrics).await
    }

    async fn update_kmd_rewards(
        &self,
        tx_details: &mut TransactionDetails,
        input_transactions: &mut HistoryUtxoTxMap,
    ) -> UtxoRpcResult<()> {
        utxo_common::update_kmd_rewards(self, tx_details, input_transactions).await
    }
}

#[async_trait]
impl SwapOps for UtxoStandardCoin {
    #[inline]
    fn send_taker_fee(&self, fee_addr: &[u8], dex_fee: DexFee, _uuid: &[u8]) -> TransactionFut {
        utxo_common::send_taker_fee(self.clone(), fee_addr, dex_fee)
    }

    #[inline]
    fn send_maker_payment(&self, maker_payment_args: SendPaymentArgs) -> TransactionFut {
        utxo_common::send_maker_payment(self.clone(), maker_payment_args)
    }

    #[inline]
    fn send_taker_payment(&self, taker_payment_args: SendPaymentArgs) -> TransactionFut {
        utxo_common::send_taker_payment(self.clone(), taker_payment_args)
    }

    #[inline]
    fn send_maker_spends_taker_payment(&self, maker_spends_payment_args: SpendPaymentArgs) -> TransactionFut {
        utxo_common::send_maker_spends_taker_payment(self.clone(), maker_spends_payment_args)
    }

    #[inline]
    fn send_taker_spends_maker_payment(&self, taker_spends_payment_args: SpendPaymentArgs) -> TransactionFut {
        utxo_common::send_taker_spends_maker_payment(self.clone(), taker_spends_payment_args)
    }

    #[inline]
    async fn send_taker_refunds_payment(&self, taker_refunds_payment_args: RefundPaymentArgs<'_>) -> TransactionResult {
        utxo_common::send_taker_refunds_payment(self.clone(), taker_refunds_payment_args).await
    }

    #[inline]
    async fn send_maker_refunds_payment(&self, maker_refunds_payment_args: RefundPaymentArgs<'_>) -> TransactionResult {
        utxo_common::send_maker_refunds_payment(self.clone(), maker_refunds_payment_args).await
    }

    fn validate_fee(&self, validate_fee_args: ValidateFeeArgs) -> ValidatePaymentFut<()> {
        let tx = match validate_fee_args.fee_tx {
            TransactionEnum::UtxoTx(tx) => tx.clone(),
            _ => panic!(),
        };
        utxo_common::validate_fee(
            self.clone(),
            tx,
            utxo_common::DEFAULT_FEE_VOUT,
            validate_fee_args.expected_sender,
            validate_fee_args.dex_fee,
            validate_fee_args.min_block_number,
            validate_fee_args.fee_addr,
        )
    }

    #[inline]
    async fn validate_maker_payment(&self, input: ValidatePaymentInput) -> ValidatePaymentResult<()> {
        utxo_common::validate_maker_payment(self, input).await
    }

    #[inline]
    async fn validate_taker_payment(&self, input: ValidatePaymentInput) -> ValidatePaymentResult<()> {
        utxo_common::validate_taker_payment(self, input).await
    }

    #[inline]
    fn check_if_my_payment_sent(
        &self,
        if_my_payment_sent_args: CheckIfMyPaymentSentArgs,
    ) -> Box<dyn Future<Item = Option<TransactionEnum>, Error = String> + Send> {
        utxo_common::check_if_my_payment_sent(
            self.clone(),
            try_fus!(if_my_payment_sent_args.time_lock.try_into()),
            if_my_payment_sent_args.other_pub,
            if_my_payment_sent_args.secret_hash,
            if_my_payment_sent_args.swap_unique_data,
        )
    }

    #[inline]
    async fn search_for_swap_tx_spend_my(
        &self,
        input: SearchForSwapTxSpendInput<'_>,
    ) -> Result<Option<FoundSwapTxSpend>, String> {
        utxo_common::search_for_swap_tx_spend_my(self, input, utxo_common::DEFAULT_SWAP_VOUT).await
    }

    #[inline]
    async fn search_for_swap_tx_spend_other(
        &self,
        input: SearchForSwapTxSpendInput<'_>,
    ) -> Result<Option<FoundSwapTxSpend>, String> {
        utxo_common::search_for_swap_tx_spend_other(self, input, utxo_common::DEFAULT_SWAP_VOUT).await
    }

    #[inline]
    fn check_tx_signed_by_pub(&self, tx: &[u8], expected_pub: &[u8]) -> Result<bool, MmError<ValidatePaymentError>> {
        utxo_common::check_all_inputs_signed_by_pub(tx, expected_pub)
    }

    #[inline]
    async fn extract_secret(
        &self,
        secret_hash: &[u8],
        spend_tx: &[u8],
        _watcher_reward: bool,
    ) -> Result<Vec<u8>, String> {
        utxo_common::extract_secret(secret_hash, spend_tx)
    }

    #[inline]
    fn can_refund_htlc(&self, locktime: u64) -> Box<dyn Future<Item = CanRefundHtlc, Error = String> + Send + '_> {
        Box::new(
            utxo_common::can_refund_htlc(self, locktime)
                .boxed()
                .map_err(|e| ERRL!("{}", e))
                .compat(),
        )
    }

    fn is_auto_refundable(&self) -> bool { false }

    async fn wait_for_htlc_refund(&self, _tx: &[u8], _locktime: u64) -> RefundResult<()> {
        MmError::err(RefundError::Internal(
            "wait_for_htlc_refund is not supported for this coin!".into(),
        ))
    }

    #[inline]
    fn negotiate_swap_contract_addr(
        &self,
        _other_side_address: Option<&[u8]>,
    ) -> Result<Option<BytesJson>, MmError<NegotiateSwapContractAddrErr>> {
        Ok(None)
    }

    fn derive_htlc_key_pair(&self, swap_unique_data: &[u8]) -> KeyPair {
        utxo_common::derive_htlc_key_pair(self.as_ref(), swap_unique_data)
    }

    fn derive_htlc_pubkey(&self, swap_unique_data: &[u8]) -> Vec<u8> {
        utxo_common::derive_htlc_pubkey(self, swap_unique_data)
    }

    #[inline]
    fn validate_other_pubkey(&self, raw_pubkey: &[u8]) -> MmResult<(), ValidateOtherPubKeyErr> {
        utxo_common::validate_other_pubkey(raw_pubkey)
    }

    async fn maker_payment_instructions(
        &self,
        _args: PaymentInstructionArgs<'_>,
    ) -> Result<Option<Vec<u8>>, MmError<PaymentInstructionsErr>> {
        Ok(None)
    }

    async fn taker_payment_instructions(
        &self,
        _args: PaymentInstructionArgs<'_>,
    ) -> Result<Option<Vec<u8>>, MmError<PaymentInstructionsErr>> {
        Ok(None)
    }

    fn validate_maker_payment_instructions(
        &self,
        _instructions: &[u8],
        _args: PaymentInstructionArgs,
    ) -> Result<PaymentInstructions, MmError<ValidateInstructionsErr>> {
        MmError::err(ValidateInstructionsErr::UnsupportedCoin(self.ticker().to_string()))
    }

    fn validate_taker_payment_instructions(
        &self,
        _instructions: &[u8],
        _args: PaymentInstructionArgs,
    ) -> Result<PaymentInstructions, MmError<ValidateInstructionsErr>> {
        MmError::err(ValidateInstructionsErr::UnsupportedCoin(self.ticker().to_string()))
    }

    fn is_supported_by_watchers(&self) -> bool { true }
}

#[async_trait]
impl TakerSwapMakerCoin for UtxoStandardCoin {
    async fn on_taker_payment_refund_start(&self, _maker_payment: &[u8]) -> RefundResult<()> { Ok(()) }

    async fn on_taker_payment_refund_success(&self, _maker_payment: &[u8]) -> RefundResult<()> { Ok(()) }
}

#[async_trait]
impl MakerSwapTakerCoin for UtxoStandardCoin {
    async fn on_maker_payment_refund_start(&self, _taker_payment: &[u8]) -> RefundResult<()> { Ok(()) }

    async fn on_maker_payment_refund_success(&self, _taker_payment: &[u8]) -> RefundResult<()> { Ok(()) }
}

#[async_trait]
impl WatcherOps for UtxoStandardCoin {
    #[inline]
    fn create_taker_payment_refund_preimage(
        &self,
        taker_tx: &[u8],
        time_lock: u64,
        maker_pub: &[u8],
        secret_hash: &[u8],
        _swap_contract_address: &Option<BytesJson>,
        swap_unique_data: &[u8],
    ) -> TransactionFut {
        utxo_common::create_taker_payment_refund_preimage(
            self,
            taker_tx,
            try_tx_fus!(time_lock.try_into()),
            maker_pub,
            secret_hash,
            swap_unique_data,
        )
    }

    #[inline]
    fn create_maker_payment_spend_preimage(
        &self,
        maker_payment_tx: &[u8],
        time_lock: u64,
        maker_pub: &[u8],
        secret_hash: &[u8],
        swap_unique_data: &[u8],
    ) -> TransactionFut {
        utxo_common::create_maker_payment_spend_preimage(
            self,
            maker_payment_tx,
            try_tx_fus!(time_lock.try_into()),
            maker_pub,
            secret_hash,
            swap_unique_data,
        )
    }

    #[inline]
    fn send_taker_payment_refund_preimage(&self, refund_payment_args: RefundPaymentArgs) -> TransactionFut {
        utxo_common::send_taker_payment_refund_preimage(self, refund_payment_args)
    }

    #[inline]
    fn send_maker_payment_spend_preimage(&self, input: SendMakerPaymentSpendPreimageInput) -> TransactionFut {
        utxo_common::send_maker_payment_spend_preimage(self, input)
    }

    #[inline]
    fn watcher_validate_taker_fee(&self, input: WatcherValidateTakerFeeInput) -> ValidatePaymentFut<()> {
        utxo_common::watcher_validate_taker_fee(self, input, utxo_common::DEFAULT_FEE_VOUT)
    }

    #[inline]
    fn watcher_validate_taker_payment(&self, input: WatcherValidatePaymentInput) -> ValidatePaymentFut<()> {
        utxo_common::watcher_validate_taker_payment(self, input)
    }

    #[inline]
    fn taker_validates_payment_spend_or_refund(&self, input: ValidateWatcherSpendInput) -> ValidatePaymentFut<()> {
        utxo_common::validate_payment_spend_or_refund(self, input)
    }

    #[inline]
    async fn watcher_search_for_swap_tx_spend(
        &self,
        input: WatcherSearchForSwapTxSpendInput<'_>,
    ) -> Result<Option<FoundSwapTxSpend>, String> {
        utxo_common::watcher_search_for_swap_tx_spend(self, input, utxo_common::DEFAULT_SWAP_VOUT).await
    }

    async fn get_taker_watcher_reward(
        &self,
        other_coin: &MmCoinEnum,
        coin_amount: Option<BigDecimal>,
        other_coin_amount: Option<BigDecimal>,
        reward_amount: Option<BigDecimal>,
        wait_until: u64,
    ) -> Result<WatcherReward, MmError<WatcherRewardError>> {
        utxo_common::get_taker_watcher_reward(
            self,
            other_coin,
            coin_amount,
            other_coin_amount,
            reward_amount,
            wait_until,
        )
        .await
    }

    async fn get_maker_watcher_reward(
        &self,
        _other_coin: &MmCoinEnum,
        _reward_amount: Option<BigDecimal>,
        _wait_until: u64,
    ) -> Result<Option<WatcherReward>, MmError<WatcherRewardError>> {
        Ok(None)
    }
}

impl ToBytes for Public {
    fn to_bytes(&self) -> Vec<u8> { self.to_vec() }
}

#[async_trait]
impl MakerCoinSwapOpsV2 for UtxoStandardCoin {
    async fn send_maker_payment_v2(&self, args: SendMakerPaymentArgs<'_, Self>) -> Result<Self::Tx, TransactionErr> {
        utxo_common::send_maker_payment_v2(self.clone(), args).await
    }

    async fn validate_maker_payment_v2(&self, args: ValidateMakerPaymentArgs<'_, Self>) -> ValidatePaymentResult<()> {
        let taker_pub = self.derive_htlc_pubkey_v2(args.swap_unique_data);
        let time_lock = args
            .time_lock
            .try_into()
            .map_to_mm(ValidatePaymentError::TimelockOverflow)?;
        utxo_common::validate_payment(
            self.clone(),
            args.maker_payment_tx,
            utxo_common::DEFAULT_SWAP_VOUT,
            args.maker_pub,
            &taker_pub,
            SwapTxTypeWithSecretHash::MakerPaymentV2 {
                maker_secret_hash: args.maker_secret_hash,
                taker_secret_hash: args.taker_secret_hash,
            },
            args.amount,
            None,
            time_lock,
            0,
            0,
        )
        .await
    }

    async fn refund_maker_payment_v2_timelock(&self, args: RefundPaymentArgs<'_>) -> Result<Self::Tx, TransactionErr> {
        utxo_common::refund_htlc_payment(self.clone(), args).await
    }

    async fn refund_maker_payment_v2_secret(
        &self,
        args: RefundMakerPaymentArgs<'_, Self>,
    ) -> Result<Self::Tx, TransactionErr> {
        utxo_common::refund_maker_payment_v2_secret(self.clone(), args).await
    }

    async fn spend_maker_payment_v2(&self, args: SpendMakerPaymentArgs<'_, Self>) -> Result<Self::Tx, TransactionErr> {
        utxo_common::spend_maker_payment_v2(self, args).await
    }
}

#[async_trait]
impl TakerCoinSwapOpsV2 for UtxoStandardCoin {
    async fn send_taker_funding(&self, args: SendTakerFundingArgs<'_>) -> Result<Self::Tx, TransactionErr> {
        utxo_common::send_taker_funding(self.clone(), args).await
    }

    async fn validate_taker_funding(&self, args: ValidateTakerFundingArgs<'_, Self>) -> ValidateSwapV2TxResult {
        utxo_common::validate_taker_funding(self, args).await
    }

    async fn refund_taker_funding_timelock(&self, args: RefundPaymentArgs<'_>) -> Result<Self::Tx, TransactionErr> {
        utxo_common::refund_htlc_payment(self.clone(), args).await
    }

    async fn refund_taker_funding_secret(
        &self,
        args: RefundFundingSecretArgs<'_, Self>,
    ) -> Result<Self::Tx, TransactionErr> {
        utxo_common::refund_taker_funding_secret(self.clone(), args).await
    }

    async fn search_for_taker_funding_spend(
        &self,
        tx: &Self::Tx,
        from_block: u64,
        _secret_hash: &[u8],
    ) -> Result<Option<FundingTxSpend<Self>>, SearchForFundingSpendErr> {
        let script_pubkey = &tx
            .first_output()
            .map_err(|e| SearchForFundingSpendErr::InvalidInputTx(e.to_string()))?
            .script_pubkey;

        let from_block = from_block
            .try_into()
            .map_err(SearchForFundingSpendErr::FromBlockConversionErr)?;

        let output_spend = self
            .as_ref()
            .rpc_client
            .find_output_spend(
                tx.hash(),
                script_pubkey,
                utxo_common::DEFAULT_SWAP_VOUT,
                BlockHashOrHeight::Height(from_block),
                self.as_ref().tx_hash_algo,
            )
            .compat()
            .await
            .map_err(SearchForFundingSpendErr::Rpc)?;
        match output_spend {
            Some(found) => {
                let script_sig: Script = found.input.script_sig.into();
                let maybe_first_op_if = script_sig
                    .get_instruction(1)
                    .ok_or_else(|| {
                        SearchForFundingSpendErr::FailedToProcessSpendTx("No instruction at index 1".into())
                    })?
                    .map_err(|e| {
                        SearchForFundingSpendErr::FailedToProcessSpendTx(format!(
                            "Couldn't get instruction at index 1: {}",
                            e
                        ))
                    })?;
                match maybe_first_op_if.opcode {
                    Opcode::OP_1 => Ok(Some(FundingTxSpend::RefundedTimelock(found.spending_tx))),
                    Opcode::OP_PUSHBYTES_32 => Ok(Some(FundingTxSpend::RefundedSecret {
                        tx: found.spending_tx,
                        secret: maybe_first_op_if
                            .data
                            .ok_or_else(|| {
                                SearchForFundingSpendErr::FailedToProcessSpendTx(
                                    "No data at instruction with index 1".into(),
                                )
                            })?
                            .try_into()
                            .map_err(|e| {
                                SearchForFundingSpendErr::FailedToProcessSpendTx(format!(
                                    "Failed to parse data at instruction with index 1 as [u8; 32]: {}",
                                    e
                                ))
                            })?,
                    })),
                    Opcode::OP_PUSHBYTES_70 | Opcode::OP_PUSHBYTES_71 | Opcode::OP_PUSHBYTES_72 => {
                        Ok(Some(FundingTxSpend::TransferredToTakerPayment(found.spending_tx)))
                    },
                    unexpected => Err(SearchForFundingSpendErr::FailedToProcessSpendTx(format!(
                        "Got unexpected opcode {:?} at instruction with index 1",
                        unexpected
                    ))),
                }
            },
            None => Ok(None),
        }
    }

    async fn gen_taker_funding_spend_preimage(
        &self,
        args: &GenTakerFundingSpendArgs<'_, Self>,
        swap_unique_data: &[u8],
    ) -> GenPreimageResult<Self> {
        let htlc_keypair = self.derive_htlc_key_pair(swap_unique_data);
        utxo_common::gen_and_sign_taker_funding_spend_preimage(self, args, &htlc_keypair).await
    }

    async fn validate_taker_funding_spend_preimage(
        &self,
        gen_args: &GenTakerFundingSpendArgs<'_, Self>,
        preimage: &TxPreimageWithSig<Self>,
    ) -> ValidateTakerFundingSpendPreimageResult {
        utxo_common::validate_taker_funding_spend_preimage(self, gen_args, preimage).await
    }

    async fn sign_and_send_taker_funding_spend(
        &self,
        preimage: &TxPreimageWithSig<Self>,
        args: &GenTakerFundingSpendArgs<'_, Self>,
        swap_unique_data: &[u8],
    ) -> Result<Self::Tx, TransactionErr> {
        let htlc_keypair = self.derive_htlc_key_pair(swap_unique_data);
        utxo_common::sign_and_send_taker_funding_spend(self, preimage, args, &htlc_keypair).await
    }

    async fn refund_combined_taker_payment(&self, args: RefundPaymentArgs<'_>) -> Result<Self::Tx, TransactionErr> {
        utxo_common::refund_htlc_payment(self.clone(), args).await
    }

    async fn gen_taker_payment_spend_preimage(
        &self,
        args: &GenTakerPaymentSpendArgs<'_, Self>,
        swap_unique_data: &[u8],
    ) -> GenPreimageResult<Self> {
        let key_pair = self.derive_htlc_key_pair(swap_unique_data);
        utxo_common::gen_and_sign_taker_payment_spend_preimage(self, args, &key_pair).await
    }

    async fn validate_taker_payment_spend_preimage(
        &self,
        gen_args: &GenTakerPaymentSpendArgs<'_, Self>,
        preimage: &TxPreimageWithSig<Self>,
    ) -> ValidateTakerPaymentSpendPreimageResult {
        utxo_common::validate_taker_payment_spend_preimage(self, gen_args, preimage).await
    }

    async fn sign_and_broadcast_taker_payment_spend(
        &self,
        preimage: &TxPreimageWithSig<Self>,
        gen_args: &GenTakerPaymentSpendArgs<'_, Self>,
        secret: &[u8],
        swap_unique_data: &[u8],
    ) -> Result<Self::Tx, TransactionErr> {
        let htlc_keypair = self.derive_htlc_key_pair(swap_unique_data);
        utxo_common::sign_and_broadcast_taker_payment_spend(self, preimage, gen_args, secret, &htlc_keypair).await
    }

    async fn wait_for_taker_payment_spend(
        &self,
        taker_payment: &Self::Tx,
        from_block: u64,
        wait_until: u64,
    ) -> MmResult<Self::Tx, WaitForTakerPaymentSpendError> {
        let res = utxo_common::wait_for_output_spend_impl(
            self.as_ref(),
            taker_payment,
            utxo_common::DEFAULT_SWAP_VOUT,
            from_block,
            wait_until,
            10.,
        )
        .await?;
        Ok(res)
    }

    fn derive_htlc_pubkey_v2(&self, swap_unique_data: &[u8]) -> Self::Pubkey {
        *self.derive_htlc_key_pair(swap_unique_data).public()
    }
}

#[async_trait]
impl MarketCoinOps for UtxoStandardCoin {
    fn ticker(&self) -> &str { &self.utxo_arc.conf.ticker }

    fn get_public_key(&self) -> Result<String, MmError<UnexpectedDerivationMethod>> {
        let pubkey = utxo_common::my_public_key(&self.utxo_arc)?;
        Ok(pubkey.to_string())
    }

    fn my_address(&self) -> MmResult<String, MyAddressError> { utxo_common::my_address(self) }

    fn sign_message_hash(&self, message: &str) -> Option<[u8; 32]> {
        utxo_common::sign_message_hash(self.as_ref(), message)
    }

    fn sign_message(&self, message: &str) -> SignatureResult<String> {
        utxo_common::sign_message(self.as_ref(), message)
    }

    fn verify_message(&self, signature_base64: &str, message: &str, address: &str) -> VerificationResult<bool> {
        utxo_common::verify_message(self, signature_base64, message, address)
    }

    fn my_balance(&self) -> BalanceFut<CoinBalance> { utxo_common::my_balance(self.clone()) }

    fn base_coin_balance(&self) -> BalanceFut<BigDecimal> { utxo_common::base_coin_balance(self) }

    fn platform_ticker(&self) -> &str { self.ticker() }

    #[inline(always)]
    fn send_raw_tx(&self, tx: &str) -> Box<dyn Future<Item = String, Error = String> + Send> {
        utxo_common::send_raw_tx(&self.utxo_arc, tx)
    }

    #[inline(always)]
    fn send_raw_tx_bytes(&self, tx: &[u8]) -> Box<dyn Future<Item = String, Error = String> + Send> {
        utxo_common::send_raw_tx_bytes(&self.utxo_arc, tx)
    }

    #[inline(always)]
    async fn sign_raw_tx(&self, args: &SignRawTransactionRequest) -> RawTransactionResult {
        utxo_common::sign_raw_tx(self, args).await
    }

    fn wait_for_confirmations(&self, input: ConfirmPaymentInput) -> Box<dyn Future<Item = (), Error = String> + Send> {
        utxo_common::wait_for_confirmations(&self.utxo_arc, input)
    }

    fn wait_for_htlc_tx_spend(&self, args: WaitForHTLCTxSpendArgs<'_>) -> TransactionFut {
        utxo_common::wait_for_output_spend(
            self.clone(),
            args.tx_bytes,
            utxo_common::DEFAULT_SWAP_VOUT,
            args.from_block,
            args.wait_until,
            args.check_every,
        )
    }

    fn tx_enum_from_bytes(&self, bytes: &[u8]) -> Result<TransactionEnum, MmError<TxMarshalingErr>> {
        utxo_common::tx_enum_from_bytes(self.as_ref(), bytes)
    }

    fn current_block(&self) -> Box<dyn Future<Item = u64, Error = String> + Send> {
        utxo_common::current_block(&self.utxo_arc)
    }

    fn display_priv_key(&self) -> Result<String, String> { utxo_common::display_priv_key(&self.utxo_arc) }

    fn min_tx_amount(&self) -> BigDecimal { utxo_common::min_tx_amount(self.as_ref()) }

    fn min_trading_vol(&self) -> MmNumber { utxo_common::min_trading_vol(self.as_ref()) }
}

#[async_trait]
impl MmCoin for UtxoStandardCoin {
    fn is_asset_chain(&self) -> bool { utxo_common::is_asset_chain(&self.utxo_arc) }

    fn spawner(&self) -> CoinFutSpawner { CoinFutSpawner::new(&self.as_ref().abortable_system) }

    fn get_raw_transaction(&self, req: GetRawTransactionRequest) -> RawTransactionFut {
        Box::new(utxo_common::get_raw_transaction(&self.utxo_arc, req).boxed().compat())
    }

    fn get_tx_hex_by_hash(&self, tx_hash: Vec<u8>) -> RawTransactionFut {
        Box::new(
            utxo_common::get_tx_hex_by_hash(&self.utxo_arc, tx_hash)
                .boxed()
                .compat(),
        )
    }

    fn withdraw(&self, req: WithdrawRequest) -> WithdrawFut {
        Box::new(utxo_common::withdraw(self.clone(), req).boxed().compat())
    }

    fn decimals(&self) -> u8 { utxo_common::decimals(&self.utxo_arc) }

    fn convert_to_address(&self, from: &str, to_address_format: Json) -> Result<String, String> {
        utxo_common::convert_to_address(self, from, to_address_format)
    }

    fn validate_address(&self, address: &str) -> ValidateAddressResult { utxo_common::validate_address(self, address) }

    fn process_history_loop(&self, ctx: MmArc) -> Box<dyn Future<Item = (), Error = ()> + Send> {
        Box::new(
            utxo_common::process_history_loop(self.clone(), ctx)
                .map(|_| Ok(()))
                .boxed()
                .compat(),
        )
    }

    fn history_sync_status(&self) -> HistorySyncState { utxo_common::history_sync_status(&self.utxo_arc) }

    fn get_trade_fee(&self) -> Box<dyn Future<Item = TradeFee, Error = String> + Send> {
        utxo_common::get_trade_fee(self.clone())
    }

    async fn get_sender_trade_fee(
        &self,
        value: TradePreimageValue,
        stage: FeeApproxStage,
    ) -> TradePreimageResult<TradeFee> {
        utxo_common::get_sender_trade_fee(self, value, stage).await
    }

    fn get_receiver_trade_fee(&self, _stage: FeeApproxStage) -> TradePreimageFut<TradeFee> {
        utxo_common::get_receiver_trade_fee(self.clone())
    }

    async fn get_fee_to_send_taker_fee(
        &self,
        dex_fee_amount: DexFee,
        stage: FeeApproxStage,
    ) -> TradePreimageResult<TradeFee> {
        utxo_common::get_fee_to_send_taker_fee(self, dex_fee_amount, stage).await
    }

    fn required_confirmations(&self) -> u64 { utxo_common::required_confirmations(&self.utxo_arc) }

    fn requires_notarization(&self) -> bool { utxo_common::requires_notarization(&self.utxo_arc) }

    fn set_required_confirmations(&self, confirmations: u64) {
        utxo_common::set_required_confirmations(&self.utxo_arc, confirmations)
    }

    fn set_requires_notarization(&self, requires_nota: bool) {
        utxo_common::set_requires_notarization(&self.utxo_arc, requires_nota)
    }

    fn swap_contract_address(&self) -> Option<BytesJson> { utxo_common::swap_contract_address() }

    fn fallback_swap_contract(&self) -> Option<BytesJson> { utxo_common::fallback_swap_contract() }

    fn mature_confirmations(&self) -> Option<u32> { Some(self.utxo_arc.conf.mature_confirmations) }

    fn coin_protocol_info(&self, _amount_to_receive: Option<MmNumber>) -> Vec<u8> {
        utxo_common::coin_protocol_info(self)
    }

    fn is_coin_protocol_supported(
        &self,
        info: &Option<Vec<u8>>,
        _amount_to_send: Option<MmNumber>,
        _locktime: u64,
        _is_maker: bool,
    ) -> bool {
        utxo_common::is_coin_protocol_supported(self, info)
    }

    fn on_disabled(&self) -> Result<(), AbortedError> { AbortableSystem::abort_all(&self.as_ref().abortable_system) }

    fn on_token_deactivated(&self, _ticker: &str) {}
}

#[async_trait]
impl GetWithdrawSenderAddress for UtxoStandardCoin {
    type Address = Address;
    type Pubkey = Public;

    async fn get_withdraw_sender_address(
        &self,
        req: &WithdrawRequest,
    ) -> MmResult<WithdrawSenderAddress<Self::Address, Self::Pubkey>, WithdrawError> {
        utxo_common::get_withdraw_from_address(self, req).await
    }
}

#[async_trait]
impl InitWithdrawCoin for UtxoStandardCoin {
    async fn init_withdraw(
        &self,
        ctx: MmArc,
        req: WithdrawRequest,
        task_handle: WithdrawTaskHandleShared,
    ) -> Result<TransactionDetails, MmError<WithdrawError>> {
        utxo_common::init_withdraw(ctx, self.clone(), req, task_handle).await
    }
}

impl UtxoSignerOps for UtxoStandardCoin {
    type TxGetter = UtxoRpcClientEnum;

    fn trezor_coin(&self) -> UtxoSignTxResult<String> {
        self.utxo_arc
            .conf
            .trezor_coin
            .clone()
            .or_mm_err(|| UtxoSignTxError::CoinNotSupportedWithTrezor {
                coin: self.utxo_arc.conf.ticker.clone(),
            })
    }

    fn fork_id(&self) -> u32 { self.utxo_arc.conf.fork_id }

    fn branch_id(&self) -> u32 { self.utxo_arc.conf.consensus_branch_id }

    fn tx_provider(&self) -> Self::TxGetter { self.utxo_arc.rpc_client.clone() }
}

impl CoinWithDerivationMethod for UtxoStandardCoin {
    type Address = Address;
    type HDWallet = UtxoHDWallet;

    fn derivation_method(&self) -> &DerivationMethod<Self::Address, Self::HDWallet> {
        utxo_common::derivation_method(self.as_ref())
    }
}

#[async_trait]
impl ExtractExtendedPubkey for UtxoStandardCoin {
    type ExtendedPublicKey = Secp256k1ExtendedPublicKey;

    async fn extract_extended_pubkey<XPubExtractor>(
        &self,
        xpub_extractor: &XPubExtractor,
        derivation_path: DerivationPath,
    ) -> MmResult<Self::ExtendedPublicKey, HDExtractPubkeyError>
    where
        XPubExtractor: HDXPubExtractor,
    {
        utxo_common::extract_extended_pubkey(&self.utxo_arc.conf, xpub_extractor, derivation_path).await
    }
}

#[async_trait]
impl HDWalletCoinOps for UtxoStandardCoin {
    type Address = Address;
    type Pubkey = Public;
    type HDWallet = UtxoHDWallet;
    type HDAccount = UtxoHDAccount;

    async fn derive_addresses<Ids>(
        &self,
        hd_account: &Self::HDAccount,
        address_ids: Ids,
    ) -> AddressDerivingResult<Vec<HDAddress<Self::Address, Self::Pubkey>>>
    where
        Ids: Iterator<Item = HDAddressId> + Send,
    {
        utxo_common::derive_addresses(self, hd_account, address_ids).await
    }

    async fn generate_and_confirm_new_address<ConfirmAddress>(
        &self,
        hd_wallet: &Self::HDWallet,
        hd_account: &mut Self::HDAccount,
        chain: Bip44Chain,
        confirm_address: &ConfirmAddress,
    ) -> MmResult<HDAddress<Self::Address, Self::Pubkey>, NewAddressDeriveConfirmError>
    where
        ConfirmAddress: HDConfirmAddress,
    {
        utxo_common::generate_and_confirm_new_address(self, hd_wallet, hd_account, chain, confirm_address).await
    }

    async fn create_new_account<'a, XPubExtractor>(
        &self,
        hd_wallet: &'a Self::HDWallet,
        xpub_extractor: &XPubExtractor,
    ) -> MmResult<HDAccountMut<'a, Self::HDAccount>, NewAccountCreatingError>
    where
        XPubExtractor: HDXPubExtractor,
    {
        utxo_common::create_new_account(self, hd_wallet, xpub_extractor).await
    }

    async fn set_known_addresses_number(
        &self,
        hd_wallet: &Self::HDWallet,
        hd_account: &mut Self::HDAccount,
        chain: Bip44Chain,
        new_known_addresses_number: u32,
    ) -> MmResult<(), AccountUpdatingError> {
        utxo_common::set_known_addresses_number(self, hd_wallet, hd_account, chain, new_known_addresses_number).await
    }
}

#[async_trait]
impl GetNewAddressRpcOps for UtxoStandardCoin {
    async fn get_new_address_rpc_without_conf(
        &self,
        params: GetNewAddressParams,
    ) -> MmResult<GetNewAddressResponse, GetNewAddressRpcError> {
        get_new_address::common_impl::get_new_address_rpc_without_conf(self, params).await
    }

    async fn get_new_address_rpc<ConfirmAddress>(
        &self,
        params: GetNewAddressParams,
        confirm_address: &ConfirmAddress,
    ) -> MmResult<GetNewAddressResponse, GetNewAddressRpcError>
    where
        ConfirmAddress: HDConfirmAddress,
    {
        get_new_address::common_impl::get_new_address_rpc(self, params, confirm_address).await
    }
}

#[async_trait]
impl HDWalletBalanceOps for UtxoStandardCoin {
    type HDAddressScanner = UtxoAddressScanner;

    async fn produce_hd_address_scanner(&self) -> BalanceResult<Self::HDAddressScanner> {
        utxo_common::produce_hd_address_scanner(self).await
    }

    async fn enable_hd_wallet<XPubExtractor>(
        &self,
        hd_wallet: &Self::HDWallet,
        xpub_extractor: &XPubExtractor,
        params: EnabledCoinBalanceParams,
    ) -> MmResult<HDWalletBalance, EnableCoinBalanceError>
    where
        XPubExtractor: HDXPubExtractor,
    {
        coin_balance::common_impl::enable_hd_wallet(self, hd_wallet, xpub_extractor, params).await
    }

    async fn scan_for_new_addresses(
        &self,
        hd_wallet: &Self::HDWallet,
        hd_account: &mut Self::HDAccount,
        address_scanner: &Self::HDAddressScanner,
        gap_limit: u32,
    ) -> BalanceResult<Vec<HDAddressBalance>> {
        utxo_common::scan_for_new_addresses(self, hd_wallet, hd_account, address_scanner, gap_limit).await
    }

    async fn all_known_addresses_balances(&self, hd_account: &Self::HDAccount) -> BalanceResult<Vec<HDAddressBalance>> {
        utxo_common::all_known_addresses_balances(self, hd_account).await
    }

    async fn known_address_balance(&self, address: &Self::Address) -> BalanceResult<CoinBalance> {
        utxo_common::address_balance(self, address).await
    }

    async fn known_addresses_balances(
        &self,
        addresses: Vec<Self::Address>,
    ) -> BalanceResult<Vec<(Self::Address, CoinBalance)>> {
        utxo_common::addresses_balances(self, addresses).await
    }

    async fn prepare_addresses_for_balance_stream_if_enabled(
        &self,
        addresses: HashSet<Self::Address>,
    ) -> MmResult<(), String> {
        utxo_prepare_addresses_for_balance_stream_if_enabled(self, addresses).await
    }
}

impl HDWalletCoinWithStorageOps for UtxoStandardCoin {
    fn hd_wallet_storage<'a>(&self, hd_wallet: &'a Self::HDWallet) -> &'a HDWalletCoinStorage {
        &hd_wallet.hd_wallet_storage
    }
}

#[async_trait]
impl AccountBalanceRpcOps for UtxoStandardCoin {
    async fn account_balance_rpc(
        &self,
        params: AccountBalanceParams,
    ) -> MmResult<HDAccountBalanceResponse, HDAccountBalanceRpcError> {
        account_balance::common_impl::account_balance_rpc(self, params).await
    }
}

#[async_trait]
impl InitAccountBalanceRpcOps for UtxoStandardCoin {
    async fn init_account_balance_rpc(
        &self,
        params: InitAccountBalanceParams,
    ) -> MmResult<HDAccountBalance, HDAccountBalanceRpcError> {
        init_account_balance::common_impl::init_account_balance_rpc(self, params).await
    }
}

#[async_trait]
impl InitScanAddressesRpcOps for UtxoStandardCoin {
    async fn init_scan_for_new_addresses_rpc(
        &self,
        params: ScanAddressesParams,
    ) -> MmResult<ScanAddressesResponse, HDAccountBalanceRpcError> {
        init_scan_for_new_addresses::common_impl::scan_for_new_addresses_rpc(self, params).await
    }
}

#[async_trait]
impl InitCreateAccountRpcOps for UtxoStandardCoin {
    async fn init_create_account_rpc<XPubExtractor>(
        &self,
        params: CreateNewAccountParams,
        state: CreateAccountState,
        xpub_extractor: &XPubExtractor,
    ) -> MmResult<HDAccountBalance, CreateAccountRpcError>
    where
        XPubExtractor: HDXPubExtractor,
    {
        init_create_account::common_impl::init_create_new_account_rpc(self, params, state, xpub_extractor).await
    }

    async fn revert_creating_account(&self, account_id: u32) {
        init_create_account::common_impl::revert_creating_account(self, account_id).await
    }
}

#[async_trait]
impl CoinWithTxHistoryV2 for UtxoStandardCoin {
    fn history_wallet_id(&self) -> WalletId { utxo_common::utxo_tx_history_v2_common::history_wallet_id(self.as_ref()) }

    async fn get_tx_history_filters(
        &self,
        target: MyTxHistoryTarget,
    ) -> MmResult<GetTxHistoryFilters, MyTxHistoryErrorV2> {
        utxo_common::utxo_tx_history_v2_common::get_tx_history_filters(self, target).await
    }
}

#[async_trait]
impl UtxoTxHistoryOps for UtxoStandardCoin {
    async fn my_addresses(&self) -> MmResult<HashSet<Address>, UtxoMyAddressesHistoryError> {
        utxo_common::utxo_tx_history_v2_common::my_addresses(self).await
    }

    async fn tx_details_by_hash<Storage>(
        &self,
        params: UtxoTxDetailsParams<'_, Storage>,
    ) -> MmResult<Vec<TransactionDetails>, UtxoTxDetailsError>
    where
        Storage: TxHistoryStorage,
    {
        utxo_common::utxo_tx_history_v2_common::tx_details_by_hash(self, params).await
    }

    async fn tx_from_storage_or_rpc<Storage: TxHistoryStorage>(
        &self,
        tx_hash: &H256Json,
        storage: &Storage,
    ) -> MmResult<UtxoTx, UtxoTxDetailsError> {
        utxo_common::utxo_tx_history_v2_common::tx_from_storage_or_rpc(self, tx_hash, storage).await
    }

    async fn request_tx_history(
        &self,
        metrics: MetricsArc,
        for_addresses: &HashSet<Address>,
    ) -> RequestTxHistoryResult {
        utxo_common::utxo_tx_history_v2_common::request_tx_history(self, metrics, for_addresses).await
    }

    async fn get_block_timestamp(&self, height: u64) -> MmResult<u64, GetBlockHeaderError> {
        self.as_ref().rpc_client.get_block_timestamp(height).await
    }

    async fn my_addresses_balances(&self) -> BalanceResult<HashMap<String, BigDecimal>> {
        utxo_common::utxo_tx_history_v2_common::my_addresses_balances(self).await
    }

    fn address_from_str(&self, address: &str) -> MmResult<Address, AddrFromStrError> {
        utxo_common::checked_address_from_str(self, address)
    }

    fn set_history_sync_state(&self, new_state: HistorySyncState) {
        *self.as_ref().history_sync_state.lock().unwrap() = new_state;
    }
}<|MERGE_RESOLUTION|>--- conflicted
+++ resolved
@@ -25,29 +25,14 @@
 use crate::utxo::utxo_tx_history_v2::{UtxoMyAddressesHistoryError, UtxoTxDetailsError, UtxoTxDetailsParams,
                                       UtxoTxHistoryOps};
 use crate::{CanRefundHtlc, CheckIfMyPaymentSentArgs, CoinBalance, CoinWithDerivationMethod, ConfirmPaymentInput,
-<<<<<<< HEAD
-            DexFee, GenPreimageResult, GenTakerFundingSpendArgs, GenTakerPaymentSpendArgs, GetWithdrawSenderAddress,
-            IguanaPrivKey, MakerSwapTakerCoin, MmCoinEnum, NegotiateSwapContractAddrErr, PaymentInstructionArgs,
-            PaymentInstructions, PaymentInstructionsErr, PrivKeyBuildPolicy, RawTransactionResult, RefundError,
-            RefundFundingSecretArgs, RefundPaymentArgs, RefundResult, SearchForSwapTxSpendInput,
-            SendMakerPaymentSpendPreimageInput, SendPaymentArgs, SendTakerFundingArgs, SignRawTransactionRequest,
-            SignatureResult, SpendPaymentArgs, SwapOps, SwapOpsV2, TakerSwapMakerCoin, ToBytes, TradePreimageValue,
-            TransactionFut, TransactionResult, TxMarshalingErr, TxPreimageWithSig, ValidateAddressResult,
-            ValidateFeeArgs, ValidateInstructionsErr, ValidateOtherPubKeyErr, ValidatePaymentError,
-            ValidatePaymentFut, ValidatePaymentInput, ValidateTakerFundingArgs, ValidateTakerFundingResult,
-            ValidateTakerFundingSpendPreimageResult, ValidateTakerPaymentSpendPreimageResult,
-            ValidateWatcherSpendInput, VerificationResult, WaitForHTLCTxSpendArgs, WatcherOps, WatcherReward,
-            WatcherRewardError, WatcherSearchForSwapTxSpendInput, WatcherValidatePaymentInput,
-            WatcherValidateTakerFeeInput, WithdrawFut, WithdrawSenderAddress};
-=======
             DexFee, FundingTxSpend, GenPreimageResult, GenTakerFundingSpendArgs, GenTakerPaymentSpendArgs,
             GetWithdrawSenderAddress, IguanaPrivKey, MakerCoinSwapOpsV2, MakerSwapTakerCoin, MmCoinEnum,
             NegotiateSwapContractAddrErr, PaymentInstructionArgs, PaymentInstructions, PaymentInstructionsErr,
-            PrivKeyBuildPolicy, RawTransactionRequest, RawTransactionResult, RefundError, RefundFundingSecretArgs,
-            RefundMakerPaymentArgs, RefundPaymentArgs, RefundResult, SearchForFundingSpendErr,
-            SearchForSwapTxSpendInput, SendMakerPaymentArgs, SendMakerPaymentSpendPreimageInput, SendPaymentArgs,
-            SendTakerFundingArgs, SignRawTransactionRequest, SignatureResult, SpendMakerPaymentArgs, SpendPaymentArgs,
-            SwapOps, SwapTxTypeWithSecretHash, TakerCoinSwapOpsV2, TakerSwapMakerCoin, ToBytes, TradePreimageValue,
+            PrivKeyBuildPolicy, RawTransactionResult, RefundError, RefundFundingSecretArgs, RefundMakerPaymentArgs,
+            RefundPaymentArgs, RefundResult, SearchForFundingSpendErr, SearchForSwapTxSpendInput,
+            SendMakerPaymentArgs, SendMakerPaymentSpendPreimageInput, SendPaymentArgs, SendTakerFundingArgs,
+            SignRawTransactionRequest, SignatureResult, SpendMakerPaymentArgs, SpendPaymentArgs, SwapOps,
+            SwapTxTypeWithSecretHash, TakerCoinSwapOpsV2, TakerSwapMakerCoin, ToBytes, TradePreimageValue,
             TransactionFut, TransactionResult, TxMarshalingErr, TxPreimageWithSig, ValidateAddressResult,
             ValidateFeeArgs, ValidateInstructionsErr, ValidateMakerPaymentArgs, ValidateOtherPubKeyErr,
             ValidatePaymentError, ValidatePaymentFut, ValidatePaymentInput, ValidateSwapV2TxResult,
@@ -56,7 +41,6 @@
             WaitForHTLCTxSpendArgs, WaitForTakerPaymentSpendError, WatcherOps, WatcherReward, WatcherRewardError,
             WatcherSearchForSwapTxSpendInput, WatcherValidatePaymentInput, WatcherValidateTakerFeeInput, WithdrawFut,
             WithdrawSenderAddress};
->>>>>>> 96fac7c8
 use common::executor::{AbortableSystem, AbortedError};
 use crypto::Bip44Chain;
 use futures::{FutureExt, TryFutureExt};
