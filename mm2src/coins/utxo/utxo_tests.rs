use super::*;
use crate::coin_balance::HDAddressBalance;
use crate::coin_errors::ValidatePaymentError;
use crate::hd_confirm_address::for_tests::MockableConfirmAddress;
use crate::hd_confirm_address::{HDConfirmAddress, HDConfirmAddressError};
use crate::hd_wallet::HDAccountsMap;
use crate::hd_wallet_storage::{HDWalletMockStorage, HDWalletStorageInternalOps};
use crate::my_tx_history_v2::for_tests::init_storage_for;
use crate::my_tx_history_v2::CoinWithTxHistoryV2;
use crate::rpc_command::account_balance::{AccountBalanceParams, AccountBalanceRpcOps, HDAccountBalanceResponse};
use crate::rpc_command::get_new_address::{GetNewAddressParams, GetNewAddressRpcError, GetNewAddressRpcOps};
use crate::rpc_command::init_scan_for_new_addresses::{InitScanAddressesRpcOps, ScanAddressesParams,
                                                      ScanAddressesResponse};
use crate::utxo::qtum::{qtum_coin_with_priv_key, QtumCoin, QtumDelegationOps, QtumDelegationRequest};
#[cfg(not(target_arch = "wasm32"))]
use crate::utxo::rpc_clients::{BlockHashOrHeight, NativeUnspent};
use crate::utxo::rpc_clients::{ElectrumBalance, ElectrumClient, ElectrumClientImpl, ElectrumClientSettings,
                               GetAddressInfoRes, ListSinceBlockRes, NativeClient, NativeClientImpl, NetworkInfo,
                               UtxoRpcClientOps, ValidateAddressRes, VerboseBlock};
use crate::utxo::spv::SimplePaymentVerification;
#[cfg(not(target_arch = "wasm32"))]
use crate::utxo::utxo_block_header_storage::{BlockHeaderStorage, SqliteBlockHeadersStorage};
use crate::utxo::utxo_builder::{UtxoArcBuilder, UtxoCoinBuilder, UtxoCoinBuilderCommonOps};
use crate::utxo::utxo_common::UtxoTxBuilder;
#[cfg(not(target_arch = "wasm32"))]
use crate::utxo::utxo_common_tests::TEST_COIN_DECIMALS;
use crate::utxo::utxo_common_tests::{self, utxo_coin_fields_for_test, utxo_coin_from_fields, TEST_COIN_NAME};
use crate::utxo::utxo_standard::{utxo_standard_coin_with_priv_key, UtxoStandardCoin};
use crate::utxo::utxo_tx_history_v2::{UtxoTxDetailsParams, UtxoTxHistoryOps};
#[cfg(not(target_arch = "wasm32"))] use crate::WithdrawFee;
use crate::{BlockHeightAndTime, CoinBalance, ConfirmPaymentInput, DexFee, IguanaPrivKey, PrivKeyBuildPolicy,
            SearchForSwapTxSpendInput, SpendPaymentArgs, StakingInfosDetails, SwapOps, TradePreimageValue,
            TxFeeDetails, TxMarshalingErr, ValidateFeeArgs, WaitForHTLCTxSpendArgs, INVALID_SENDER_ERR_LOG};
use chain::{BlockHeader, BlockHeaderBits, OutPoint};
use common::executor::Timer;
use common::{block_on, wait_until_sec, OrdRange, PagingOptionsEnum, DEX_FEE_ADDR_RAW_PUBKEY};
use crypto::{privkey::key_pair_from_seed, Bip44Chain, RpcDerivationPath, Secp256k1Secret};
#[cfg(not(target_arch = "wasm32"))]
use db_common::sqlite::rusqlite::Connection;
use futures::channel::mpsc::channel;
use futures::future::join_all;
use futures::TryFutureExt;
use mm2_core::mm_ctx::MmCtxBuilder;
use mm2_core::ConnMngPolicy;
use mm2_number::bigdecimal::{BigDecimal, Signed};
use mm2_test_helpers::electrums::doc_electrums;
use mm2_test_helpers::for_tests::{electrum_servers_rpc, mm_ctx_with_custom_db, DOC_ELECTRUM_ADDRS,
                                  MARTY_ELECTRUM_ADDRS, MORTY_ELECTRUM_ADDRS, RICK_ELECTRUM_ADDRS, T_BCH_ELECTRUMS};
use mocktopus::mocking::*;
use rpc::v1::types::H256 as H256Json;
use serialization::{deserialize, CoinVariant};
use spv_validation::conf::{BlockHeaderValidationParams, SPVBlockHeader};
use spv_validation::storage::BlockHeaderStorageOps;
use spv_validation::work::DifficultyAlgorithm;
#[cfg(not(target_arch = "wasm32"))] use std::convert::TryFrom;
use std::iter;
use std::mem::discriminant;
use std::num::NonZeroUsize;

#[cfg(not(target_arch = "wasm32"))]
const TAKER_PAYMENT_SPEND_SEARCH_INTERVAL: f64 = 1.;

pub fn electrum_client_for_test(servers: &[&str]) -> ElectrumClient {
    let ctx = MmCtxBuilder::default().into_mm_arc();
    let servers: Vec<_> = servers.iter().map(|server| json!({ "url": server })).collect();
    let req = json!({
        "method": "electrum",
        "servers": servers,
    });
    let params = UtxoActivationParams::from_legacy_req(&req).unwrap();
    let priv_key_policy = PrivKeyBuildPolicy::IguanaPrivKey(IguanaPrivKey::default());
    let builder = UtxoArcBuilder::new(
        &ctx,
        TEST_COIN_NAME,
        &Json::Null,
        &params,
        priv_key_policy,
        UtxoStandardCoin::from,
    );
    let args = ElectrumBuilderArgs {
        spawn_ping: false,
        negotiate_version: true,
        collect_metrics: false,
    };

    let servers = servers.into_iter().map(|s| json::from_value(s).unwrap()).collect();
    let abortable_system = AbortableQueue::default();
    block_on(builder.electrum_client(abortable_system, args, servers, None)).unwrap()
}

/// Returned client won't work by default, requires some mocks to be usable
#[cfg(not(target_arch = "wasm32"))]
fn native_client_for_test() -> NativeClient { NativeClient(Arc::new(NativeClientImpl::default())) }

fn utxo_coin_for_test(
    rpc_client: UtxoRpcClientEnum,
    force_seed: Option<&str>,
    is_segwit_coin: bool,
) -> UtxoStandardCoin {
    utxo_coin_from_fields(utxo_coin_fields_for_test(rpc_client, force_seed, is_segwit_coin))
}

/// Returns `TransactionDetails` of the given `tx_hash` via [`UtxoStandardOps::tx_details_by_hash`].
#[track_caller]
fn get_tx_details_by_hash<Coin: UtxoStandardOps>(coin: &Coin, tx_hash: &str) -> TransactionDetails {
    let hash = hex::decode(tx_hash).unwrap();
    let mut input_transactions = HistoryUtxoTxMap::new();

    block_on(UtxoStandardOps::tx_details_by_hash(
        coin,
        &hash,
        &mut input_transactions,
    ))
    .unwrap()
}

/// Returns `TransactionDetails` of the given `tx_hash` via [`UtxoTxHistoryOps::tx_details_by_hash`].
fn get_tx_details_by_hash_v2<Coin>(coin: &Coin, tx_hash: &str, height: u64, timestamp: u64) -> Vec<TransactionDetails>
where
    Coin: CoinWithTxHistoryV2 + UtxoTxHistoryOps,
{
    let my_addresses = block_on(coin.my_addresses()).unwrap();
    let (_ctx, storage) = init_storage_for(coin);
    let params = UtxoTxDetailsParams {
        hash: &hex::decode(tx_hash).unwrap().as_slice().into(),
        block_height_and_time: Some(BlockHeightAndTime { height, timestamp }),
        storage: &storage,
        my_addresses: &my_addresses,
    };

    block_on(UtxoTxHistoryOps::tx_details_by_hash(coin, params)).unwrap()
}

/// Returns `TransactionDetails` of the given `tx_hash` and checks that
/// [`UtxoTxHistoryOps::tx_details_by_hash`] and [`UtxoStandardOps::tx_details_by_hash`] return the same TX details.
#[track_caller]
fn get_tx_details_eq_for_both_versions<Coin>(coin: &Coin, tx_hash: &str) -> TransactionDetails
where
    Coin: CoinWithTxHistoryV2 + UtxoTxHistoryOps + UtxoStandardOps,
{
    let tx_details_v1 = get_tx_details_by_hash(coin, tx_hash);
    let tx_details_v2 = get_tx_details_by_hash_v2(coin, tx_hash, tx_details_v1.block_height, tx_details_v1.timestamp);

    assert_eq!(vec![tx_details_v1.clone()], tx_details_v2);
    tx_details_v1
}

#[test]
fn test_extract_secret() {
    let client = electrum_client_for_test(MARTY_ELECTRUM_ADDRS);
    let coin = utxo_coin_for_test(client.into(), None, false);

    let tx_hex = hex::decode("0400008085202f890125236f423b7f585e6a86d8a6c45c6805bbd5823851a57a00f6dcd3a41dc7487500000000d8483045022100ce7246314170b7c84df41a9d987dad5b572cfca5c27ee738d2682ce147c460a402206fa477fc27bec62600b13ea8a3f81fbad1fa9adad28bc1fa5c212a12ecdccd7f01205c62072b57b6473aeee6d35270c8b56d86975e6d6d4245b25425d771239fae32004c6b630476ac3765b1752103242d9cb2168968d785f6914c494c303ff1c27ba0ad882dbc3c15cfa773ea953cac6782012088a914f95ae6f5fb6a4c4e69b00b4c1dbc0698746c0f0288210210e0f210673a2024d4021270bb711664a637bb542317ed9be5ad592475320c0cac68ffffffff0128230000000000001976a9142c445a7af3da3feb2ba7d5f2a32002c772acc1e188ac76ac3765000000000000000000000000000000").unwrap();
    let expected_secret = hex::decode("5c62072b57b6473aeee6d35270c8b56d86975e6d6d4245b25425d771239fae32").unwrap();
    let secret_hash = &*dhash160(&expected_secret);
    let secret = block_on(coin.extract_secret(secret_hash, &tx_hex, false)).unwrap();
    assert_eq!(secret, expected_secret);
}

#[test]
fn test_send_maker_spends_taker_payment_recoverable_tx() {
    let client = electrum_client_for_test(RICK_ELECTRUM_ADDRS);
    let coin = utxo_coin_for_test(client.into(), None, false);
    let tx_hex = hex::decode("0100000001de7aa8d29524906b2b54ee2e0281f3607f75662cbc9080df81d1047b78e21dbc00000000d7473044022079b6c50820040b1fbbe9251ced32ab334d33830f6f8d0bf0a40c7f1336b67d5b0220142ccf723ddabb34e542ed65c395abc1fbf5b6c3e730396f15d25c49b668a1a401209da937e5609680cb30bff4a7661364ca1d1851c2506fa80c443f00a3d3bf7365004c6b6304f62b0e5cb175210270e75970bb20029b3879ec76c4acd320a8d0589e003636264d01a7d566504bfbac6782012088a9142fb610d856c19fd57f2d0cffe8dff689074b3d8a882103f368228456c940ac113e53dad5c104cf209f2f102a409207269383b6ab9b03deac68ffffffff01d0dc9800000000001976a9146d9d2b554d768232320587df75c4338ecc8bf37d88ac40280e5c").unwrap();
    let secret = hex::decode("9da937e5609680cb30bff4a7661364ca1d1851c2506fa80c443f00a3d3bf7365").unwrap();
    let maker_spends_payment_args = SpendPaymentArgs {
        other_payment_tx: &tx_hex,
        time_lock: 777,
        other_pubkey: coin.my_public_key().unwrap(),
        secret: &secret,
        secret_hash: &*dhash160(&secret),
        swap_contract_address: &coin.swap_contract_address(),
        swap_unique_data: &[],
        watcher_reward: false,
    };
    let tx_err = coin
        .send_maker_spends_taker_payment(maker_spends_payment_args)
        .wait()
        .unwrap_err();

    let tx: UtxoTx = deserialize(tx_hex.as_slice()).unwrap();

    // The error variant should equal to `TxRecoverable`
    assert_eq!(
        discriminant(&tx_err),
        discriminant(&TransactionErr::TxRecoverable(TransactionEnum::from(tx), String::new()))
    );
}

#[test]
fn test_generate_transaction() {
    let client = electrum_client_for_test(DOC_ELECTRUM_ADDRS);
    let coin = utxo_coin_for_test(client.into(), None, false);
    let unspents = vec![UnspentInfo {
        value: 10000000000,
        outpoint: OutPoint::default(),
        height: Default::default(),
    }];

    let outputs = vec![TransactionOutput {
        script_pubkey: vec![].into(),
        value: 999,
    }];

    let builder = UtxoTxBuilder::new(&coin)
        .add_available_inputs(unspents)
        .add_outputs(outputs);
    let generated = block_on(builder.build());
    // must not allow to use output with value < dust
    generated.unwrap_err();

    let unspents = vec![UnspentInfo {
        value: 100000,
        outpoint: OutPoint::default(),
        height: Default::default(),
    }];

    let outputs = vec![TransactionOutput {
        script_pubkey: vec![].into(),
        value: 98001,
    }];

    let builder = UtxoTxBuilder::new(&coin)
        .add_available_inputs(unspents)
        .add_outputs(outputs);
    let generated = block_on(builder.build()).unwrap();
    // the change that is less than dust must be included to miner fee
    // so no extra outputs should appear in generated transaction
    assert_eq!(generated.0.outputs.len(), 1);

    assert_eq!(generated.1.fee_amount, 1000);
    assert_eq!(generated.1.unused_change, 999);
    assert_eq!(generated.1.received_by_me, 0);
    assert_eq!(generated.1.spent_by_me, 100000);

    let unspents = vec![UnspentInfo {
        value: 100000,
        outpoint: OutPoint::default(),
        height: Default::default(),
    }];

    let outputs = vec![TransactionOutput {
        script_pubkey: Builder::build_p2pkh(&coin.as_ref().derivation_method.unwrap_single_addr().hash).to_bytes(),
        value: 100000,
    }];

    // test that fee is properly deducted from output amount equal to input amount (max withdraw case)
    let builder = UtxoTxBuilder::new(&coin)
        .add_available_inputs(unspents)
        .add_outputs(outputs)
        .with_fee_policy(FeePolicy::DeductFromOutput(0));

    let generated = block_on(builder.build()).unwrap();
    assert_eq!(generated.0.outputs.len(), 1);

    assert_eq!(generated.1.fee_amount, 1000);
    assert_eq!(generated.1.unused_change, 0);
    assert_eq!(generated.1.received_by_me, 99000);
    assert_eq!(generated.1.spent_by_me, 100000);
    assert_eq!(generated.0.outputs[0].value, 99000);

    let unspents = vec![UnspentInfo {
        value: 100000,
        outpoint: OutPoint::default(),
        height: Default::default(),
    }];

    let outputs = vec![TransactionOutput {
        script_pubkey: vec![].into(),
        value: 100000,
    }];

    // test that generate_transaction returns an error when input amount is not sufficient to cover output + fee
    let builder = UtxoTxBuilder::new(&coin)
        .add_available_inputs(unspents)
        .add_outputs(outputs);

    block_on(builder.build()).unwrap_err();
}

#[test]
fn test_addresses_from_script() {
    let client = electrum_client_for_test(DOC_ELECTRUM_ADDRS);
    let coin = utxo_coin_for_test(client.into(), None, false);
    // P2PKH
    let script: Script = "76a91405aab5342166f8594baf17a7d9bef5d56744332788ac".into();
    let expected_addr: Vec<Address> = vec!["R9o9xTocqr6CeEDGDH6mEYpwLoMz6jNjMW".into()];
    let actual_addr = coin.addresses_from_script(&script).unwrap();
    assert_eq!(expected_addr, actual_addr);

    // P2SH
    let script: Script = "a914e71a6120653ebd526e0f9d7a29cde5969db362d487".into();
    let expected_addr: Vec<Address> = vec!["bZoEPR7DjTqSDiQTeRFNDJuQPTRY2335LD".into()];
    let actual_addr = coin.addresses_from_script(&script).unwrap();
    assert_eq!(expected_addr, actual_addr);
}

#[test]
fn test_kmd_interest() {
    let height = Some(1000001);
    let value = 64605500822;
    let lock_time = 1556623906;
    let current_time = 1556623906 + 3600 + 300;

    let expected = 36870;
    let actual = kmd_interest(height, value, lock_time, current_time).unwrap();
    assert_eq!(expected, actual);

    // UTXO amount must be at least 10 KMD to be eligible for interest
    let actual = kmd_interest(height, 999999999, lock_time, current_time);
    assert_eq!(actual, Err(KmdRewardsNotAccruedReason::UtxoAmountLessThanTen));

    // Transaction is not mined yet (height is None)
    let actual = kmd_interest(None, value, lock_time, current_time);
    assert_eq!(actual, Err(KmdRewardsNotAccruedReason::TransactionInMempool));

    // Locktime is not set
    let actual = kmd_interest(height, value, 0, current_time);
    assert_eq!(actual, Err(KmdRewardsNotAccruedReason::LocktimeNotSet));

    // interest will stop accrue after block 7_777_777
    let actual = kmd_interest(Some(7_777_778), value, lock_time, current_time);
    assert_eq!(actual, Err(KmdRewardsNotAccruedReason::UtxoHeightGreaterThanEndOfEra));

    // interest doesn't accrue for lock_time < 500_000_000
    let actual = kmd_interest(height, value, 499_999_999, current_time);
    assert_eq!(actual, Err(KmdRewardsNotAccruedReason::LocktimeLessThanThreshold));

    // current time must be greater than tx lock_time
    let actual = kmd_interest(height, value, lock_time, lock_time - 1);
    assert_eq!(actual, Err(KmdRewardsNotAccruedReason::OneHourNotPassedYet));

    // at least 1 hour should pass
    let actual = kmd_interest(height, value, lock_time, lock_time + 30);
    assert_eq!(actual, Err(KmdRewardsNotAccruedReason::OneHourNotPassedYet));
}

#[test]
fn test_kmd_interest_accrue_stop_at() {
    let lock_time = 1595845640;
    let height = 1000001;

    let expected = lock_time + 31 * 24 * 60 * 60;
    let actual = kmd_interest_accrue_stop_at(height, lock_time);
    assert_eq!(expected, actual);

    let height = 999999;

    let expected = lock_time + 365 * 24 * 60 * 60;
    let actual = kmd_interest_accrue_stop_at(height, lock_time);
    assert_eq!(expected, actual);
}

#[test]
// Test case taken from this PR: https://github.com/KomodoPlatform/komodo/pull/584
fn test_kmd_interest_kip_0001_reduction() {
    let height = Some(7777776);
    let value = 64605500822;
    let lock_time = 1663839248;
    let current_time = 1663839248 + (31 * 24 * 60 - 1) * 60 + 3600;

    // Starting from dPoW 7th season, according to KIP0001 AUR should be reduced from 5% to 0.01%, i.e. div by 500
    let expected = value / 10512000 * (31 * 24 * 60 - 59) / 500;
    println!("expected: {}", expected);
    let actual = kmd_interest(height, value, lock_time, current_time).unwrap();
    assert_eq!(expected, actual);
}

#[test]
fn test_sat_from_big_decimal() {
    let amount = "0.000001".parse().unwrap();
    let sat = sat_from_big_decimal(&amount, 18).unwrap();
    let expected_sat = 1000000000000;
    assert_eq!(expected_sat, sat);

    let amount = "0.12345678".parse().unwrap();
    let sat = sat_from_big_decimal(&amount, 8).unwrap();
    let expected_sat = 12345678;
    assert_eq!(expected_sat, sat);

    let amount = "1.000001".parse().unwrap();
    let sat = sat_from_big_decimal(&amount, 18).unwrap();
    let expected_sat = 1000001000000000000;
    assert_eq!(expected_sat, sat);

    let amount = 1.into();
    let sat = sat_from_big_decimal(&amount, 18).unwrap();
    let expected_sat = 1000000000000000000;
    assert_eq!(expected_sat, sat);

    let amount = "0.000000000000000001".parse().unwrap();
    let sat = sat_from_big_decimal(&amount, 18).unwrap();
    let expected_sat = 1u64;
    assert_eq!(expected_sat, sat);

    let amount = 1234.into();
    let sat = sat_from_big_decimal(&amount, 9).unwrap();
    let expected_sat = 1234000000000;
    assert_eq!(expected_sat, sat);

    let amount = 1234.into();
    let sat = sat_from_big_decimal(&amount, 0).unwrap();
    let expected_sat = 1234;
    assert_eq!(expected_sat, sat);

    let amount = 1234.into();
    let sat = sat_from_big_decimal(&amount, 1).unwrap();
    let expected_sat = 12340;
    assert_eq!(expected_sat, sat);

    let amount = "1234.12345".parse().unwrap();
    let sat = sat_from_big_decimal(&amount, 1).unwrap();
    let expected_sat = 12341;
    assert_eq!(expected_sat, sat);
}

#[test]
#[cfg(not(target_arch = "wasm32"))]
fn test_wait_for_payment_spend_timeout_native() {
    let client = NativeClientImpl::default();

    static mut OUTPUT_SPEND_CALLED: bool = false;
    NativeClient::find_output_spend.mock_safe(|_, _, _, _, _| {
        unsafe { OUTPUT_SPEND_CALLED = true };
        MockResult::Return(Box::new(futures01::future::ok(None)))
    });
    let client = UtxoRpcClientEnum::Native(NativeClient(Arc::new(client)));
    let coin = utxo_coin_for_test(client, None, false);
    let transaction = hex::decode("01000000000102fff7f7881a8099afa6940d42d1e7f6362bec38171ea3edf433541db4e4ad969f00000000494830450221008b9d1dc26ba6a9cb62127b02742fa9d754cd3bebf337f7a55d114c8e5cdd30be022040529b194ba3f9281a99f2b1c0a19c0489bc22ede944ccf4ecbab4cc618ef3ed01eeffffffef51e1b804cc89d182d279655c3aa89e815b1b309fe287d9b2b55d57b90ec68a0100000000ffffffff02202cb206000000001976a9148280b37df378db99f66f85c95a783a76ac7a6d5988ac9093510d000000001976a9143bde42dbee7e4dbe6a21b2d50ce2f0167faa815988ac000247304402203609e17b84f6a7d30c80bfa610b5b4542f32a8a0d5447a12fb1366d7f01cc44a0220573a954c4518331561406f90300e8f3358f51928d43c212a8caed02de67eebee0121025476c2e83188368da1ff3e292e7acafcdb3566bb0ad253f62fc70f07aeee635711000000")
        .unwrap();
    let wait_until = now_sec() - 1;
    let from_block = 1000;

    assert!(coin
        .wait_for_htlc_tx_spend(WaitForHTLCTxSpendArgs {
            tx_bytes: &transaction,
            secret_hash: &[],
            wait_until,
            from_block,
            swap_contract_address: &None,
            check_every: TAKER_PAYMENT_SPEND_SEARCH_INTERVAL,
            watcher_reward: false
        })
        .wait()
        .is_err());
    assert!(unsafe { OUTPUT_SPEND_CALLED });
}

#[cfg(not(target_arch = "wasm32"))]
#[test]
fn test_wait_for_payment_spend_timeout_electrum() {
    static mut OUTPUT_SPEND_CALLED: bool = false;

    ElectrumClient::find_output_spend.mock_safe(|_, _, _, _, _| {
        unsafe { OUTPUT_SPEND_CALLED = true };
        MockResult::Return(Box::new(futures01::future::ok(None)))
    });

    let block_headers_storage = BlockHeaderStorage {
        inner: Box::new(SqliteBlockHeadersStorage {
            ticker: TEST_COIN_NAME.into(),
            conn: Arc::new(Mutex::new(Connection::open_in_memory().unwrap())),
        }),
    };
    let abortable_system = AbortableQueue::default();

    let client_settings = ElectrumClientSettings {
        client_name: "test".to_string(),
        servers: vec![],
        coin_ticker: TEST_COIN_NAME.into(),
        negotiate_version: true,
        conn_mng_policy: ConnMngPolicy::default(),
    };
    let client = ElectrumClient::try_new(
        client_settings,
        Default::default(),
        block_headers_storage,
        abortable_system,
<<<<<<< HEAD
    )
    .expect("Expected electrum_client_impl constructed without a problem");
    let client = UtxoRpcClientEnum::Electrum(client);
=======
        true,
        None,
    );
    let client = UtxoRpcClientEnum::Electrum(ElectrumClient(Arc::new(client)));
>>>>>>> 8635ed94
    let coin = utxo_coin_for_test(client, None, false);
    let transaction = hex::decode("01000000000102fff7f7881a8099afa6940d42d1e7f6362bec38171ea3edf433541db4e4ad969f00000000494830450221008b9d1dc26ba6a9cb62127b02742fa9d754cd3bebf337f7a55d114c8e5cdd30be022040529b194ba3f9281a99f2b1c0a19c0489bc22ede944ccf4ecbab4cc618ef3ed01eeffffffef51e1b804cc89d182d279655c3aa89e815b1b309fe287d9b2b55d57b90ec68a0100000000ffffffff02202cb206000000001976a9148280b37df378db99f66f85c95a783a76ac7a6d5988ac9093510d000000001976a9143bde42dbee7e4dbe6a21b2d50ce2f0167faa815988ac000247304402203609e17b84f6a7d30c80bfa610b5b4542f32a8a0d5447a12fb1366d7f01cc44a0220573a954c4518331561406f90300e8f3358f51928d43c212a8caed02de67eebee0121025476c2e83188368da1ff3e292e7acafcdb3566bb0ad253f62fc70f07aeee635711000000")
        .unwrap();
    let wait_until = now_sec() - 1;
    let from_block = 1000;

    assert!(coin
        .wait_for_htlc_tx_spend(WaitForHTLCTxSpendArgs {
            tx_bytes: &transaction,
            secret_hash: &[],
            wait_until,
            from_block,
            swap_contract_address: &None,
            check_every: TAKER_PAYMENT_SPEND_SEARCH_INTERVAL,
            watcher_reward: false
        })
        .wait()
        .is_err());
    assert!(unsafe { OUTPUT_SPEND_CALLED });
}

#[test]
fn test_search_for_swap_tx_spend_electrum_was_spent() {
    let secret = [0; 32];
    let client = electrum_client_for_test(RICK_ELECTRUM_ADDRS);
    let coin = utxo_coin_for_test(
        client.into(),
        Some("spice describe gravity federal blast come thank unfair canal monkey style afraid"),
        false,
    );

    // raw tx bytes of https://rick.kmd.dev/tx/ba881ecca15b5d4593f14f25debbcdfe25f101fd2e9cf8d0b5d92d19813d4424
    let payment_tx_bytes = hex::decode("0400008085202f8902e115acc1b9e26a82f8403c9f81785445cc1285093b63b6246cf45aabac5e0865000000006b483045022100ca578f2d6bae02f839f71619e2ced54538a18d7aa92bd95dcd86ac26479ec9f802206552b6c33b533dd6fc8985415a501ebec89d1f5c59d0c923d1de5280e9827858012102031d4256c4bc9f99ac88bf3dba21773132281f65f9bf23a59928bce08961e2f3ffffffffb0721bf69163f7a5033fb3d18ba5768621d8c1347ebaa2fddab0d1f63978ea78020000006b483045022100a3309f99167982e97644dbb5cd7279b86630b35fc34855e843f2c5c0cafdc66d02202a8c3257c44e832476b2e2a723dad1bb4ec1903519502a49b936c155cae382ee012102031d4256c4bc9f99ac88bf3dba21773132281f65f9bf23a59928bce08961e2f3ffffffff0300e1f5050000000017a91443fde927a77b3c1d104b78155dc389078c4571b0870000000000000000166a14b8bcb07f6344b42ab04250c86a6e8b75d3fdbbc64b8cd736000000001976a91405aab5342166f8594baf17a7d9bef5d56744332788acba0ce35e000000000000000000000000000000")
        .unwrap();

    // raw tx bytes of https://rick.kmd.dev/tx/cea8028f93f7556ce0ef96f14b8b5d88ef2cd29f428df5936e02e71ca5b0c795
    let spend_tx_bytes = hex::decode("0400008085202f890124443d81192dd9b5d0f89c2efd01f125fecdbbde254ff193455d5ba1cc1e88ba00000000d74730440220519d3eed69815a16357ff07bf453b227654dc85b27ffc22a77abe077302833ec02205c27f439ddc542d332504112871ecac310ea710b99e1922f48eb179c045e44ee01200000000000000000000000000000000000000000000000000000000000000000004c6b6304a9e5e25eb1752102031d4256c4bc9f99ac88bf3dba21773132281f65f9bf23a59928bce08961e2f3ac6782012088a914b8bcb07f6344b42ab04250c86a6e8b75d3fdbbc6882102031d4256c4bc9f99ac88bf3dba21773132281f65f9bf23a59928bce08961e2f3ac68ffffffff0118ddf505000000001976a91405aab5342166f8594baf17a7d9bef5d56744332788acbffee25e000000000000000000000000000000")
        .unwrap();
    let spend_tx = TransactionEnum::UtxoTx(deserialize(spend_tx_bytes.as_slice()).unwrap());

    let search_input = SearchForSwapTxSpendInput {
        time_lock: 1591928233,
        other_pub: coin.my_public_key().unwrap(),
        secret_hash: &*dhash160(&secret),
        tx: &payment_tx_bytes,
        search_from_block: 0,
        swap_contract_address: &None,
        swap_unique_data: &[],
        watcher_reward: false,
    };
    let found = block_on(coin.search_for_swap_tx_spend_my(search_input))
        .unwrap()
        .unwrap();
    assert_eq!(FoundSwapTxSpend::Spent(spend_tx), found);
}

#[test]
fn test_search_for_swap_tx_spend_electrum_was_refunded() {
    let secret_hash = [0; 20];
    let client = electrum_client_for_test(RICK_ELECTRUM_ADDRS);
    let coin = utxo_coin_for_test(
        client.into(),
        Some("spice describe gravity federal blast come thank unfair canal monkey style afraid"),
        false,
    );

    // raw tx bytes of https://rick.kmd.dev/tx/78ea7839f6d1b0dafda2ba7e34c1d8218676a58bd1b33f03a5f76391f61b72b0
    let payment_tx_bytes = hex::decode("0400008085202f8902bf17bf7d1daace52e08f732a6b8771743ca4b1cb765a187e72fd091a0aabfd52000000006a47304402203eaaa3c4da101240f80f9c5e9de716a22b1ec6d66080de6a0cca32011cd77223022040d9082b6242d6acf9a1a8e658779e1c655d708379862f235e8ba7b8ca4e69c6012102031d4256c4bc9f99ac88bf3dba21773132281f65f9bf23a59928bce08961e2f3ffffffffff023ca13c0e9e085dd13f481f193e8a3e8fd609020936e98b5587342d994f4d020000006b483045022100c0ba56adb8de923975052312467347d83238bd8d480ce66e8b709a7997373994022048507bcac921fdb2302fa5224ce86e41b7efc1a2e20ae63aa738dfa99b7be826012102031d4256c4bc9f99ac88bf3dba21773132281f65f9bf23a59928bce08961e2f3ffffffff0300e1f5050000000017a9141ee6d4c38a3c078eab87ad1a5e4b00f21259b10d870000000000000000166a1400000000000000000000000000000000000000001b94d736000000001976a91405aab5342166f8594baf17a7d9bef5d56744332788ac2d08e35e000000000000000000000000000000")
        .unwrap();

    // raw tx bytes of https://rick.kmd.dev/tx/65085eacab5af46c24b6633b098512cc455478819f3c40f8826ae2b9c1ac15e1
    let refund_tx_bytes = hex::decode("0400008085202f8901b0721bf69163f7a5033fb3d18ba5768621d8c1347ebaa2fddab0d1f63978ea7800000000b6473044022052e06c1abf639148229a3991fdc6da15fe51c97577f4fda351d9c606c7cf53670220780186132d67d354564cae710a77d94b6bb07dcbd7162a13bebee261ffc0963601514c6b63041dfae25eb1752102031d4256c4bc9f99ac88bf3dba21773132281f65f9bf23a59928bce08961e2f3ac6782012088a9140000000000000000000000000000000000000000882102031d4256c4bc9f99ac88bf3dba21773132281f65f9bf23a59928bce08961e2f3ac68feffffff0118ddf505000000001976a91405aab5342166f8594baf17a7d9bef5d56744332788ace6fae25e000000000000000000000000000000")
        .unwrap();
    let refund_tx = TransactionEnum::UtxoTx(deserialize(refund_tx_bytes.as_slice()).unwrap());

    let search_input = SearchForSwapTxSpendInput {
        time_lock: 1591933469,
        other_pub: coin.as_ref().priv_key_policy.activated_key_or_err().unwrap().public(),
        secret_hash: &secret_hash,
        tx: &payment_tx_bytes,
        search_from_block: 0,
        swap_contract_address: &None,
        swap_unique_data: &[],
        watcher_reward: false,
    };
    let found = block_on(coin.search_for_swap_tx_spend_my(search_input))
        .unwrap()
        .unwrap();
    assert_eq!(FoundSwapTxSpend::Refunded(refund_tx), found);
}

#[test]
#[cfg(not(target_arch = "wasm32"))]
fn test_withdraw_impl_set_fixed_fee() {
    UtxoStandardCoin::get_unspent_ordered_list.mock_safe(|coin, _| {
        let cache = block_on(coin.as_ref().recently_spent_outpoints.lock());
        let unspents = vec![UnspentInfo {
            outpoint: OutPoint {
                hash: 1.into(),
                index: 0,
            },
            value: 1000000000,
            height: Default::default(),
        }];
        MockResult::Return(Box::pin(futures::future::ok((unspents, cache))))
    });

    let client = NativeClient(Arc::new(NativeClientImpl::default()));

    let coin = utxo_coin_for_test(UtxoRpcClientEnum::Native(client), None, false);

    let withdraw_req = WithdrawRequest {
        amount: 1u64.into(),
        from: None,
        to: "RQq6fWoy8aGGMLjvRfMY5mBNVm2RQxJyLa".to_string(),
        coin: TEST_COIN_NAME.into(),
        max: false,
        fee: Some(WithdrawFee::UtxoFixed {
            amount: "0.1".parse().unwrap(),
        }),
        memo: None,
    };
    let expected = Some(
        UtxoFeeDetails {
            coin: Some(TEST_COIN_NAME.into()),
            amount: "0.1".parse().unwrap(),
        }
        .into(),
    );
    let tx_details = coin.withdraw(withdraw_req).wait().unwrap();
    assert_eq!(expected, tx_details.fee_details);
}

#[test]
#[cfg(not(target_arch = "wasm32"))]
fn test_withdraw_impl_sat_per_kb_fee() {
    UtxoStandardCoin::get_unspent_ordered_list.mock_safe(|coin, _| {
        let cache = block_on(coin.as_ref().recently_spent_outpoints.lock());
        let unspents = vec![UnspentInfo {
            outpoint: OutPoint {
                hash: 1.into(),
                index: 0,
            },
            value: 1000000000,
            height: Default::default(),
        }];
        MockResult::Return(Box::pin(futures::future::ok((unspents, cache))))
    });

    let client = NativeClient(Arc::new(NativeClientImpl::default()));

    let coin = utxo_coin_for_test(UtxoRpcClientEnum::Native(client), None, false);

    let withdraw_req = WithdrawRequest {
        amount: 1u64.into(),
        from: None,
        to: "RQq6fWoy8aGGMLjvRfMY5mBNVm2RQxJyLa".to_string(),
        coin: TEST_COIN_NAME.into(),
        max: false,
        fee: Some(WithdrawFee::UtxoPerKbyte {
            amount: "0.1".parse().unwrap(),
        }),
        memo: None,
    };
    // The resulting transaction size might be 244 or 245 bytes depending on signature size
    // MM2 always expects the worst case during fee calculation
    // 0.1 * 245 / 1000 ~ 0.0245
    let expected = Some(
        UtxoFeeDetails {
            coin: Some(TEST_COIN_NAME.into()),
            amount: "0.0245".parse().unwrap(),
        }
        .into(),
    );
    let tx_details = coin.withdraw(withdraw_req).wait().unwrap();
    assert_eq!(expected, tx_details.fee_details);
}

#[test]
#[cfg(not(target_arch = "wasm32"))]
fn test_withdraw_impl_sat_per_kb_fee_amount_equal_to_max() {
    UtxoStandardCoin::get_unspent_ordered_list.mock_safe(|coin, _| {
        let cache = block_on(coin.as_ref().recently_spent_outpoints.lock());
        let unspents = vec![UnspentInfo {
            outpoint: OutPoint {
                hash: 1.into(),
                index: 0,
            },
            value: 1000000000,
            height: Default::default(),
        }];
        MockResult::Return(Box::pin(futures::future::ok((unspents, cache))))
    });

    let client = NativeClient(Arc::new(NativeClientImpl::default()));

    let coin = utxo_coin_for_test(UtxoRpcClientEnum::Native(client), None, false);

    let withdraw_req = WithdrawRequest {
        amount: "9.9789".parse().unwrap(),
        from: None,
        to: "RQq6fWoy8aGGMLjvRfMY5mBNVm2RQxJyLa".to_string(),
        coin: TEST_COIN_NAME.into(),
        max: false,
        fee: Some(WithdrawFee::UtxoPerKbyte {
            amount: "0.1".parse().unwrap(),
        }),
        memo: None,
    };
    let tx_details = coin.withdraw(withdraw_req).wait().unwrap();
    // The resulting transaction size might be 210 or 211 bytes depending on signature size
    // MM2 always expects the worst case during fee calculation
    // 0.1 * 211 / 1000 = 0.0211
    let expected_fee = Some(
        UtxoFeeDetails {
            coin: Some(TEST_COIN_NAME.into()),
            amount: "0.0211".parse().unwrap(),
        }
        .into(),
    );
    assert_eq!(expected_fee, tx_details.fee_details);
    let expected_balance_change = BigDecimal::from(-10i32);
    assert_eq!(expected_balance_change, tx_details.my_balance_change);
}

#[test]
#[cfg(not(target_arch = "wasm32"))]
fn test_withdraw_impl_sat_per_kb_fee_amount_equal_to_max_dust_included_to_fee() {
    UtxoStandardCoin::get_unspent_ordered_list.mock_safe(|coin, _| {
        let cache = block_on(coin.as_ref().recently_spent_outpoints.lock());
        let unspents = vec![UnspentInfo {
            outpoint: OutPoint {
                hash: 1.into(),
                index: 0,
            },
            value: 1000000000,
            height: Default::default(),
        }];
        MockResult::Return(Box::pin(futures::future::ok((unspents, cache))))
    });

    let client = NativeClient(Arc::new(NativeClientImpl::default()));

    let coin = utxo_coin_for_test(UtxoRpcClientEnum::Native(client), None, false);

    let withdraw_req = WithdrawRequest {
        amount: "9.9789".parse().unwrap(),
        from: None,
        to: "RQq6fWoy8aGGMLjvRfMY5mBNVm2RQxJyLa".to_string(),
        coin: TEST_COIN_NAME.into(),
        max: false,
        fee: Some(WithdrawFee::UtxoPerKbyte {
            amount: "0.09999999".parse().unwrap(),
        }),
        memo: None,
    };
    let tx_details = coin.withdraw(withdraw_req).wait().unwrap();
    // The resulting transaction size might be 210 or 211 bytes depending on signature size
    // MM2 always expects the worst case during fee calculation
    // 0.1 * 211 / 1000 = 0.0211
    let expected_fee = Some(
        UtxoFeeDetails {
            coin: Some(TEST_COIN_NAME.into()),
            amount: "0.0211".parse().unwrap(),
        }
        .into(),
    );
    assert_eq!(expected_fee, tx_details.fee_details);
    let expected_balance_change = BigDecimal::from(-10i32);
    assert_eq!(expected_balance_change, tx_details.my_balance_change);
}

#[test]
#[cfg(not(target_arch = "wasm32"))]
fn test_withdraw_impl_sat_per_kb_fee_amount_over_max() {
    UtxoStandardCoin::get_unspent_ordered_list.mock_safe(|coin, _| {
        let cache = block_on(coin.as_ref().recently_spent_outpoints.lock());
        let unspents = vec![UnspentInfo {
            outpoint: OutPoint {
                hash: 1.into(),
                index: 0,
            },
            value: 1000000000,
            height: Default::default(),
        }];
        MockResult::Return(Box::pin(futures::future::ok((unspents, cache))))
    });

    let client = NativeClient(Arc::new(NativeClientImpl::default()));

    let coin = utxo_coin_for_test(UtxoRpcClientEnum::Native(client), None, false);

    let withdraw_req = WithdrawRequest {
        amount: "9.97939455".parse().unwrap(),
        from: None,
        to: "RQq6fWoy8aGGMLjvRfMY5mBNVm2RQxJyLa".to_string(),
        coin: TEST_COIN_NAME.into(),
        max: false,
        fee: Some(WithdrawFee::UtxoPerKbyte {
            amount: "0.1".parse().unwrap(),
        }),
        memo: None,
    };
    coin.withdraw(withdraw_req).wait().unwrap_err();
}

#[test]
#[cfg(not(target_arch = "wasm32"))]
fn test_withdraw_impl_sat_per_kb_fee_max() {
    UtxoStandardCoin::get_unspent_ordered_list.mock_safe(|coin, _| {
        let cache = block_on(coin.as_ref().recently_spent_outpoints.lock());
        let unspents = vec![UnspentInfo {
            outpoint: OutPoint {
                hash: 1.into(),
                index: 0,
            },
            value: 1000000000,
            height: Default::default(),
        }];
        MockResult::Return(Box::pin(futures::future::ok((unspents, cache))))
    });

    let client = NativeClient(Arc::new(NativeClientImpl::default()));

    let coin = utxo_coin_for_test(UtxoRpcClientEnum::Native(client), None, false);

    let withdraw_req = WithdrawRequest {
        amount: 0u64.into(),
        from: None,
        to: "RQq6fWoy8aGGMLjvRfMY5mBNVm2RQxJyLa".to_string(),
        coin: TEST_COIN_NAME.into(),
        max: true,
        fee: Some(WithdrawFee::UtxoPerKbyte {
            amount: "0.1".parse().unwrap(),
        }),
        memo: None,
    };
    // The resulting transaction size might be 210 or 211 bytes depending on signature size
    // MM2 always expects the worst case during fee calculation
    // 0.1 * 211 / 1000 = 0.0211
    let expected = Some(
        UtxoFeeDetails {
            coin: Some(TEST_COIN_NAME.into()),
            amount: "0.0211".parse().unwrap(),
        }
        .into(),
    );
    let tx_details = coin.withdraw(withdraw_req).wait().unwrap();
    assert_eq!(expected, tx_details.fee_details);
}

#[cfg(not(target_arch = "wasm32"))]
fn test_withdraw_kmd_rewards_impl(
    tx_hash: &'static str,
    tx_hex: &'static str,
    verbose_serialized: &str,
    current_mtp: u32,
    expected_rewards: Option<BigDecimal>,
) {
    let verbose: RpcTransaction = json::from_str(verbose_serialized).unwrap();
    let unspent_height = verbose.height;
    UtxoStandardCoin::get_unspent_ordered_list.mock_safe(move |coin, _| {
        let tx: UtxoTx = tx_hex.into();
        let unspents = vec![UnspentInfo {
            outpoint: OutPoint {
                hash: tx.hash(),
                index: 0,
            },
            value: tx.outputs[0].value,
            height: unspent_height,
        }];
        let cache = block_on(coin.as_ref().recently_spent_outpoints.lock());
        MockResult::Return(Box::pin(futures::future::ok((unspents, cache))))
    });
    UtxoStandardCoin::get_current_mtp
        .mock_safe(move |_fields| MockResult::Return(Box::pin(futures::future::ok(current_mtp))));
    NativeClient::get_verbose_transaction.mock_safe(move |_coin, txid| {
        let expected: H256Json = hex::decode(tx_hash).unwrap().as_slice().into();
        assert_eq!(*txid, expected);
        MockResult::Return(Box::new(futures01::future::ok(verbose.clone())))
    });

    let client = NativeClient(Arc::new(NativeClientImpl::default()));

    let mut fields = utxo_coin_fields_for_test(UtxoRpcClientEnum::Native(client), None, false);
    fields.conf.ticker = "KMD".to_owned();
    let coin = utxo_coin_from_fields(fields);

    let withdraw_req = WithdrawRequest {
        amount: BigDecimal::from_str("0.00001").unwrap(),
        from: None,
        to: "RQq6fWoy8aGGMLjvRfMY5mBNVm2RQxJyLa".to_string(),
        coin: "KMD".to_owned(),
        max: false,
        fee: None,
        memo: None,
    };
    let expected_fee = TxFeeDetails::Utxo(UtxoFeeDetails {
        coin: Some("KMD".into()),
        amount: "0.00001".parse().unwrap(),
    });
    let tx_details = coin.withdraw(withdraw_req).wait().unwrap();
    assert_eq!(tx_details.fee_details, Some(expected_fee));

    let expected_rewards = expected_rewards.map(|amount| KmdRewardsDetails {
        amount,
        claimed_by_me: true,
    });
    assert_eq!(tx_details.kmd_rewards, expected_rewards);
}

/// https://kmdexplorer.io/tx/535ffa3387d3fca14f4a4d373daf7edf00e463982755afce89bc8c48d8168024
#[test]
#[cfg(not(target_arch = "wasm32"))]
fn test_withdraw_kmd_rewards() {
    const TX_HASH: &str = "535ffa3387d3fca14f4a4d373daf7edf00e463982755afce89bc8c48d8168024";
    const TX_HEX: &str = "0400008085202f8901afcadb73880bc1c9e7ce96b8274c2e2a4547415e649f425f98791685be009b73020000006b483045022100b8fbb77efea482b656ad16fc53c5a01d289054c2e429bf1d7bab16c3e822a83602200b87368a95c046b2ce6d0d092185138a3f234a7eb0d7f8227b196ef32358b93f012103b1e544ce2d860219bc91314b5483421a553a7b33044659eff0be9214ed58adddffffffff01dd15c293000000001976a91483762a373935ca241d557dfce89171d582b486de88ac99fe9960000000000000000000000000000000";
    const VERBOSE_SERIALIZED: &str = r#"{"hex":"0400008085202f8901afcadb73880bc1c9e7ce96b8274c2e2a4547415e649f425f98791685be009b73020000006b483045022100b8fbb77efea482b656ad16fc53c5a01d289054c2e429bf1d7bab16c3e822a83602200b87368a95c046b2ce6d0d092185138a3f234a7eb0d7f8227b196ef32358b93f012103b1e544ce2d860219bc91314b5483421a553a7b33044659eff0be9214ed58adddffffffff01dd15c293000000001976a91483762a373935ca241d557dfce89171d582b486de88ac99fe9960000000000000000000000000000000","txid":"535ffa3387d3fca14f4a4d373daf7edf00e463982755afce89bc8c48d8168024","hash":null,"size":null,"vsize":null,"version":4,"locktime":1620704921,"vin":[{"txid":"739b00be851679985f429f645e4147452a2e4c27b896cee7c9c10b8873dbcaaf","vout":2,"scriptSig":{"asm":"3045022100b8fbb77efea482b656ad16fc53c5a01d289054c2e429bf1d7bab16c3e822a83602200b87368a95c046b2ce6d0d092185138a3f234a7eb0d7f8227b196ef32358b93f[ALL] 03b1e544ce2d860219bc91314b5483421a553a7b33044659eff0be9214ed58addd","hex":"483045022100b8fbb77efea482b656ad16fc53c5a01d289054c2e429bf1d7bab16c3e822a83602200b87368a95c046b2ce6d0d092185138a3f234a7eb0d7f8227b196ef32358b93f012103b1e544ce2d860219bc91314b5483421a553a7b33044659eff0be9214ed58addd"},"sequence":4294967295,"txinwitness":null}],"vout":[{"value":24.78970333,"n":0,"scriptPubKey":{"asm":"OP_DUP OP_HASH160 83762a373935ca241d557dfce89171d582b486de OP_EQUALVERIFY OP_CHECKSIG","hex":"76a91483762a373935ca241d557dfce89171d582b486de88ac","reqSigs":1,"type":"pubkeyhash","addresses":["RMGJ9tRST45RnwEKHPGgBLuY3moSYP7Mhk"]}}],"blockhash":"0b438a8e50afddb38fb1c7be4536ffc7f7723b76bbc5edf7c28f2c17924dbdfa","confirmations":33186,"rawconfirmations":33186,"time":1620705483,"blocktime":1620705483,"height":2387532}"#;
    const CURRENT_MTP: u32 = 1622724281;

    let expected_rewards = BigDecimal::from_str("0.07895295").unwrap();
    test_withdraw_kmd_rewards_impl(TX_HASH, TX_HEX, VERBOSE_SERIALIZED, CURRENT_MTP, Some(expected_rewards));
}

/// If the ticker is `KMD` AND no rewards were accrued due to a value less than 10 or for any other reasons,
/// then `TransactionDetails::kmd_rewards` has to be `Some(0)`, not `None`.
/// https://kmdexplorer.io/tx/8c43e5a0402648faa5d0ae3550137544507ab1553425fa1b6f481a66a53f7a2d
#[test]
#[cfg(not(target_arch = "wasm32"))]
fn test_withdraw_kmd_rewards_zero() {
    const TX_HASH: &str = "8c43e5a0402648faa5d0ae3550137544507ab1553425fa1b6f481a66a53f7a2d";
    const TX_HEX: &str = "0400008085202f8901c3651b6fb9ddf372e7a9d4d829c27eeea6cdfaab4f2e6e3527905c2a14f3702b010000006a47304402206819b3e51f076841ed5946bc9a48b9d75024b60abd8e854bfe50cbdfae8a268e022001a3648d2a4b33a761090676e4a8c676ee67cb602f29fef74ea5bbb8b516a178012103832b54342019dd5ecc08f1143757fbcf4ac6c8696653d456a84b40f34653c9a8ffffffff0200e1f505000000001976a91483762a373935ca241d557dfce89171d582b486de88ac60040c35000000001976a9142b33504039790fde428e4ab084aa1baf6aee209288acb0edd45f000000000000000000000000000000";
    const VERBOSE_SERIALIZED: &str = r#"{"hex":"0400008085202f8901c3651b6fb9ddf372e7a9d4d829c27eeea6cdfaab4f2e6e3527905c2a14f3702b010000006a47304402206819b3e51f076841ed5946bc9a48b9d75024b60abd8e854bfe50cbdfae8a268e022001a3648d2a4b33a761090676e4a8c676ee67cb602f29fef74ea5bbb8b516a178012103832b54342019dd5ecc08f1143757fbcf4ac6c8696653d456a84b40f34653c9a8ffffffff0200e1f505000000001976a91483762a373935ca241d557dfce89171d582b486de88ac60040c35000000001976a9142b33504039790fde428e4ab084aa1baf6aee209288acb0edd45f000000000000000000000000000000","txid":"8c43e5a0402648faa5d0ae3550137544507ab1553425fa1b6f481a66a53f7a2d","hash":null,"size":null,"vsize":null,"version":4,"locktime":1607790000,"vin":[{"txid":"2b70f3142a5c9027356e2e4fabfacda6ee7ec229d8d4a9e772f3ddb96f1b65c3","vout":1,"scriptSig":{"asm":"304402206819b3e51f076841ed5946bc9a48b9d75024b60abd8e854bfe50cbdfae8a268e022001a3648d2a4b33a761090676e4a8c676ee67cb602f29fef74ea5bbb8b516a178[ALL] 03832b54342019dd5ecc08f1143757fbcf4ac6c8696653d456a84b40f34653c9a8","hex":"47304402206819b3e51f076841ed5946bc9a48b9d75024b60abd8e854bfe50cbdfae8a268e022001a3648d2a4b33a761090676e4a8c676ee67cb602f29fef74ea5bbb8b516a178012103832b54342019dd5ecc08f1143757fbcf4ac6c8696653d456a84b40f34653c9a8"},"sequence":4294967295,"txinwitness":null}],"vout":[{"value":1.0,"n":0,"scriptPubKey":{"asm":"OP_DUP OP_HASH160 83762a373935ca241d557dfce89171d582b486de OP_EQUALVERIFY OP_CHECKSIG","hex":"76a91483762a373935ca241d557dfce89171d582b486de88ac","reqSigs":1,"type":"pubkeyhash","addresses":["RMGJ9tRST45RnwEKHPGgBLuY3moSYP7Mhk"]}},{"value":8.8998,"n":1,"scriptPubKey":{"asm":"OP_DUP OP_HASH160 2b33504039790fde428e4ab084aa1baf6aee2092 OP_EQUALVERIFY OP_CHECKSIG","hex":"76a9142b33504039790fde428e4ab084aa1baf6aee209288ac","reqSigs":1,"type":"pubkeyhash","addresses":["RDDcc63q27t6k95LrysuDwtwrxuAXqNiXe"]}}],"blockhash":"0000000054ed9fc7a4316430659e127eac5776ebc2d2382db0cb9be3eb970d7b","confirmations":243859,"rawconfirmations":243859,"time":1607790977,"blocktime":1607790977,"height":2177114}"#;
    const CURRENT_MTP: u32 = 1622724281;

    let expected_rewards = BigDecimal::from(0);
    test_withdraw_kmd_rewards_impl(TX_HASH, TX_HEX, VERBOSE_SERIALIZED, CURRENT_MTP, Some(expected_rewards));
}

#[test]
#[cfg(not(target_arch = "wasm32"))]
fn test_withdraw_rick_rewards_none() {
    // https://rick.explorer.dexstats.info/tx/7181400be323acc6b5f3164240e6c4601ff4c252f40ce7649f87e81634330209
    const TX_HEX: &str = "0400008085202f8901df8119c507aa61d32332cd246dbfeb3818a4f96e76492454c1fbba5aa097977e000000004847304402205a7e229ea6929c97fd6dde254c19e4eb890a90353249721701ae7a1c477d99c402206a8b7c5bf42b5095585731d6b4c589ce557f63c20aed69ff242eca22ecfcdc7a01feffffff02d04d1bffbc050000232102afdbba3e3c90db5f0f4064118f79cf308f926c68afd64ea7afc930975663e4c4ac402dd913000000001976a9143e17014eca06281ee600adffa34b4afb0922a22288ac2bdab86035a00e000000000000000000000000";

    UtxoStandardCoin::get_unspent_ordered_list.mock_safe(move |coin, _| {
        let tx: UtxoTx = TX_HEX.into();
        let unspents = vec![UnspentInfo {
            outpoint: OutPoint {
                hash: tx.hash(),
                index: 0,
            },
            value: tx.outputs[0].value,
            height: Some(1431628),
        }];
        let cache = block_on(coin.as_ref().recently_spent_outpoints.lock());
        MockResult::Return(Box::pin(futures::future::ok((unspents, cache))))
    });

    let client = NativeClient(Arc::new(NativeClientImpl::default()));

    let coin = utxo_coin_for_test(UtxoRpcClientEnum::Native(client), None, false);

    let withdraw_req = WithdrawRequest {
        amount: BigDecimal::from_str("0.00001").unwrap(),
        from: None,
        to: "RQq6fWoy8aGGMLjvRfMY5mBNVm2RQxJyLa".to_string(),
        coin: "RICK".to_owned(),
        max: false,
        fee: None,
        memo: None,
    };
    let expected_fee = TxFeeDetails::Utxo(UtxoFeeDetails {
        coin: Some(TEST_COIN_NAME.into()),
        amount: "0.00001".parse().unwrap(),
    });
    let tx_details = coin.withdraw(withdraw_req).wait().unwrap();
    assert_eq!(tx_details.fee_details, Some(expected_fee));
    assert_eq!(tx_details.kmd_rewards, None);
}

#[test]
fn test_utxo_lock() {
    // send several transactions concurrently to check that they are not using same inputs
    let client = electrum_client_for_test(DOC_ELECTRUM_ADDRS);
    let coin = utxo_coin_for_test(client.into(), None, false);
    let output = TransactionOutput {
        value: 1000000,
        script_pubkey: Builder::build_p2pkh(&coin.as_ref().derivation_method.unwrap_single_addr().hash).to_bytes(),
    };
    let mut futures = vec![];
    for _ in 0..5 {
        futures.push(send_outputs_from_my_address_impl(coin.clone(), vec![output.clone()]));
    }
    let results = block_on(join_all(futures));
    for result in results {
        result.unwrap();
    }
}

#[test]
fn test_spv_proof() {
    let client = electrum_client_for_test(DOC_ELECTRUM_ADDRS);

    // https://doc.explorer.dexstats.info/tx/a3ebedbe20f82e43708f276152cf7dfb03a6050921c8f266e48c00ab66e891fb
    let tx_str = "0400008085202f8901e15182af2c252bcfbd58884f3bdbd4d85ed036e53cfe2fd1f904ecfea10cb9f2010000006b483045022100d2435e0c9211114271ac452dc47fd08d3d2dc4bdd484d5750ee6bbda41056d520220408bfb236b7028b6fde0e59a1b6522949131a611584cce36c3df1e934c1748630121022d7424c741213a2b9b49aebdaa10e84419e642a8db0a09e359a3d4c850834846ffffffff02a09ba104000000001976a914054407d1a2224268037cfc7ca3bc438d082bedf488acdd28ce9157ba11001976a914046922483fab8ca76b23e55e9d338605e2dbab6088ac03d63665000000000000000000000000000000";
    let tx: UtxoTx = tx_str.into();

    let header: BlockHeader = deserialize(
        block_on(client.blockchain_block_header(263240).compat())
            .unwrap()
            .as_slice(),
    )
    .unwrap();
    let mut headers = HashMap::new();
    headers.insert(263240, header);
    let storage = client.block_headers_storage();
    block_on(storage.add_block_headers_to_storage(headers)).unwrap();

    let res = block_on(client.validate_spv_proof(&tx, wait_until_sec(30)));
    res.unwrap();
}

#[test]
fn list_since_block_btc_serde() {
    // https://github.com/KomodoPlatform/atomicDEX-API/issues/563
    let input = r#"{"lastblock":"000000000000000000066f896cca2a6c667ca85fff28ed6731d64e3c39ecb119","removed":[],"transactions":[{"abandoned":false,"address":"1Q3kQ1jsB2VyH83PJT1NXJqEaEcR6Yuknn","amount":-0.01788867,"bip125-replaceable":"no","blockhash":"0000000000000000000db4be4c2df08790e1027326832cc90889554bbebc69b7","blockindex":437,"blocktime":1572174214,"category":"send","confirmations":197,"fee":-0.00012924,"involvesWatchonly":true,"time":1572173721,"timereceived":1572173721,"txid":"29606e6780c69a39767b56dc758e6af31ced5232491ad62dcf25275684cb7701","vout":0,"walletconflicts":[]},{"address":"1JsAjr6d21j9T8EMsYnQ6GXf1mM523JAv1","amount":0.1995,"bip125-replaceable":"no","blockhash":"0000000000000000000e75b33bbb27e6af2fc3898108c93c03c293fd72a86c6f","blockindex":157,"blocktime":1572179171,"category":"receive","confirmations":190,"label":"","time":1572178251,"timereceived":1572178251,"txid":"da651c6addc8da7c4b2bec21d43022852a93a9f2882a827704b318eb2966b82e","vout":19,"walletconflicts":[]},{"abandoned":false,"address":"14RXkMTyH4NyK48DbhTQyMBoMb2UkbBEPr","amount":-0.0208,"bip125-replaceable":"no","blockhash":"0000000000000000000611bfe0b3f7612239264459f4f6e7169f8d1a67e1b08f","blockindex":286,"blocktime":1572189657,"category":"send","confirmations":178,"fee":-0.0002,"involvesWatchonly":true,"time":1572189100,"timereceived":1572189100,"txid":"8d10920ce70aeb6c7e61c8d47f3cd903fb69946edd08d8907472a90761965943","vout":0,"walletconflicts":[]},{"abandoned":false,"address":"361JVximBAqkLZERT7XB1rykgLePEHAP7B","amount":-0.01801791,"bip125-replaceable":"no","blockhash":"00000000000000000011e9293c1f07f9711e677389ac101b93116d239ac38c33","blockindex":274,"blocktime":1572173649,"category":"send","confirmations":198,"fee":-0.0000965,"involvesWatchonly":true,"label":"361JVximBAqkLZERT7XB1rykgLePEHAP7B","time":1572173458,"timereceived":1572173458,"txid":"7983cae1afeb7fe58e020878aaedea0fee15be9319bc49c81f3b9ad466782950","vout":0,"walletconflicts":[]},{"abandoned":false,"address":"1JsAjr6d21j9T8EMsYnQ6GXf1mM523JAv1","amount":-0.0003447,"bip125-replaceable":"no","blockhash":"00000000000000000011e9293c1f07f9711e677389ac101b93116d239ac38c33","blockindex":274,"blocktime":1572173649,"category":"send","confirmations":198,"fee":-0.0000965,"label":"","time":1572173458,"timereceived":1572173458,"txid":"7983cae1afeb7fe58e020878aaedea0fee15be9319bc49c81f3b9ad466782950","vout":1,"walletconflicts":[]},{"address":"361JVximBAqkLZERT7XB1rykgLePEHAP7B","amount":0.01801791,"bip125-replaceable":"no","blockhash":"00000000000000000011e9293c1f07f9711e677389ac101b93116d239ac38c33","blockindex":274,"blocktime":1572173649,"category":"receive","confirmations":198,"involvesWatchonly":true,"label":"361JVximBAqkLZERT7XB1rykgLePEHAP7B","time":1572173458,"timereceived":1572173458,"txid":"7983cae1afeb7fe58e020878aaedea0fee15be9319bc49c81f3b9ad466782950","vout":0,"walletconflicts":[]},{"address":"1JsAjr6d21j9T8EMsYnQ6GXf1mM523JAv1","amount":0.0003447,"bip125-replaceable":"no","blockhash":"00000000000000000011e9293c1f07f9711e677389ac101b93116d239ac38c33","blockindex":274,"blocktime":1572173649,"category":"receive","confirmations":198,"label":"","time":1572173458,"timereceived":1572173458,"txid":"7983cae1afeb7fe58e020878aaedea0fee15be9319bc49c81f3b9ad466782950","vout":1,"walletconflicts":[]},{"abandoned":false,"address":"3B3q1GTLQQ7Fspo6ATy3cd3tg5yu97hkve","amount":-0.021,"bip125-replaceable":"no","blockhash":"0000000000000000000debf11962f89e2ae08f8ff75803b0da6170af6c5c346b","blockindex":2618,"blocktime":1572188894,"category":"send","confirmations":179,"fee":-0.00016026,"involvesWatchonly":true,"label":"3B3q1GTLQQ7Fspo6ATy3cd3tg5yu97hkve","time":1572186009,"timereceived":1572186009,"txid":"54b159ac3a656bbaaf3bf0263b8deafad03b376ec0c2e9c715d0cf1caaf3495e","vout":0,"walletconflicts":[]},{"abandoned":false,"address":"1JsAjr6d21j9T8EMsYnQ6GXf1mM523JAv1","amount":-0.17868444,"bip125-replaceable":"no","blockhash":"0000000000000000000debf11962f89e2ae08f8ff75803b0da6170af6c5c346b","blockindex":2618,"blocktime":1572188894,"category":"send","confirmations":179,"fee":-0.00016026,"label":"","time":1572186009,"timereceived":1572186009,"txid":"54b159ac3a656bbaaf3bf0263b8deafad03b376ec0c2e9c715d0cf1caaf3495e","vout":1,"walletconflicts":[]},{"address":"3B3q1GTLQQ7Fspo6ATy3cd3tg5yu97hkve","amount":0.021,"bip125-replaceable":"no","blockhash":"0000000000000000000debf11962f89e2ae08f8ff75803b0da6170af6c5c346b","blockindex":2618,"blocktime":1572188894,"category":"receive","confirmations":179,"involvesWatchonly":true,"label":"3B3q1GTLQQ7Fspo6ATy3cd3tg5yu97hkve","time":1572186009,"timereceived":1572186009,"txid":"54b159ac3a656bbaaf3bf0263b8deafad03b376ec0c2e9c715d0cf1caaf3495e","vout":0,"walletconflicts":[]},{"address":"1JsAjr6d21j9T8EMsYnQ6GXf1mM523JAv1","amount":0.17868444,"bip125-replaceable":"no","blockhash":"0000000000000000000debf11962f89e2ae08f8ff75803b0da6170af6c5c346b","blockindex":2618,"blocktime":1572188894,"category":"receive","confirmations":179,"label":"","time":1572186009,"timereceived":1572186009,"txid":"54b159ac3a656bbaaf3bf0263b8deafad03b376ec0c2e9c715d0cf1caaf3495e","vout":1,"walletconflicts":[]},{"abandoned":false,"address":"3AC6k1Y54knEdkgWjX3TjmWGjDHtJCNZZY","amount":-0.17822795,"bip125-replaceable":"no","blockhash":"00000000000000000009a60478f29f4910e29224ea5ed63d77321ac8c624ec45","blockindex":2377,"blocktime":1572190637,"category":"send","confirmations":177,"fee":-0.00009985,"involvesWatchonly":true,"label":"3AC6k1Y54knEdkgWjX3TjmWGjDHtJCNZZY","time":1572189626,"timereceived":1572189626,"txid":"eabc01e45db89ea8cf623f8e22847e4023c69bed3c7d396d573b89dec3fe17a7","vout":0,"walletconflicts":[]},{"abandoned":false,"address":"1JsAjr6d21j9T8EMsYnQ6GXf1mM523JAv1","amount":-0.00035664,"bip125-replaceable":"no","blockhash":"00000000000000000009a60478f29f4910e29224ea5ed63d77321ac8c624ec45","blockindex":2377,"blocktime":1572190637,"category":"send","confirmations":177,"fee":-0.00009985,"label":"","time":1572189626,"timereceived":1572189626,"txid":"eabc01e45db89ea8cf623f8e22847e4023c69bed3c7d396d573b89dec3fe17a7","vout":1,"walletconflicts":[]},{"address":"3AC6k1Y54knEdkgWjX3TjmWGjDHtJCNZZY","amount":0.17822795,"bip125-replaceable":"no","blockhash":"00000000000000000009a60478f29f4910e29224ea5ed63d77321ac8c624ec45","blockindex":2377,"blocktime":1572190637,"category":"receive","confirmations":177,"involvesWatchonly":true,"label":"3AC6k1Y54knEdkgWjX3TjmWGjDHtJCNZZY","time":1572189626,"timereceived":1572189626,"txid":"eabc01e45db89ea8cf623f8e22847e4023c69bed3c7d396d573b89dec3fe17a7","vout":0,"walletconflicts":[]},{"address":"1JsAjr6d21j9T8EMsYnQ6GXf1mM523JAv1","amount":0.00035664,"bip125-replaceable":"no","blockhash":"00000000000000000009a60478f29f4910e29224ea5ed63d77321ac8c624ec45","blockindex":2377,"blocktime":1572190637,"category":"receive","confirmations":177,"label":"","time":1572189626,"timereceived":1572189626,"txid":"eabc01e45db89ea8cf623f8e22847e4023c69bed3c7d396d573b89dec3fe17a7","vout":1,"walletconflicts":[]},{"abandoned":false,"address":"1Q3kQ1jsB2VyH83PJT1NXJqEaEcR6Yuknn","amount":-0.17809412,"bip125-replaceable":"no","blockhash":"000000000000000000125e17a9540ac901d70e92e987d59a1cf87ca36ebca830","blockindex":1680,"blocktime":1572191122,"category":"send","confirmations":176,"fee":-0.00013383,"involvesWatchonly":true,"time":1572190821,"timereceived":1572190821,"txid":"d3579f7be169ea8fd1358d0eda85bad31ce8080a6020dcd224eac8a663dc9bf7","vout":0,"walletconflicts":[]},{"abandoned":false,"address":"326VCyLKV1w4SxeYs81jQU1SC11njcL1eG","amount":-0.039676,"bip125-replaceable":"no","blockhash":"0000000000000000000d61630db06ed5d3054a39bf71a706efeaa9e86866b9d4","blockindex":2193,"blocktime":1572053656,"category":"send","confirmations":380,"fee":-0.00005653,"involvesWatchonly":true,"label":"326VCyLKV1w4SxeYs81jQU1SC11njcL1eG","time":1572052431,"timereceived":1572052431,"txid":"37b57fb36312e21ec7d069a55ab9bffc6abc7fe3731ed38502c5329025a9edf9","vout":0,"walletconflicts":[]},{"abandoned":false,"address":"1JsAjr6d21j9T8EMsYnQ6GXf1mM523JAv1","amount":-0.01845911,"bip125-replaceable":"no","blockhash":"0000000000000000000d61630db06ed5d3054a39bf71a706efeaa9e86866b9d4","blockindex":2193,"blocktime":1572053656,"category":"send","confirmations":380,"fee":-0.00005653,"label":"","time":1572052431,"timereceived":1572052431,"txid":"37b57fb36312e21ec7d069a55ab9bffc6abc7fe3731ed38502c5329025a9edf9","vout":1,"walletconflicts":[]},{"address":"326VCyLKV1w4SxeYs81jQU1SC11njcL1eG","amount":0.039676,"bip125-replaceable":"no","blockhash":"0000000000000000000d61630db06ed5d3054a39bf71a706efeaa9e86866b9d4","blockindex":2193,"blocktime":1572053656,"category":"receive","confirmations":380,"involvesWatchonly":true,"label":"326VCyLKV1w4SxeYs81jQU1SC11njcL1eG","time":1572052431,"timereceived":1572052431,"txid":"37b57fb36312e21ec7d069a55ab9bffc6abc7fe3731ed38502c5329025a9edf9","vout":0,"walletconflicts":[]},{"address":"1JsAjr6d21j9T8EMsYnQ6GXf1mM523JAv1","amount":0.01845911,"bip125-replaceable":"no","blockhash":"0000000000000000000d61630db06ed5d3054a39bf71a706efeaa9e86866b9d4","blockindex":2193,"blocktime":1572053656,"category":"receive","confirmations":380,"label":"","time":1572052431,"timereceived":1572052431,"txid":"37b57fb36312e21ec7d069a55ab9bffc6abc7fe3731ed38502c5329025a9edf9","vout":1,"walletconflicts":[]}]}"#;
    let _res: ListSinceBlockRes = json::from_str(input).unwrap();
}

#[test]
// https://github.com/KomodoPlatform/atomicDEX-API/issues/587
fn get_tx_details_coinbase_transaction() {
    /// Hash of coinbase transaction
    /// https://marty.explorer.dexstats.info/tx/ae3220b868c677c77f8c9bdbc49b42da512260b45af695e672b1c5090815566c
    const TX_HASH: &str = "ae3220b868c677c77f8c9bdbc49b42da512260b45af695e672b1c5090815566c";

    let client = electrum_client_for_test(MARTY_ELECTRUM_ADDRS);
    let coin = utxo_coin_for_test(
        client.into(),
        Some("spice describe gravity federal blast come thank unfair canal monkey style afraid"),
        false,
    );

    let tx_details = get_tx_details_eq_for_both_versions(&coin, TX_HASH);
    assert!(tx_details.from.is_empty());
}

#[test]
fn test_electrum_rpc_client_error() {
    let client = electrum_client_for_test(&["electrum1.cipig.net:10060"]);

    let empty_hash = H256Json::default();
    let err = client.get_verbose_transaction(&empty_hash).wait().unwrap_err();

    // use the static string instead because the actual error message cannot be obtain
    // by serde_json serialization
    let expected = r#"JsonRpcError { client_info: "coin: RICK", request: JsonRpcRequest { jsonrpc: "2.0", id: "1", method: "blockchain.transaction.get", params: [String("0000000000000000000000000000000000000000000000000000000000000000"), Bool(true)] }, error: Response(electrum1.cipig.net:10060, Object({"code": Number(2), "message": String("daemon error: DaemonError({'code': -5, 'message': 'No such mempool or blockchain transaction. Use gettransaction for wallet transactions.'})")})) }"#;
    let actual = format!("{}", err);

    assert!(actual.contains(expected));
}

#[test]
fn test_network_info_deserialization() {
    let network_info_kmd = r#"{
        "connections": 1,
        "localaddresses": [],
        "localservices": "0000000070000005",
        "networks": [
            {
                "limited": false,
                "name": "ipv4",
                "proxy": "",
                "proxy_randomize_credentials": false,
                "reachable": true
            },
            {
                "limited": false,
                "name": "ipv6",
                "proxy": "",
                "proxy_randomize_credentials": false,
                "reachable": true
            },
            {
                "limited": true,
                "name": "onion",
                "proxy": "",
                "proxy_randomize_credentials": false,
                "reachable": false
            }
        ],
        "protocolversion": 170007,
        "relayfee": 1e-06,
        "subversion": "/MagicBean:2.0.15-rc2/",
        "timeoffset": 0,
        "version": 2001526,
        "warnings": ""
    }"#;
    json::from_str::<NetworkInfo>(network_info_kmd).unwrap();

    let network_info_btc = r#"{
        "version": 180000,
        "subversion": "\/Satoshi:0.18.0\/",
        "protocolversion": 70015,
        "localservices": "000000000000040d",
        "localrelay": true,
        "timeoffset": 0,
        "networkactive": true,
        "connections": 124,
        "networks": [
            {
                "name": "ipv4",
                "limited": false,
                "reachable": true,
                "proxy": "",
                "proxy_randomize_credentials": false
            },
            {
                "name": "ipv6",
                "limited": false,
                "reachable": true,
                "proxy": "",
                "proxy_randomize_credentials": false
            },
            {
                "name": "onion",
                "limited": true,
                "reachable": false,
                "proxy": "",
                "proxy_randomize_credentials": false
            }
        ],
        "relayfee": 1.0e-5,
        "incrementalfee": 1.0e-5,
        "localaddresses": [
            {
                "address": "96.57.248.252",
                "port": 8333,
                "score": 618294
            }
        ],
        "warnings": ""
    }"#;
    json::from_str::<NetworkInfo>(network_info_btc).unwrap();
}

#[test]
#[cfg(not(target_arch = "wasm32"))]
// https://github.com/KomodoPlatform/atomicDEX-API/issues/617
fn test_generate_transaction_relay_fee_is_used_when_dynamic_fee_is_lower() {
    let client = NativeClientImpl::default();

    static mut GET_RELAY_FEE_CALLED: bool = false;
    NativeClient::get_relay_fee.mock_safe(|_| {
        unsafe { GET_RELAY_FEE_CALLED = true };
        MockResult::Return(Box::new(futures01::future::ok("1.0".parse().unwrap())))
    });
    let client = UtxoRpcClientEnum::Native(NativeClient(Arc::new(client)));
    let mut coin = utxo_coin_fields_for_test(client, None, false);
    coin.conf.force_min_relay_fee = true;
    let coin = utxo_coin_from_fields(coin);
    let unspents = vec![UnspentInfo {
        value: 1000000000,
        outpoint: OutPoint::default(),
        height: Default::default(),
    }];

    let outputs = vec![TransactionOutput {
        script_pubkey: vec![].into(),
        value: 900000000,
    }];

    let builder = UtxoTxBuilder::new(&coin)
        .add_available_inputs(unspents)
        .add_outputs(outputs)
        .with_fee(ActualTxFee::Dynamic(100));

    let generated = block_on(builder.build()).unwrap();
    assert_eq!(generated.0.outputs.len(), 1);

    // generated transaction fee must be equal to relay fee if calculated dynamic fee is lower than relay
    assert_eq!(generated.1.fee_amount, 100000000);
    assert_eq!(generated.1.unused_change, 0);
    assert_eq!(generated.1.received_by_me, 0);
    assert_eq!(generated.1.spent_by_me, 1000000000);
    assert!(unsafe { GET_RELAY_FEE_CALLED });
}

#[test]
#[cfg(not(target_arch = "wasm32"))]
// https://github.com/KomodoPlatform/atomicDEX-API/issues/1037
fn test_generate_transaction_relay_fee_is_used_when_dynamic_fee_is_lower_and_deduct_from_output() {
    let client = NativeClientImpl::default();

    static mut GET_RELAY_FEE_CALLED: bool = false;
    NativeClient::get_relay_fee.mock_safe(|_| {
        unsafe { GET_RELAY_FEE_CALLED = true };
        MockResult::Return(Box::new(futures01::future::ok("1.0".parse().unwrap())))
    });
    let client = UtxoRpcClientEnum::Native(NativeClient(Arc::new(client)));
    let mut coin = utxo_coin_fields_for_test(client, None, false);
    coin.conf.force_min_relay_fee = true;
    let coin = utxo_coin_from_fields(coin);
    let unspents = vec![UnspentInfo {
        value: 1000000000,
        outpoint: OutPoint::default(),
        height: Default::default(),
    }];

    let outputs = vec![TransactionOutput {
        script_pubkey: vec![].into(),
        value: 1000000000,
    }];

    let tx_builder = UtxoTxBuilder::new(&coin)
        .add_available_inputs(unspents)
        .add_outputs(outputs)
        .with_fee_policy(FeePolicy::DeductFromOutput(0))
        .with_fee(ActualTxFee::Dynamic(100));

    let generated = block_on(tx_builder.build()).unwrap();
    assert_eq!(generated.0.outputs.len(), 1);
    // `output (= 10.0) - fee_amount (= 1.0)`
    assert_eq!(generated.0.outputs[0].value, 900000000);

    // generated transaction fee must be equal to relay fee if calculated dynamic fee is lower than relay
    assert_eq!(generated.1.fee_amount, 100000000);
    assert_eq!(generated.1.unused_change, 0);
    assert_eq!(generated.1.received_by_me, 0);
    assert_eq!(generated.1.spent_by_me, 1000000000);
    assert!(unsafe { GET_RELAY_FEE_CALLED });
}

#[test]
#[cfg(not(target_arch = "wasm32"))]
// https://github.com/KomodoPlatform/atomicDEX-API/issues/617
fn test_generate_tx_fee_is_correct_when_dynamic_fee_is_larger_than_relay() {
    let client = NativeClientImpl::default();

    static mut GET_RELAY_FEE_CALLED: bool = false;
    NativeClient::get_relay_fee.mock_safe(|_| {
        unsafe { GET_RELAY_FEE_CALLED = true };
        MockResult::Return(Box::new(futures01::future::ok("0.00001".parse().unwrap())))
    });
    let client = UtxoRpcClientEnum::Native(NativeClient(Arc::new(client)));
    let mut coin = utxo_coin_fields_for_test(client, None, false);
    coin.conf.force_min_relay_fee = true;
    let coin = utxo_coin_from_fields(coin);
    let unspents = vec![
        UnspentInfo {
            value: 1000000000,
            outpoint: OutPoint::default(),
            height: Default::default(),
        };
        20
    ];

    let outputs = vec![TransactionOutput {
        script_pubkey: vec![].into(),
        value: 19000000000,
    }];

    let builder = UtxoTxBuilder::new(&coin)
        .add_available_inputs(unspents)
        .add_outputs(outputs)
        .with_fee(ActualTxFee::Dynamic(1000));

    let generated = block_on(builder.build()).unwrap();

    assert_eq!(generated.0.outputs.len(), 2);
    assert_eq!(generated.0.inputs.len(), 20);

    // resulting signed transaction size would be 3032 bytes so fee is 3032 sat
    assert_eq!(generated.1.fee_amount, 3032);
    assert_eq!(generated.1.unused_change, 0);
    assert_eq!(generated.1.received_by_me, 999996968);
    assert_eq!(generated.1.spent_by_me, 20000000000);
    assert!(unsafe { GET_RELAY_FEE_CALLED });
}

#[test]
fn test_get_median_time_past_from_electrum_kmd() {
    let client = electrum_client_for_test(&[
        "electrum1.cipig.net:10001",
        "electrum2.cipig.net:10001",
        "electrum3.cipig.net:10001",
    ]);

    let mtp = client
        .get_median_time_past(1773390, KMD_MTP_BLOCK_COUNT, CoinVariant::Standard)
        .wait()
        .unwrap();
    // the MTP is block time of 1773385 in this case
    assert_eq!(1583159915, mtp);
}

#[test]
fn test_get_median_time_past_from_electrum_btc() {
    let client = electrum_client_for_test(&[
        "electrum1.cipig.net:10000",
        "electrum2.cipig.net:10000",
        "electrum3.cipig.net:10000",
    ]);

    let mtp = client
        .get_median_time_past(632858, KMD_MTP_BLOCK_COUNT, CoinVariant::Standard)
        .wait()
        .unwrap();
    assert_eq!(1591173041, mtp);
}

#[test]
#[cfg(not(target_arch = "wasm32"))]
fn test_get_median_time_past_from_native_has_median_in_get_block() {
    let client = native_client_for_test();
    NativeClientImpl::get_block_hash.mock_safe(|_, block_num| {
        assert_eq!(block_num, 632858);
        MockResult::Return(Box::new(futures01::future::ok(
            "00000000000000000002eb7892b8fdfd7b8e0f089e5cdf96436de680b7e695e3".into(),
        )))
    });

    NativeClientImpl::get_block.mock_safe(|_, block_hash| {
        assert_eq!(block_hash, "00000000000000000002eb7892b8fdfd7b8e0f089e5cdf96436de680b7e695e3".into());
        let block_data_str = r#"{"hash":"00000000000000000002eb7892b8fdfd7b8e0f089e5cdf96436de680b7e695e3","confirmations":1,"strippedsize":833287,"size":1493229,"weight":3993090,"height":632858,"version":549453824,"versionHex":"20c00000","merkleroot":"7e20760d227465d2a84fbb2617b2962f77364daa66f06b48d1010fa27923b940","tx":[],"time":1591174568,"mediantime":1591173041,"nonce":"1594651477","bits":"171297f6","difficulty":15138043247082.88,"chainwork":"00000000000000000000000000000000000000000fff2e35384d3c16f53adda4","nTx":1601,"previousblockhash":"00000000000000000009a54084d9f4eafa3ca07af646ff8fa9031d0ac72a92aa"}"#;
        let block_data = json::from_str(block_data_str).unwrap();
        MockResult::Return(
            Box::new(futures01::future::ok(block_data))
        )
    });

    let mtp = client
        .get_median_time_past(632858, KMD_MTP_BLOCK_COUNT, CoinVariant::Standard)
        .wait()
        .unwrap();
    assert_eq!(1591173041, mtp);
}

#[test]
#[cfg(not(target_arch = "wasm32"))]
fn test_get_median_time_past_from_native_does_not_have_median_in_get_block() {
    use std::collections::HashMap;

    let blocks_json_str = r#"
    [
        {"hash":"00000000000000000002eb7892b8fdfd7b8e0f089e5cdf96436de680b7e695e3","confirmations":1,"strippedsize":833287,"size":1493229,"weight":3993090,"height":632858,"version":549453824,"versionHex":"20c00000","merkleroot":"7e20760d227465d2a84fbb2617b2962f77364daa66f06b48d1010fa27923b940","tx":[],"time":1591173090,"nonce":"1594651477","bits":"171297f6","difficulty":15138043247082.88,"chainwork":"00000000000000000000000000000000000000000fff2e35384d3c16f53adda4","nTx":1601,"previousblockhash":"00000000000000000009a54084d9f4eafa3ca07af646ff8fa9031d0ac72a92aa"},
        {"hash":"00000000000000000002eb7892b8fdfd7b8e0f089e5cdf96436de680b7e695e4","confirmations":1,"strippedsize":833287,"size":1493229,"weight":3993090,"height":632857,"version":549453824,"versionHex":"20c00000","merkleroot":"7e20760d227465d2a84fbb2617b2962f77364daa66f06b48d1010fa27923b940","tx":[],"time":1591173080,"nonce":"1594651477","bits":"171297f6","difficulty":15138043247082.88,"chainwork":"00000000000000000000000000000000000000000fff2e35384d3c16f53adda4","nTx":1601,"previousblockhash":"00000000000000000009a54084d9f4eafa3ca07af646ff8fa9031d0ac72a92aa"},
        {"hash":"00000000000000000002eb7892b8fdfd7b8e0f089e5cdf96436de680b7e695e5","confirmations":1,"strippedsize":833287,"size":1493229,"weight":3993090,"height":632856,"version":549453824,"versionHex":"20c00000","merkleroot":"7e20760d227465d2a84fbb2617b2962f77364daa66f06b48d1010fa27923b940","tx":[],"time":1591173070,"nonce":"1594651477","bits":"171297f6","difficulty":15138043247082.88,"chainwork":"00000000000000000000000000000000000000000fff2e35384d3c16f53adda4","nTx":1601,"previousblockhash":"00000000000000000009a54084d9f4eafa3ca07af646ff8fa9031d0ac72a92aa"},
        {"hash":"00000000000000000002eb7892b8fdfd7b8e0f089e5cdf96436de680b7e695e6","confirmations":1,"strippedsize":833287,"size":1493229,"weight":3993090,"height":632855,"version":549453824,"versionHex":"20c00000","merkleroot":"7e20760d227465d2a84fbb2617b2962f77364daa66f06b48d1010fa27923b940","tx":[],"time":1591173058,"nonce":"1594651477","bits":"171297f6","difficulty":15138043247082.88,"chainwork":"00000000000000000000000000000000000000000fff2e35384d3c16f53adda4","nTx":1601,"previousblockhash":"00000000000000000009a54084d9f4eafa3ca07af646ff8fa9031d0ac72a92aa"},
        {"hash":"00000000000000000002eb7892b8fdfd7b8e0f089e5cdf96436de680b7e695e7","confirmations":1,"strippedsize":833287,"size":1493229,"weight":3993090,"height":632854,"version":549453824,"versionHex":"20c00000","merkleroot":"7e20760d227465d2a84fbb2617b2962f77364daa66f06b48d1010fa27923b940","tx":[],"time":1591173050,"nonce":"1594651477","bits":"171297f6","difficulty":15138043247082.88,"chainwork":"00000000000000000000000000000000000000000fff2e35384d3c16f53adda4","nTx":1601,"previousblockhash":"00000000000000000009a54084d9f4eafa3ca07af646ff8fa9031d0ac72a92aa"},
        {"hash":"00000000000000000002eb7892b8fdfd7b8e0f089e5cdf96436de680b7e695e8","confirmations":1,"strippedsize":833287,"size":1493229,"weight":3993090,"height":632853,"version":549453824,"versionHex":"20c00000","merkleroot":"7e20760d227465d2a84fbb2617b2962f77364daa66f06b48d1010fa27923b940","tx":[],"time":1591173041,"nonce":"1594651477","bits":"171297f6","difficulty":15138043247082.88,"chainwork":"00000000000000000000000000000000000000000fff2e35384d3c16f53adda4","nTx":1601,"previousblockhash":"00000000000000000009a54084d9f4eafa3ca07af646ff8fa9031d0ac72a92aa"},
        {"hash":"00000000000000000002eb7892b8fdfd7b8e0f089e5cdf96436de680b7e695e9","confirmations":1,"strippedsize":833287,"size":1493229,"weight":3993090,"height":632852,"version":549453824,"versionHex":"20c00000","merkleroot":"7e20760d227465d2a84fbb2617b2962f77364daa66f06b48d1010fa27923b940","tx":[],"time":1591173040,"nonce":"1594651477","bits":"171297f6","difficulty":15138043247082.88,"chainwork":"00000000000000000000000000000000000000000fff2e35384d3c16f53adda4","nTx":1601,"previousblockhash":"00000000000000000009a54084d9f4eafa3ca07af646ff8fa9031d0ac72a92aa"},
        {"hash":"00000000000000000002eb7892b8fdfd7b8e0f089e5cdf96436de680b7e695f0","confirmations":1,"strippedsize":833287,"size":1493229,"weight":3993090,"height":632851,"version":549453824,"versionHex":"20c00000","merkleroot":"7e20760d227465d2a84fbb2617b2962f77364daa66f06b48d1010fa27923b940","tx":[],"time":1591173039,"nonce":"1594651477","bits":"171297f6","difficulty":15138043247082.88,"chainwork":"00000000000000000000000000000000000000000fff2e35384d3c16f53adda4","nTx":1601,"previousblockhash":"00000000000000000009a54084d9f4eafa3ca07af646ff8fa9031d0ac72a92aa"},
        {"hash":"00000000000000000002eb7892b8fdfd7b8e0f089e5cdf96436de680b7e695f1","confirmations":1,"strippedsize":833287,"size":1493229,"weight":3993090,"height":632850,"version":549453824,"versionHex":"20c00000","merkleroot":"7e20760d227465d2a84fbb2617b2962f77364daa66f06b48d1010fa27923b940","tx":[],"time":1591173038,"nonce":"1594651477","bits":"171297f6","difficulty":15138043247082.88,"chainwork":"00000000000000000000000000000000000000000fff2e35384d3c16f53adda4","nTx":1601,"previousblockhash":"00000000000000000009a54084d9f4eafa3ca07af646ff8fa9031d0ac72a92aa"},
        {"hash":"00000000000000000002eb7892b8fdfd7b8e0f089e5cdf96436de680b7e695f2","confirmations":1,"strippedsize":833287,"size":1493229,"weight":3993090,"height":632849,"version":549453824,"versionHex":"20c00000","merkleroot":"7e20760d227465d2a84fbb2617b2962f77364daa66f06b48d1010fa27923b940","tx":[],"time":1591173037,"nonce":"1594651477","bits":"171297f6","difficulty":15138043247082.88,"chainwork":"00000000000000000000000000000000000000000fff2e35384d3c16f53adda4","nTx":1601,"previousblockhash":"00000000000000000009a54084d9f4eafa3ca07af646ff8fa9031d0ac72a92aa"},
        {"hash":"00000000000000000002eb7892b8fdfd7b8e0f089e5cdf96436de680b7e695f3","confirmations":1,"strippedsize":833287,"size":1493229,"weight":3993090,"height":632848,"version":549453824,"versionHex":"20c00000","merkleroot":"7e20760d227465d2a84fbb2617b2962f77364daa66f06b48d1010fa27923b940","tx":[],"time":1591173030,"nonce":1594651477,"bits":"171297f6","difficulty":15138043247082.88,"chainwork":"00000000000000000000000000000000000000000fff2e35384d3c16f53adda4","nTx":1601,"previousblockhash":"00000000000000000009a54084d9f4eafa3ca07af646ff8fa9031d0ac72a92aa"}
    ]
    "#;

    let blocks: Vec<VerboseBlock> = json::from_str(blocks_json_str).unwrap();
    let mut block_hashes: HashMap<_, _> = blocks
        .iter()
        .map(|block| (block.height.unwrap() as u64, block.hash))
        .collect();
    let mut blocks: HashMap<_, _> = blocks.into_iter().map(|block| (block.hash, block)).collect();
    let client = native_client_for_test();

    NativeClientImpl::get_block_hash.mock_safe(move |_, block_num| {
        let hash = block_hashes.remove(&block_num).unwrap();
        MockResult::Return(Box::new(futures01::future::ok(hash)))
    });

    NativeClientImpl::get_block.mock_safe(move |_, block_hash| {
        let block = blocks.remove(&block_hash).unwrap();
        MockResult::Return(Box::new(futures01::future::ok(block)))
    });

    let mtp = client
        .get_median_time_past(632858, KMD_MTP_BLOCK_COUNT, CoinVariant::Standard)
        .wait()
        .unwrap();
    assert_eq!(1591173041, mtp);
}

#[test]
fn test_cashaddresses_in_tx_details_by_hash() {
    const TX_HASH: &str = "0f2f6e0c8f440c641895023782783426c3aca1acc78d7c0db7751995e8aa5751";

    let conf = json!({
        "coin": "BCH",
        "pubtype": 0,
        "p2shtype": 5,
        "mm2": 1,
        "address_format":{"format":"cashaddress","network":"bchtest"},
    });
    let req = json!({
         "method": "electrum",
         "servers": electrum_servers_rpc(T_BCH_ELECTRUMS),
    });

    let ctx = MmCtxBuilder::new().into_mm_arc();
    let params = UtxoActivationParams::from_legacy_req(&req).unwrap();

    let priv_key = Secp256k1Secret::from([1; 32]);
    let coin = block_on(utxo_standard_coin_with_priv_key(&ctx, "BCH", &conf, &params, priv_key)).unwrap();

    let tx_details = get_tx_details_eq_for_both_versions(&coin, TX_HASH);
    log!("{:?}", tx_details);

    assert!(tx_details
        .from
        .iter()
        .any(|addr| addr == "bchtest:qze8g4gx3z428jjcxzpycpxl7ke7d947gca2a7n2la"));
    assert!(tx_details
        .to
        .iter()
        .any(|addr| addr == "bchtest:qr39na5d25wdeecgw3euh9fkd4ygvd4pnsury96597"));
}

#[test]
fn test_address_from_str_with_cashaddress_activated() {
    let conf = json!({
        "coin": "BCH",
        "pubtype": 0,
        "p2shtype": 5,
        "mm2": 1,
        "address_format":{"format":"cashaddress","network":"bitcoincash"},
    });
    let req = json!({
         "method": "electrum",
         "servers": electrum_servers_rpc(T_BCH_ELECTRUMS),
    });

    let ctx = MmCtxBuilder::new().into_mm_arc();
    let params = UtxoActivationParams::from_legacy_req(&req).unwrap();

    let priv_key = Secp256k1Secret::from([1; 32]);
    let coin = block_on(utxo_standard_coin_with_priv_key(&ctx, "BCH", &conf, &params, priv_key)).unwrap();

    // other error on parse
    let error = UtxoCommonOps::address_from_str(&coin, "bitcoincash:000000000000000000000000000000000000000000")
        .err()
        .unwrap();
    match error.into_inner() {
        AddrFromStrError::CannotDetermineFormat(_) => (),
        other => panic!(
            "Expected 'AddrFromStrError::CannotDetermineFormat' error, found: {}",
            other
        ),
    }
}

#[test]
fn test_address_from_str_with_legacy_address_activated() {
    let conf = json!({
        "coin": "BCH",
        "pubtype": 0,
        "p2shtype": 5,
        "mm2": 1,
    });
    let req = json!({
         "method": "electrum",
         "servers": electrum_servers_rpc(T_BCH_ELECTRUMS),
    });

    let ctx = MmCtxBuilder::new().into_mm_arc();
    let params = UtxoActivationParams::from_legacy_req(&req).unwrap();

    let priv_key = Secp256k1Secret::from([1; 32]);
    let coin = block_on(utxo_standard_coin_with_priv_key(&ctx, "BCH", &conf, &params, priv_key)).unwrap();

    let error = UtxoCommonOps::address_from_str(&coin, "bitcoincash:qzxqqt9lh4feptf0mplnk58gnajfepzwcq9f2rxk55")
        .err()
        .unwrap();
    match error.into_inner() {
        AddrFromStrError::Unsupported(UnsupportedAddr::FormatMismatch {
            ticker,
            activated_format,
            used_format,
        }) => {
            assert_eq!(ticker, "BCH");
            assert_eq!(activated_format, "Legacy");
            assert_eq!(used_format, "CashAddress");
        },
        other => panic!("Expected 'UnsupportedAddr::FormatMismatch' error, found: {}", other),
    }

    // other error on parse
    let error = UtxoCommonOps::address_from_str(&coin, "0000000000000000000000000000000000")
        .err()
        .unwrap();
    match error.into_inner() {
        AddrFromStrError::CannotDetermineFormat(_) => (),
        other => panic!(
            "Expected 'AddrFromStrError::CannotDetermineFormat' error, found: {}",
            other
        ),
    }
}

#[test]
// https://github.com/KomodoPlatform/atomicDEX-API/issues/673
fn test_network_info_negative_time_offset() {
    let info_str = r#"{"version":1140200,"subversion":"/Shibetoshi:1.14.2/","protocolversion":70015,"localservices":"0000000000000005","localrelay":true,"timeoffset":-1,"networkactive":true,"connections":12,"networks":[{"name":"ipv4","limited":false,"reachable":true,"proxy":"","proxy_randomize_credentials":false},{"name":"ipv6","limited":false,"reachable":true,"proxy":"","proxy_randomize_credentials":false},{"name":"onion","limited":false,"reachable":true,"proxy":"127.0.0.1:9050","proxy_randomize_credentials":true}],"relayfee":1.00000000,"incrementalfee":0.00001000,"localaddresses":[],"warnings":""}"#;
    let _info: NetworkInfo = json::from_str(info_str).unwrap();
}

#[test]
fn test_unavailable_electrum_proto_version() {
<<<<<<< HEAD
    ElectrumClientImpl::try_new.mock_safe(
        |client_settings, block_headers_storage, abortable_system, event_sender| {
            MockResult::Return(Ok(ElectrumClientImpl::with_protocol_version(
                client_settings,
                OrdRange::new(1.8, 1.9).unwrap(),
                block_headers_storage,
                abortable_system,
                event_sender,
            )))
=======
    ElectrumClientImpl::new.mock_safe(
        |coin_ticker, event_handlers, block_headers_storage, abortable_system, _, _| {
            MockResult::Return(ElectrumClientImpl::with_protocol_version(
                coin_ticker,
                event_handlers,
                OrdRange::new(1.8, 1.9).unwrap(),
                block_headers_storage,
                abortable_system,
                None,
            ))
>>>>>>> 8635ed94
        },
    );

    let conf = json!({"coin":"RICK","asset":"RICK","rpcport":8923});
    let req = json!({
         "method": "electrum",
         "servers": [{"url":"electrum1.cipig.net:10020"}],
    });

    let ctx = MmCtxBuilder::new().into_mm_arc();
    let params = UtxoActivationParams::from_legacy_req(&req).unwrap();
    let priv_key = Secp256k1Secret::from([1; 32]);
    let error = block_on(utxo_standard_coin_with_priv_key(&ctx, "RICK", &conf, &params, priv_key))
        .err()
        .unwrap();
    log!("Error: {}", error);
    assert!(error.contains("There are no Electrums with the required protocol version"));
}

#[test]
#[ignore]
// The test provided to dimxy to recreate "stuck mempool" problem of komodod on RICK chain.
// Leaving this test here for a while because it might be still useful
fn test_spam_rick() {
    let conf = json!({"coin":"RICK","asset":"RICK","fname":"RICK (TESTCOIN)","rpcport":25435,"txversion":4,"overwintered":1,"mm2":1,"required_confirmations":1,"avg_blocktime":1,"protocol":{"type":"UTXO"}});
    let req = json!({
         "method": "enable",
         "coin": "RICK",
    });

    let key_pair = key_pair_from_seed("my_seed").unwrap();
    let ctx = MmCtxBuilder::new().into_mm_arc();
    let params = UtxoActivationParams::from_legacy_req(&req).unwrap();
    let coin = block_on(utxo_standard_coin_with_priv_key(
        &ctx,
        "RICK",
        &conf,
        &params,
        key_pair.private().secret,
    ))
    .unwrap();

    let output = TransactionOutput {
        value: 1000000,
        script_pubkey: Builder::build_p2pkh(&coin.as_ref().derivation_method.unwrap_single_addr().hash).to_bytes(),
    };
    let mut futures = vec![];
    for _ in 0..5 {
        futures.push(send_outputs_from_my_address_impl(coin.clone(), vec![output.clone()]));
    }
    let results = block_on(join_all(futures));
    for result in results {
        result.unwrap();
    }
}

#[test]
fn test_one_unavailable_electrum_proto_version() {
    // check if the electrum-mona.bitbank.cc:50001 doesn't support the protocol version 1.4
    let client = electrum_client_for_test(&["electrum-mona.bitbank.cc:50001"]);
    let result = client
        .server_version(
            "electrum-mona.bitbank.cc:50001",
            "AtomicDEX",
            &OrdRange::new(1.4, 1.4).unwrap(),
        )
        .wait();
    assert!(result
        .err()
        .unwrap()
        .to_string()
        .contains("unsupported protocol version"));

    drop(client);
    log!("Run BTC coin to test the server.version loop");

    let conf = json!({"coin":"BTC","asset":"BTC","rpcport":8332});
    let req = json!({
         "method": "electrum",
         // electrum-mona.bitbank.cc:50001 supports only 1.2 protocol version
         "servers": [{"url":"electrum1.cipig.net:10000"},{"url":"electrum-mona.bitbank.cc:50001"}],
    });

    let ctx = MmCtxBuilder::new().into_mm_arc();
    let params = UtxoActivationParams::from_legacy_req(&req).unwrap();

    let priv_key = Secp256k1Secret::from([1; 32]);
    let coin = block_on(utxo_standard_coin_with_priv_key(&ctx, "BTC", &conf, &params, priv_key)).unwrap();

    block_on(async { Timer::sleep(0.5).await });

    assert!(coin.as_ref().rpc_client.get_block_count().wait().is_ok());
}

#[test]
fn test_qtum_generate_pod() {
    let priv_key = Secp256k1Secret::from([
        3, 98, 177, 3, 108, 39, 234, 144, 131, 178, 103, 103, 127, 80, 230, 166, 53, 68, 147, 215, 42, 216, 144, 72,
        172, 110, 180, 13, 123, 179, 10, 49,
    ]);
    let conf = json!({"coin":"tQTUM","rpcport":13889,"pubtype":120,"p2shtype":110});
    let req = json!({
        "method": "electrum",
        "servers": [{"url":"electrum1.cipig.net:10071"}, {"url":"electrum2.cipig.net:10071"}, {"url":"electrum3.cipig.net:10071"}],
    });

    let ctx = MmCtxBuilder::new().into_mm_arc();

    let params = UtxoActivationParams::from_legacy_req(&req).unwrap();
    let coin = block_on(qtum_coin_with_priv_key(&ctx, "tQTUM", &conf, &params, priv_key)).unwrap();
    let expected_res = "20086d757b34c01deacfef97a391f8ed2ca761c72a08d5000adc3d187b1007aca86a03bc5131b1f99b66873a12b51f8603213cdc1aa74c05ca5d48fe164b82152b";
    let address = Address::from_str("qcyBHeSct7Wr4mAw18iuQ1zW5mMFYmtmBE").unwrap();
    let res = coin.generate_pod(address.hash).unwrap();
    assert_eq!(expected_res, res.to_string());
}

#[test]
fn test_qtum_add_delegation() {
    let keypair = key_pair_from_seed("asthma turtle lizard tone genuine tube hunt valley soap cloth urge alpha amazing frost faculty cycle mammal leaf normal bright topple avoid pulse buffalo").unwrap();
    let conf = json!({"coin":"tQTUM","rpcport":13889,"pubtype":120,"p2shtype":110, "mature_confirmations":1});
    let req = json!({
        "method": "electrum",
        "servers": [{"url":"electrum1.cipig.net:10071"}, {"url":"electrum2.cipig.net:10071"}, {"url":"electrum3.cipig.net:10071"}],
    });

    let ctx = MmCtxBuilder::new().into_mm_arc();
    let params = UtxoActivationParams::from_legacy_req(&req).unwrap();
    let coin = block_on(qtum_coin_with_priv_key(
        &ctx,
        "tQTUM",
        &conf,
        &params,
        keypair.private().secret,
    ))
    .unwrap();
    let address = Address::from_str("qcyBHeSct7Wr4mAw18iuQ1zW5mMFYmtmBE").unwrap();
    let request = QtumDelegationRequest {
        address: address.to_string(),
        fee: Some(10),
    };
    let res = coin.add_delegation(request).wait().unwrap();
    // Eligible for delegation
    assert!(res.my_balance_change.is_negative());
    assert_eq!(res.total_amount, res.spent_by_me);
    assert!(res.spent_by_me > res.received_by_me);

    let request = QtumDelegationRequest {
        address: "fake_address".to_string(),
        fee: Some(10),
    };
    let res = coin.add_delegation(request).wait();
    // Wrong address
    assert!(res.is_err());
}

#[test]
fn test_qtum_add_delegation_on_already_delegating() {
    let keypair = key_pair_from_seed("federal stay trigger hour exist success game vapor become comfort action phone bright ill target wild nasty crumble dune close rare fabric hen iron").unwrap();
    let conf = json!({"coin":"tQTUM","rpcport":13889,"pubtype":120,"p2shtype":110, "mature_confirmations":1});
    let req = json!({
        "method": "electrum",
        "servers": [{"url":"electrum1.cipig.net:10071"}, {"url":"electrum2.cipig.net:10071"}, {"url":"electrum3.cipig.net:10071"}],
    });

    let ctx = MmCtxBuilder::new().into_mm_arc();
    let params = UtxoActivationParams::from_legacy_req(&req).unwrap();
    let coin = block_on(qtum_coin_with_priv_key(
        &ctx,
        "tQTUM",
        &conf,
        &params,
        keypair.private().secret,
    ))
    .unwrap();
    let address = Address::from_str("qcyBHeSct7Wr4mAw18iuQ1zW5mMFYmtmBE").unwrap();
    let request = QtumDelegationRequest {
        address: address.to_string(),
        fee: Some(10),
    };
    let res = coin.add_delegation(request).wait();
    // Already Delegating
    assert!(res.is_err());
}

#[test]
fn test_qtum_get_delegation_infos() {
    let keypair =
        key_pair_from_seed("federal stay trigger hour exist success game vapor become comfort action phone bright ill target wild nasty crumble dune close rare fabric hen iron").unwrap();
    let conf = json!({"coin":"tQTUM","rpcport":13889,"pubtype":120,"p2shtype":110, "mature_confirmations":1});
    let req = json!({
        "method": "electrum",
        "servers": [{"url":"electrum1.cipig.net:10071"}, {"url":"electrum2.cipig.net:10071"}, {"url":"electrum3.cipig.net:10071"}],
    });

    let ctx = MmCtxBuilder::new().into_mm_arc();

    let params = UtxoActivationParams::from_legacy_req(&req).unwrap();
    let coin = block_on(qtum_coin_with_priv_key(
        &ctx,
        "tQTUM",
        &conf,
        &params,
        keypair.private().secret,
    ))
    .unwrap();
    let staking_infos = coin.get_delegation_infos().wait().unwrap();
    match staking_infos.staking_infos_details {
        StakingInfosDetails::Qtum(staking_details) => {
            assert!(staking_details.am_i_staking);
            assert_eq!(staking_details.staker.unwrap(), "qcyBHeSct7Wr4mAw18iuQ1zW5mMFYmtmBE");
            // Will return false for segwit.
            assert!(staking_details.is_staking_supported);
        },
    };
}

#[test]
fn test_qtum_remove_delegation() {
    let keypair = key_pair_from_seed("federal stay trigger hour exist success game vapor become comfort action phone bright ill target wild nasty crumble dune close rare fabric hen iron").unwrap();
    let conf = json!({"coin":"tQTUM","rpcport":13889,"pubtype":120,"p2shtype":110, "mature_confirmations":1});
    let req = json!({
        "method": "electrum",
        "servers": [{"url":"electrum1.cipig.net:10071"}, {"url":"electrum2.cipig.net:10071"}, {"url":"electrum3.cipig.net:10071"}],
    });

    let ctx = MmCtxBuilder::new().into_mm_arc();
    let params = UtxoActivationParams::from_legacy_req(&req).unwrap();
    let coin = block_on(qtum_coin_with_priv_key(
        &ctx,
        "tQTUM",
        &conf,
        &params,
        keypair.private().secret,
    ))
    .unwrap();
    let res = coin.remove_delegation().wait();
    assert!(res.is_ok());
}

#[test]
fn test_qtum_my_balance() {
    QtumCoin::get_mature_unspent_ordered_list.mock_safe(move |coin, _address| {
        let cache = block_on(coin.as_ref().recently_spent_outpoints.lock());
        // spendable balance (66.0)
        let mature = vec![
            UnspentInfo {
                outpoint: OutPoint {
                    hash: 1.into(),
                    index: 0,
                },
                value: 5000000000,
                height: Default::default(),
            },
            UnspentInfo {
                outpoint: OutPoint {
                    hash: 1.into(),
                    index: 0,
                },
                value: 1600000000,
                height: Default::default(),
            },
        ];
        // unspendable (2.0)
        let immature = vec![UnspentInfo {
            outpoint: OutPoint {
                hash: 1.into(),
                index: 0,
            },
            value: 200000000,
            height: Default::default(),
        }];
        MockResult::Return(Box::pin(futures::future::ok((
            MatureUnspentList { mature, immature },
            cache,
        ))))
    });

    let conf = json!({"coin":"tQTUM","rpcport":13889,"pubtype":120,"p2shtype":110});
    let req = json!({
        "method": "electrum",
        "servers": [{"url":"electrum1.cipig.net:10071"}, {"url":"electrum2.cipig.net:10071"}, {"url":"electrum3.cipig.net:10071"}],
    });

    let ctx = MmCtxBuilder::new().into_mm_arc();

    let priv_key = Secp256k1Secret::from([
        184, 199, 116, 240, 113, 222, 8, 199, 253, 143, 98, 185, 127, 26, 87, 38, 246, 206, 159, 27, 207, 20, 27, 112,
        184, 102, 137, 37, 78, 214, 113, 78,
    ]);

    let params = UtxoActivationParams::from_legacy_req(&req).unwrap();
    let coin = block_on(qtum_coin_with_priv_key(&ctx, "tQTUM", &conf, &params, priv_key)).unwrap();

    let CoinBalance { spendable, unspendable } = coin.my_balance().wait().unwrap();
    let expected_spendable = BigDecimal::from(66);
    let expected_unspendable = BigDecimal::from(2);
    assert_eq!(spendable, expected_spendable);
    assert_eq!(unspendable, expected_unspendable);
}

#[test]
fn test_qtum_my_balance_with_check_utxo_maturity_false() {
    const DISPLAY_BALANCE: u64 = 68;
    ElectrumClient::display_balance.mock_safe(move |_, _, _| {
        MockResult::Return(Box::new(futures01::future::ok(BigDecimal::from(DISPLAY_BALANCE))))
    });
    QtumCoin::get_all_unspent_ordered_list.mock_safe(move |_, _| {
        panic!(
            "'QtumCoin::get_all_unspent_ordered_list' is not expected to be called when `check_utxo_maturity` is false"
        )
    });

    let conf = json!({"coin":"tQTUM","rpcport":13889,"pubtype":120,"p2shtype":110});
    let req = json!({
        "method": "electrum",
        "servers": [{"url":"electrum1.cipig.net:10071"}, {"url":"electrum2.cipig.net:10071"}, {"url":"electrum3.cipig.net:10071"}],
        "check_utxo_maturity": false,
    });

    let ctx = MmCtxBuilder::new().into_mm_arc();

    let priv_key = Secp256k1Secret::from([
        184, 199, 116, 240, 113, 222, 8, 199, 253, 143, 98, 185, 127, 26, 87, 38, 246, 206, 159, 27, 207, 20, 27, 112,
        184, 102, 137, 37, 78, 214, 113, 78,
    ]);

    let params = UtxoActivationParams::from_legacy_req(&req).unwrap();
    let coin = block_on(qtum_coin_with_priv_key(&ctx, "tQTUM", &conf, &params, priv_key)).unwrap();

    let CoinBalance { spendable, unspendable } = coin.my_balance().wait().unwrap();
    let expected_spendable = BigDecimal::from(DISPLAY_BALANCE);
    let expected_unspendable = BigDecimal::from(0);
    assert_eq!(spendable, expected_spendable);
    assert_eq!(unspendable, expected_unspendable);
}

fn test_get_mature_unspent_ordered_map_from_cache_impl(
    unspent_height: Option<u64>,
    cached_height: Option<u64>,
    cached_confs: u32,
    block_count: u64,
    expected_height: Option<u64>,
    expected_confs: u32,
) {
    const TX_HASH: &str = "b43f9ed47f7b97d4766b6f1614136fa0c55b9a52c97342428333521fa13ad714";
    let tx_hash: H256Json = hex::decode(TX_HASH).unwrap().as_slice().into();
    let client = electrum_client_for_test(DOC_ELECTRUM_ADDRS);
    let mut verbose = client.get_verbose_transaction(&tx_hash).wait().unwrap();
    verbose.confirmations = cached_confs;
    verbose.height = cached_height;

    // prepare mocks
    ElectrumClient::list_unspent.mock_safe(move |_, _, _| {
        let unspents = vec![UnspentInfo {
            outpoint: OutPoint {
                hash: H256::from_reversed_str(TX_HASH),
                index: 0,
            },
            value: 1000000000,
            height: unspent_height,
        }];
        MockResult::Return(Box::new(futures01::future::ok(unspents)))
    });
    ElectrumClient::get_block_count
        .mock_safe(move |_| MockResult::Return(Box::new(futures01::future::ok(block_count))));
    UtxoStandardCoin::get_verbose_transactions_from_cache_or_rpc.mock_safe(move |_, tx_ids| {
        itertools::assert_equal(tx_ids, iter::once(tx_hash));
        let result: HashMap<_, _> = iter::once((tx_hash, VerboseTransactionFrom::Cache(verbose.clone()))).collect();
        MockResult::Return(Box::new(futures01::future::ok(result)))
    });
    static mut IS_UNSPENT_MATURE_CALLED: bool = false;
    UtxoStandardCoin::is_unspent_mature.mock_safe(move |_, tx: &RpcTransaction| {
        // check if the transaction height and confirmations are expected
        assert_eq!(tx.height, expected_height);
        assert_eq!(tx.confirmations, expected_confs);
        unsafe { IS_UNSPENT_MATURE_CALLED = true }
        MockResult::Return(false)
    });

    // run test
    let coin = utxo_coin_for_test(UtxoRpcClientEnum::Electrum(client), None, false);
    let (unspents, _) =
        block_on(coin.get_mature_unspent_ordered_list(&Address::from("R9o9xTocqr6CeEDGDH6mEYpwLoMz6jNjMW")))
            .expect("Expected an empty unspent list");
    // unspents should be empty because `is_unspent_mature()` always returns false
    assert!(unsafe { IS_UNSPENT_MATURE_CALLED });
    assert!(unspents.mature.is_empty());
    assert_eq!(unspents.immature.len(), 1);
}

#[test]
fn test_get_mature_unspents_ordered_map_from_cache() {
    let unspent_height = None;
    let cached_height = None;
    let cached_confs = 0;
    let block_count = 1000;
    let expected_height = None; // is unknown
    let expected_confs = 0; // is not changed because height is unknown
    test_get_mature_unspent_ordered_map_from_cache_impl(
        unspent_height,
        cached_height,
        cached_confs,
        block_count,
        expected_height,
        expected_confs,
    );

    let unspent_height = None;
    let cached_height = None;
    let cached_confs = 5;
    let block_count = 1000;
    let expected_height = None; // is unknown
    let expected_confs = 5; // is not changed because height is unknown
    test_get_mature_unspent_ordered_map_from_cache_impl(
        unspent_height,
        cached_height,
        cached_confs,
        block_count,
        expected_height,
        expected_confs,
    );

    let unspent_height = Some(998);
    let cached_height = None;
    let cached_confs = 0;
    let block_count = 1000;
    let expected_height = Some(998); // as the unspent_height
    let expected_confs = 3; // 1000 - 998 + 1
    test_get_mature_unspent_ordered_map_from_cache_impl(
        unspent_height,
        cached_height,
        cached_confs,
        block_count,
        expected_height,
        expected_confs,
    );

    let unspent_height = None;
    let cached_height = Some(998);
    let cached_confs = 0;
    let block_count = 1000;
    let expected_height = Some(998); // as the cached_height
    let expected_confs = 3; // 1000 - 998 + 1
    test_get_mature_unspent_ordered_map_from_cache_impl(
        unspent_height,
        cached_height,
        cached_confs,
        block_count,
        expected_height,
        expected_confs,
    );

    let unspent_height = Some(998);
    let cached_height = Some(997);
    let cached_confs = 0;
    let block_count = 1000;
    let expected_height = Some(998); // as the unspent_height
    let expected_confs = 3; // 1000 - 998 + 1
    test_get_mature_unspent_ordered_map_from_cache_impl(
        unspent_height,
        cached_height,
        cached_confs,
        block_count,
        expected_height,
        expected_confs,
    );

    // block_count < tx_height
    let unspent_height = None;
    let cached_height = Some(1000);
    let cached_confs = 1;
    let block_count = 999;
    let expected_height = Some(1000); // as the cached_height
    let expected_confs = 1; // is not changed because height cannot be calculated
    test_get_mature_unspent_ordered_map_from_cache_impl(
        unspent_height,
        cached_height,
        cached_confs,
        block_count,
        expected_height,
        expected_confs,
    );

    // block_count == tx_height
    let unspent_height = None;
    let cached_height = Some(1000);
    let cached_confs = 1;
    let block_count = 1000;
    let expected_height = Some(1000); // as the cached_height
    let expected_confs = 1; // 1000 - 1000 + 1
    test_get_mature_unspent_ordered_map_from_cache_impl(
        unspent_height,
        cached_height,
        cached_confs,
        block_count,
        expected_height,
        expected_confs,
    );

    // tx_height == 0
    let unspent_height = Some(0);
    let cached_height = None;
    let cached_confs = 1;
    let block_count = 1000;
    let expected_height = Some(0); // as the cached_height
    let expected_confs = 1; // is not changed because tx_height is expected to be not zero
    test_get_mature_unspent_ordered_map_from_cache_impl(
        unspent_height,
        cached_height,
        cached_confs,
        block_count,
        expected_height,
        expected_confs,
    );
}

#[test]
#[cfg(not(target_arch = "wasm32"))]
fn test_native_client_unspents_filtered_using_tx_cache_single_tx_in_cache() {
    let client = native_client_for_test();
    let coin = utxo_coin_for_test(UtxoRpcClientEnum::Native(client), None, false);

    let address: Address = "RGfFZaaNV68uVe1uMf6Y37Y8E1i2SyYZBN".into();
    block_on(coin.as_ref().recently_spent_outpoints.lock()).for_script_pubkey =
        Builder::build_p2pkh(&address.hash).to_bytes();

    // https://morty.explorer.dexstats.info/tx/31c7aaae89ab1c39febae164a3190a86ed7c6c6f8c9dc98ec28d508b7929d347
    let tx: UtxoTx = "0400008085202f89027f57730fcbbc2c72fb18bcc3766a713044831a117bb1cade3ed88644864f7333020000006a47304402206e3737b2fcf078b61b16fa67340cc3e79c5d5e2dc9ffda09608371552a3887450220460a332aa1b8ad8f2de92d319666f70751078b221199951f80265b4f7cef8543012102d8c948c6af848c588517288168faa397d6ba3ea924596d03d1d84f224b5123c2ffffffff42b916a80430b80a77e114445b08cf120735447a524de10742fac8f6a9d4170f000000006a473044022004aa053edafb9d161ea8146e0c21ed1593aa6b9404dd44294bcdf920a1695fd902202365eac15dbcc5e9f83e2eed56a8f2f0e5aded36206f9c3fabc668fd4665fa2d012102d8c948c6af848c588517288168faa397d6ba3ea924596d03d1d84f224b5123c2ffffffff03547b16000000000017a9143e8ad0e2bf573d32cb0b3d3a304d9ebcd0c2023b870000000000000000166a144e2b3c0323ab3c2dc6f86dc5ec0729f11e42f56103970400000000001976a91450f4f098306f988d8843004689fae28c83ef16e888ac89c5925f000000000000000000000000000000".into();
    let spent_by_tx = vec![
        UnspentInfo {
            outpoint: tx.inputs[0].previous_output,
            value: 886737,
            height: Some(642293),
        },
        UnspentInfo {
            outpoint: tx.inputs[1].previous_output,
            value: 88843,
            height: Some(642293),
        },
    ];

    block_on(coin.as_ref().recently_spent_outpoints.lock()).add_spent(
        spent_by_tx.clone(),
        tx.hash(),
        tx.outputs.clone(),
    );
    NativeClient::list_unspent
        .mock_safe(move |_, _, _| MockResult::Return(Box::new(futures01::future::ok(spent_by_tx.clone()))));

    let (unspents_ordered, _) = block_on(coin.get_unspent_ordered_list(&address)).unwrap();
    // output 2 is change so it must be returned
    let expected_unspent = UnspentInfo {
        outpoint: OutPoint {
            hash: tx.hash(),
            index: 2,
        },
        value: tx.outputs[2].value,
        height: None,
    };
    assert_eq!(vec![expected_unspent], unspents_ordered);
}

#[test]
#[cfg(not(target_arch = "wasm32"))]
fn test_native_client_unspents_filtered_using_tx_cache_single_several_chained_txs_in_cache() {
    let client = native_client_for_test();
    let coin = utxo_coin_fields_for_test(UtxoRpcClientEnum::Native(client), None, false);

    let address: Address = "RGfFZaaNV68uVe1uMf6Y37Y8E1i2SyYZBN".into();
    block_on(coin.recently_spent_outpoints.lock()).for_script_pubkey = Builder::build_p2pkh(&address.hash).to_bytes();
    let coin = utxo_coin_from_fields(coin);

    // https://morty.explorer.dexstats.info/tx/31c7aaae89ab1c39febae164a3190a86ed7c6c6f8c9dc98ec28d508b7929d347
    let tx_0: UtxoTx = "0400008085202f89027f57730fcbbc2c72fb18bcc3766a713044831a117bb1cade3ed88644864f7333020000006a47304402206e3737b2fcf078b61b16fa67340cc3e79c5d5e2dc9ffda09608371552a3887450220460a332aa1b8ad8f2de92d319666f70751078b221199951f80265b4f7cef8543012102d8c948c6af848c588517288168faa397d6ba3ea924596d03d1d84f224b5123c2ffffffff42b916a80430b80a77e114445b08cf120735447a524de10742fac8f6a9d4170f000000006a473044022004aa053edafb9d161ea8146e0c21ed1593aa6b9404dd44294bcdf920a1695fd902202365eac15dbcc5e9f83e2eed56a8f2f0e5aded36206f9c3fabc668fd4665fa2d012102d8c948c6af848c588517288168faa397d6ba3ea924596d03d1d84f224b5123c2ffffffff03547b16000000000017a9143e8ad0e2bf573d32cb0b3d3a304d9ebcd0c2023b870000000000000000166a144e2b3c0323ab3c2dc6f86dc5ec0729f11e42f56103970400000000001976a91450f4f098306f988d8843004689fae28c83ef16e888ac89c5925f000000000000000000000000000000".into();
    let spent_by_tx_0 = vec![
        UnspentInfo {
            outpoint: tx_0.inputs[0].previous_output,
            value: 886737,
            height: Some(642293),
        },
        UnspentInfo {
            outpoint: tx_0.inputs[1].previous_output,
            value: 88843,
            height: Some(642293),
        },
    ];
    block_on(coin.as_ref().recently_spent_outpoints.lock()).add_spent(spent_by_tx_0.clone(), tx_0.hash(), tx_0.outputs);

    // https://morty.explorer.dexstats.info/tx/dbfc821e482747a3512ee6d5734f9df2aa73dab07e2fcd86abeadb462e795bf9
    let tx_1: UtxoTx = "0400008085202f890347d329798b508dc28ec99d8c6f6c7ced860a19a364e1bafe391cab89aeaac731020000006a47304402203ea8b380d0a7e64348869ef7c4c2bfa966fc7b148633003332fa8d0ab0c1bc5602202cc63fabdd2a6578c52d8f4f549069b16505f2ead48edc2b8de299be15aadf9a012102d8c948c6af848c588517288168faa397d6ba3ea924596d03d1d84f224b5123c2ffffffff1d1fd3a6b01710647a7f4a08c6de6075cb8e78d5069fa50f10c4a2a10ded2a95000000006a47304402203868945edc0f6dc2ee43d70a69ee4ec46ca188dc493173ce58924ba9bf6ee7a50220648ff99ce458ca72800758f6a1bd3800cd05ff9c3122f23f3653c25e09d22c79012102d8c948c6af848c588517288168faa397d6ba3ea924596d03d1d84f224b5123c2ffffffff7932150df8b4a1852b8b84b89b0d5322bf74665fb7f76a728369fd6895d3fd48000000006a4730440220127918c6f79c11f7f2376a6f3b750ed4c7103183181ad1218afcb2625ece9599022028c05e88d3a2f97cebd84a718cda33b62b48b18f16278fa8e531fd2155e61ee8012102d8c948c6af848c588517288168faa397d6ba3ea924596d03d1d84f224b5123c2ffffffff0329fd12000000000017a914cafb62e3e8bdb8db3735c39b92743ac6ebc9ef20870000000000000000166a14a7416b070c9bb98f4bafae55616f005a2a30bd6014b40c00000000001976a91450f4f098306f988d8843004689fae28c83ef16e888ac8cc5925f000000000000000000000000000000".into();
    let spent_by_tx_1 = vec![
        UnspentInfo {
            outpoint: tx_1.inputs[0].previous_output,
            value: 300803,
            height: Some(642293),
        },
        UnspentInfo {
            outpoint: tx_1.inputs[1].previous_output,
            value: 888544,
            height: Some(642293),
        },
        UnspentInfo {
            outpoint: tx_1.inputs[2].previous_output,
            value: 888642,
            height: Some(642293),
        },
    ];
    block_on(coin.as_ref().recently_spent_outpoints.lock()).add_spent(spent_by_tx_1.clone(), tx_1.hash(), tx_1.outputs);
    // https://morty.explorer.dexstats.info/tx/12ea22a7cde9efb66b76f9b84345ddfc4c34870e293bfa8eac68d7df83dffa4b
    let tx_2: UtxoTx = "0400008085202f8902f95b792e46dbeaab86cd2f7eb0da73aaf29d4f73d5e62e51a34727481e82fcdb020000006a4730440220347adefe33ed5afbbb8e5d453afd527319f9a50ab790023296a981da095ca4a2022029a68ef6fd5a4decf3793d4c33994eb8658408f3b14a6d439c4753b2dde954ee012102d8c948c6af848c588517288168faa397d6ba3ea924596d03d1d84f224b5123c2ffffffff75bd4348594f8ff2a216e5ad7533b37d47d2a2767b0b88d43972ad51895355e2000000006a473044022069b36c0f65d56e02bc179f7442806374c4163d07939090aba1da736abad9a77d022006dc39adf48e02033ae9d4a48540752ae3b3841e3ec60d2e86dececb88b9e518012102d8c948c6af848c588517288168faa397d6ba3ea924596d03d1d84f224b5123c2ffffffff03414111000000000017a914a153024c826a3a42c2e501eca5d7dacd3fc59976870000000000000000166a14db0e6f4d418d68dce8e5beb26cc5078e01e2e3ace2fe0800000000001976a91450f4f098306f988d8843004689fae28c83ef16e888ac8fc5925f000000000000000000000000000000".into();
    let spent_by_tx_2 = vec![
        UnspentInfo {
            outpoint: tx_2.inputs[0].previous_output,
            value: 832532,
            height: Some(642293),
        },
        UnspentInfo {
            outpoint: tx_2.inputs[1].previous_output,
            value: 888823,
            height: Some(642293),
        },
    ];
    block_on(coin.as_ref().recently_spent_outpoints.lock()).add_spent(
        spent_by_tx_2.clone(),
        tx_2.hash(),
        tx_2.outputs.clone(),
    );

    let mut unspents_to_return = spent_by_tx_0;
    unspents_to_return.extend(spent_by_tx_1);
    unspents_to_return.extend(spent_by_tx_2);

    NativeClient::list_unspent
        .mock_safe(move |_, _, _| MockResult::Return(Box::new(futures01::future::ok(unspents_to_return.clone()))));

    let (unspents_ordered, _) = block_on(coin.get_unspent_ordered_list(&address)).unwrap();

    // output 2 is change so it must be returned
    let expected_unspent = UnspentInfo {
        outpoint: OutPoint {
            hash: tx_2.hash(),
            index: 2,
        },
        value: tx_2.outputs[2].value,
        height: None,
    };
    assert_eq!(vec![expected_unspent], unspents_ordered);
}

#[test]
fn validate_address_res_format() {
    let btc_017_and_above_response = json!({
      "isvalid": true,
      "address": "1JsAjr6d21j9T8EMsYnQ6GXf1mM523JAv1",
      "scriptPubKey": "76a914c3f710deb7320b0efa6edb14e3ebeeb9155fa90d88ac",
      "isscript": false,
      "iswitness": false
    });

    let _: ValidateAddressRes = json::from_value(btc_017_and_above_response).unwrap();

    let btc_016_response = json!({
      "isvalid": true,
      "address": "RT9MpMyucqXiX8bZLimXBnrrn2ofmdGNKd",
      "scriptPubKey": "76a914c3f710deb7320b0efa6edb14e3ebeeb9155fa90d88ac",
      "ismine": false,
      "iswatchonly": true,
      "isscript": false,
      "account": "RT9MpMyucqXiX8bZLimXBnrrn2ofmdGNKd",
      "timestamp": 0
    });

    let _: ValidateAddressRes = json::from_value(btc_016_response).unwrap();
}

#[test]
fn get_address_info_format() {
    let response = json!({
      "address": "Ld6814QT6fyChvvX3gmhNHbRDyiMBvPr9s",
      "scriptPubKey": "76a914c3f710deb7320b0efa6edb14e3ebeeb9155fa90d88ac",
      "ismine": false,
      "solvable": false,
      "iswatchonly": true,
      "isscript": false,
      "iswitness": false,
      "label": "Ld6814QT6fyChvvX3gmhNHbRDyiMBvPr9s",
      "ischange": false,
      "timestamp": 0,
      "labels": [
        {
          "name": "Ld6814QT6fyChvvX3gmhNHbRDyiMBvPr9s",
          "purpose": "receive"
        }
      ]
    });

    let _: GetAddressInfoRes = json::from_value(response).unwrap();
}

#[test]
#[cfg(not(target_arch = "wasm32"))]
fn test_native_is_address_imported_validate_address_is_mine() {
    let client = native_client_for_test();
    NativeClientImpl::validate_address.mock_safe(|_, _| {
        let result = ValidateAddressRes {
            is_valid: false,
            address: "".to_string(),
            script_pub_key: Default::default(),
            seg_id: None,
            is_mine: Some(true),
            is_watch_only: Some(false),
            is_script: false,
            account: None,
        };
        MockResult::Return(Box::new(futures01::future::ok(result)))
    });

    let address = "";
    let imported = block_on(client.is_address_imported(address)).unwrap();
    assert!(imported);
}

#[test]
#[cfg(not(target_arch = "wasm32"))]
fn test_native_is_address_imported_validate_address_is_watch_only() {
    let client = native_client_for_test();
    NativeClientImpl::validate_address.mock_safe(|_, _| {
        let result = ValidateAddressRes {
            is_valid: false,
            address: "".to_string(),
            script_pub_key: Default::default(),
            seg_id: None,
            is_mine: Some(false),
            is_watch_only: Some(true),
            is_script: false,
            account: None,
        };
        MockResult::Return(Box::new(futures01::future::ok(result)))
    });

    let address = "";
    let imported = block_on(client.is_address_imported(address)).unwrap();
    assert!(imported);
}

#[test]
#[cfg(not(target_arch = "wasm32"))]
fn test_native_is_address_imported_validate_address_false() {
    let client = native_client_for_test();
    NativeClientImpl::validate_address.mock_safe(|_, _| {
        let result = ValidateAddressRes {
            is_valid: false,
            address: "".to_string(),
            script_pub_key: Default::default(),
            seg_id: None,
            is_mine: Some(false),
            is_watch_only: Some(false),
            is_script: false,
            account: None,
        };
        MockResult::Return(Box::new(futures01::future::ok(result)))
    });

    let address = "";
    let imported = block_on(client.is_address_imported(address)).unwrap();
    assert!(!imported);
}

#[test]
#[cfg(not(target_arch = "wasm32"))]
fn test_native_is_address_imported_fallback_to_address_info_is_mine() {
    let client = native_client_for_test();
    NativeClientImpl::validate_address.mock_safe(|_, _| {
        let result = ValidateAddressRes {
            is_valid: false,
            address: "".to_string(),
            script_pub_key: Default::default(),
            seg_id: None,
            is_mine: None,
            is_watch_only: None,
            is_script: false,
            account: None,
        };
        MockResult::Return(Box::new(futures01::future::ok(result)))
    });

    NativeClientImpl::get_address_info.mock_safe(|_, _| {
        let result = GetAddressInfoRes {
            is_mine: true,
            is_watch_only: false,
        };
        MockResult::Return(Box::new(futures01::future::ok(result)))
    });

    let address = "";
    let imported = block_on(client.is_address_imported(address)).unwrap();
    assert!(imported);
}

#[test]
#[cfg(not(target_arch = "wasm32"))]
fn test_native_is_address_imported_fallback_to_address_info_is_watch_only() {
    let client = native_client_for_test();
    NativeClientImpl::validate_address.mock_safe(|_, _| {
        let result = ValidateAddressRes {
            is_valid: false,
            address: "".to_string(),
            script_pub_key: Default::default(),
            seg_id: None,
            is_mine: None,
            is_watch_only: None,
            is_script: false,
            account: None,
        };
        MockResult::Return(Box::new(futures01::future::ok(result)))
    });

    NativeClientImpl::get_address_info.mock_safe(|_, _| {
        let result = GetAddressInfoRes {
            is_mine: false,
            is_watch_only: true,
        };
        MockResult::Return(Box::new(futures01::future::ok(result)))
    });

    let address = "";
    let imported = block_on(client.is_address_imported(address)).unwrap();
    assert!(imported);
}

#[test]
#[cfg(not(target_arch = "wasm32"))]
fn test_native_is_address_imported_fallback_to_address_info_false() {
    let client = native_client_for_test();
    NativeClientImpl::validate_address.mock_safe(|_, _| {
        let result = ValidateAddressRes {
            is_valid: false,
            address: "".to_string(),
            script_pub_key: Default::default(),
            seg_id: None,
            is_mine: None,
            is_watch_only: None,
            is_script: false,
            account: None,
        };
        MockResult::Return(Box::new(futures01::future::ok(result)))
    });

    NativeClientImpl::get_address_info.mock_safe(|_, _| {
        let result = GetAddressInfoRes {
            is_mine: false,
            is_watch_only: false,
        };
        MockResult::Return(Box::new(futures01::future::ok(result)))
    });

    let address = "";
    let imported = block_on(client.is_address_imported(address)).unwrap();
    assert!(!imported);
}

/// Test if the [`NativeClient::find_output_spend`] handle the conflicting transactions correctly.
/// https://github.com/KomodoPlatform/atomicDEX-API/pull/775
#[test]
#[cfg(not(target_arch = "wasm32"))]
fn test_find_output_spend_skips_conflicting_transactions() {
    const LIST_SINCE_BLOCK_JSON: &str = r#"{"transactions":[{"involvesWatchonly":true,"account":"","address":"RAsbVN52LC2hEp3UWWSLbV8pJ8CneKjW9F","category":"send","amount":-0.01537462,"vout":0,"fee":-0.00001000,"rawconfirmations":-1,"confirmations":-1,"txid":"220c337006b2581c3da734ef9f1106601e8538ebab823d0dd6719a4d4580fd04","walletconflicts":["a2144bee4eac4b41ab1aed2dd8f854785b3ddebd617d48696dd84e62d129544b"],"time":1607831631,"timereceived":1607831631,"vjoinsplit":[],"size":320},{"involvesWatchonly":true,"account":"","address":"RAsbVN52LC2hEp3UWWSLbV8pJ8CneKjW9F","category":"send","amount":-0.01537462,"vout":0,"fee":-0.00001000,"rawconfirmations":-1,"confirmations":-1,"txid":"6fb83afb1bf309515fa429814bf07552eea951656fdee913f3aa687d513cd720","walletconflicts":["4aad6471f59e5912349cd7679bc029bfbd5da54d34c235d20500249f98f549e4"],"time":1607831556,"timereceived":1607831556,"vjoinsplit":[],"size":320},{"account":"","address":"RT9MpMyucqXiX8bZLimXBnrrn2ofmdGNKd","category":"receive","amount":0.54623851,"vout":2,"rawconfirmations":1617,"confirmations":1617,"blockhash":"000000000c33a387d73180220a5a8f2fe6081bad9bdfc0dba5a9985abcee8294","blockindex":7,"blocktime":1607957613,"expiryheight":0,"txid":"45e4900a2b330800a356a74ce2a97370596ad3a25e689e3ed5c36e421d12bbf7","walletconflicts":[],"time":1607957175,"timereceived":1607957175,"vjoinsplit":[],"size":567},{"involvesWatchonly":true,"account":"","address":"RT9MpMyucqXiX8bZLimXBnrrn2ofmdGNKd","category":"send","amount":-0.00797200,"vout":0,"fee":-0.00001000,"rawconfirmations":-1,"confirmations":-1,"txid":"bfc99c06d1a060cdbeba05620dc1c6fdb7351eb4c04b7aae578688ca6aeaeafd","walletconflicts":[],"time":1607957792,"timereceived":1607957792,"vjoinsplit":[],"size":286}],"lastblock":"06082d363f78174fd13b126994210d3c3ad9d073ee3983ad59fe8b76e6e3e071"}"#;
    // in the json above this transaction is only one not conflicting
    const NON_CONFLICTING_TXID: &str = "45e4900a2b330800a356a74ce2a97370596ad3a25e689e3ed5c36e421d12bbf7";
    let expected_txid: H256Json = hex::decode(NON_CONFLICTING_TXID).unwrap().as_slice().into();

    NativeClientImpl::get_block_hash.mock_safe(|_, _| {
        // no matter what we return here
        let blockhash: H256Json = hex::decode("000000000c33a387d73180220a5a8f2fe6081bad9bdfc0dba5a9985abcee8294")
            .unwrap()
            .as_slice()
            .into();
        MockResult::Return(Box::new(futures01::future::ok(blockhash)))
    });

    NativeClientImpl::list_since_block.mock_safe(|_, _| {
        let listsinceblockres: ListSinceBlockRes =
            json::from_str(LIST_SINCE_BLOCK_JSON).expect("Json is expected to be valid");
        MockResult::Return(Box::new(futures01::future::ok(listsinceblockres)))
    });

    static mut GET_RAW_TRANSACTION_BYTES_CALLED: usize = 0;
    NativeClientImpl::get_raw_transaction_bytes.mock_safe(move |_, txid| {
        unsafe { GET_RAW_TRANSACTION_BYTES_CALLED += 1 };
        assert_eq!(*txid, expected_txid);
        // no matter what we return here
        let bytes: BytesJson = hex::decode("0400008085202f890347d329798b508dc28ec99d8c6f6c7ced860a19a364e1bafe391cab89aeaac731020000006a47304402203ea8b380d0a7e64348869ef7c4c2bfa966fc7b148633003332fa8d0ab0c1bc5602202cc63fabdd2a6578c52d8f4f549069b16505f2ead48edc2b8de299be15aadf9a012102d8c948c6af848c588517288168faa397d6ba3ea924596d03d1d84f224b5123c2ffffffff1d1fd3a6b01710647a7f4a08c6de6075cb8e78d5069fa50f10c4a2a10ded2a95000000006a47304402203868945edc0f6dc2ee43d70a69ee4ec46ca188dc493173ce58924ba9bf6ee7a50220648ff99ce458ca72800758f6a1bd3800cd05ff9c3122f23f3653c25e09d22c79012102d8c948c6af848c588517288168faa397d6ba3ea924596d03d1d84f224b5123c2ffffffff7932150df8b4a1852b8b84b89b0d5322bf74665fb7f76a728369fd6895d3fd48000000006a4730440220127918c6f79c11f7f2376a6f3b750ed4c7103183181ad1218afcb2625ece9599022028c05e88d3a2f97cebd84a718cda33b62b48b18f16278fa8e531fd2155e61ee8012102d8c948c6af848c588517288168faa397d6ba3ea924596d03d1d84f224b5123c2ffffffff0329fd12000000000017a914cafb62e3e8bdb8db3735c39b92743ac6ebc9ef20870000000000000000166a14a7416b070c9bb98f4bafae55616f005a2a30bd6014b40c00000000001976a91450f4f098306f988d8843004689fae28c83ef16e888ac8cc5925f000000000000000000000000000000").unwrap().into();
        MockResult::Return(Box::new(futures01::future::ok(bytes)))
    });
    let client = native_client_for_test();

    // no matter what arguments we will pass to the function because of the mocks above
    let tx: UtxoTx = "0400008085202f89027f57730fcbbc2c72fb18bcc3766a713044831a117bb1cade3ed88644864f7333020000006a47304402206e3737b2fcf078b61b16fa67340cc3e79c5d5e2dc9ffda09608371552a3887450220460a332aa1b8ad8f2de92d319666f70751078b221199951f80265b4f7cef8543012102d8c948c6af848c588517288168faa397d6ba3ea924596d03d1d84f224b5123c2ffffffff42b916a80430b80a77e114445b08cf120735447a524de10742fac8f6a9d4170f000000006a473044022004aa053edafb9d161ea8146e0c21ed1593aa6b9404dd44294bcdf920a1695fd902202365eac15dbcc5e9f83e2eed56a8f2f0e5aded36206f9c3fabc668fd4665fa2d012102d8c948c6af848c588517288168faa397d6ba3ea924596d03d1d84f224b5123c2ffffffff03547b16000000000017a9143e8ad0e2bf573d32cb0b3d3a304d9ebcd0c2023b870000000000000000166a144e2b3c0323ab3c2dc6f86dc5ec0729f11e42f56103970400000000001976a91450f4f098306f988d8843004689fae28c83ef16e888ac89c5925f000000000000000000000000000000".into();
    let vout = 0;
    let from_block = 0;
    let actual = client
        .find_output_spend(
            tx.hash(),
            &tx.outputs[vout].script_pubkey,
            vout,
            BlockHashOrHeight::Height(from_block),
        )
        .wait();
    assert_eq!(actual, Ok(None));
    assert_eq!(unsafe { GET_RAW_TRANSACTION_BYTES_CALLED }, 1);
}

#[test]
#[cfg(not(target_arch = "wasm32"))]
fn test_qtum_is_unspent_mature() {
    use crate::utxo::qtum::QtumBasedCoin;
    use rpc::v1::types::{ScriptType, SignedTransactionOutput, TransactionOutputScript};

    let mut coin_fields = utxo_coin_fields_for_test(UtxoRpcClientEnum::Native(native_client_for_test()), None, false);
    // Qtum's mature confirmations is 500 blocks
    coin_fields.conf.mature_confirmations = 500;
    let arc: UtxoArc = coin_fields.into();
    let coin = QtumCoin::from(arc);

    let empty_output = SignedTransactionOutput {
        value: Some(0.),
        n: 0,
        script: TransactionOutputScript {
            asm: "".into(),
            hex: "".into(),
            req_sigs: 0,
            script_type: ScriptType::NonStandard,
            addresses: vec![],
        },
    };
    let real_output = SignedTransactionOutput {
        value: Some(117.02430015),
        n: 1,
        script: TransactionOutputScript {
            asm: "03e71b9c152bb233ddfe58f20056715c51b054a1823e0aba108e6f1cea0ceb89c8 OP_CHECKSIG".into(),
            hex: "2103e71b9c152bb233ddfe58f20056715c51b054a1823e0aba108e6f1cea0ceb89c8ac".into(),
            req_sigs: 0,
            script_type: ScriptType::PubKey,
            addresses: vec![],
        },
    };

    let mut tx = RpcTransaction {
        hex: Default::default(),
        txid: "47d983175720ba2a67f36d0e1115a129351a2f340bdde6ecb6d6029e138fe920".into(),
        hash: None,
        size: Default::default(),
        vsize: Default::default(),
        version: 2,
        locktime: 0,
        vin: vec![],
        vout: vec![empty_output, real_output],
        blockhash: "c23882939ff695be36546ea998eb585e962b043396e4d91959477b9796ceb9e1".into(),
        confirmations: 421,
        rawconfirmations: None,
        time: 1590671504,
        blocktime: 1590671504,
        height: None,
    };

    // output is coinbase and has confirmations < QTUM_MATURE_CONFIRMATIONS
    assert!(!coin.is_qtum_unspent_mature(&tx));

    tx.confirmations = 501;
    // output is coinbase but has confirmations > QTUM_MATURE_CONFIRMATIONS
    assert!(coin.is_qtum_unspent_mature(&tx));

    tx.confirmations = 421;
    // remove empty output
    tx.vout.remove(0);
    // output is not coinbase
    assert!(coin.is_qtum_unspent_mature(&tx));
}

#[test]
#[ignore]
// TODO it fails at least when fee is 2055837 sat per kbyte, need to investigate
fn test_get_sender_trade_fee_dynamic_tx_fee() {
    let rpc_client = electrum_client_for_test(&["electrum1.cipig.net:10071"]);
    let mut coin_fields = utxo_coin_fields_for_test(
        UtxoRpcClientEnum::Electrum(rpc_client),
        Some("bob passphrase max taker vol with dynamic trade fee"),
        false,
    );
    coin_fields.tx_fee = TxFee::Dynamic(EstimateFeeMethod::Standard);
    let coin = utxo_coin_from_fields(coin_fields);
    let my_balance = coin.my_spendable_balance().wait().expect("!my_balance");
    let expected_balance = BigDecimal::from_str("2.22222").expect("!BigDecimal::from_str");
    assert_eq!(my_balance, expected_balance);

    let fee1 = block_on(coin.get_sender_trade_fee(
        TradePreimageValue::UpperBound(my_balance.clone()),
        FeeApproxStage::WithoutApprox,
    ))
    .expect("!get_sender_trade_fee");

    let value_without_fee = &my_balance - &fee1.amount.to_decimal();
    log!("value_without_fee {}", value_without_fee);
    let fee2 = block_on(coin.get_sender_trade_fee(
        TradePreimageValue::Exact(value_without_fee),
        FeeApproxStage::WithoutApprox,
    ))
    .expect("!get_sender_trade_fee");
    assert_eq!(fee1, fee2);

    // `2.21934443` value was obtained as a result of executing the `max_taker_vol` RPC call for this wallet
    let max_taker_vol = BigDecimal::from_str("2.21934443").expect("!BigDecimal::from_str");
    let fee3 =
        block_on(coin.get_sender_trade_fee(TradePreimageValue::Exact(max_taker_vol), FeeApproxStage::WithoutApprox))
            .expect("!get_sender_trade_fee");
    assert_eq!(fee1, fee3);
}

#[test]
fn test_validate_fee_wrong_sender() {
    let rpc_client = electrum_client_for_test(MARTY_ELECTRUM_ADDRS);
    let coin = utxo_coin_for_test(UtxoRpcClientEnum::Electrum(rpc_client), None, false);
    // https://marty.explorer.dexstats.info/tx/99349d1c72ef396ecb39ab2989b888b02e22382249271c79cda8139825adc468
    let tx_bytes = hex::decode("0400008085202f8901033aedb3c3c02fc76c15b393c7b1f638cfa6b4a1d502e00d57ad5b5305f12221000000006a473044022074879aabf38ef943eba7e4ce54c444d2d6aa93ac3e60ea1d7d288d7f17231c5002205e1671a62d8c031ac15e0e8456357e54865b7acbf49c7ebcba78058fd886b4bd012103242d9cb2168968d785f6914c494c303ff1c27ba0ad882dbc3c15cfa773ea953cffffffff0210270000000000001976a914ca1e04745e8ca0c60d8c5881531d51bec470743f88ac4802d913000000001976a914902053231ef0541a7628c11acac40d30f2a127bd88ac008e3765000000000000000000000000000000").unwrap();
    let taker_fee_tx = coin.tx_enum_from_bytes(&tx_bytes).unwrap();
    let amount: BigDecimal = "0.0001".parse().unwrap();
    let validate_fee_args = ValidateFeeArgs {
        fee_tx: &taker_fee_tx,
        expected_sender: &DEX_FEE_ADDR_RAW_PUBKEY,
        fee_addr: &DEX_FEE_ADDR_RAW_PUBKEY,
        dex_fee: &DexFee::Standard(amount.into()),
        min_block_number: 0,
        uuid: &[],
    };
    let error = coin.validate_fee(validate_fee_args).wait().unwrap_err().into_inner();
    log!("error: {:?}", error);
    match error {
        ValidatePaymentError::WrongPaymentTx(err) => assert!(err.contains(INVALID_SENDER_ERR_LOG)),
        _ => panic!("Expected `WrongPaymentTx` wrong sender address, found {:?}", error),
    }
}

#[test]
fn test_validate_fee_min_block() {
    let rpc_client = electrum_client_for_test(MARTY_ELECTRUM_ADDRS);
    let coin = utxo_coin_for_test(UtxoRpcClientEnum::Electrum(rpc_client), None, false);
    // https://marty.explorer.dexstats.info/tx/99349d1c72ef396ecb39ab2989b888b02e22382249271c79cda8139825adc468
    let tx_bytes = hex::decode("0400008085202f8901033aedb3c3c02fc76c15b393c7b1f638cfa6b4a1d502e00d57ad5b5305f12221000000006a473044022074879aabf38ef943eba7e4ce54c444d2d6aa93ac3e60ea1d7d288d7f17231c5002205e1671a62d8c031ac15e0e8456357e54865b7acbf49c7ebcba78058fd886b4bd012103242d9cb2168968d785f6914c494c303ff1c27ba0ad882dbc3c15cfa773ea953cffffffff0210270000000000001976a914ca1e04745e8ca0c60d8c5881531d51bec470743f88ac4802d913000000001976a914902053231ef0541a7628c11acac40d30f2a127bd88ac008e3765000000000000000000000000000000").unwrap();
    let taker_fee_tx = coin.tx_enum_from_bytes(&tx_bytes).unwrap();
    let amount: BigDecimal = "0.0001".parse().unwrap();
    let sender_pub = hex::decode("03242d9cb2168968d785f6914c494c303ff1c27ba0ad882dbc3c15cfa773ea953c").unwrap();
    let validate_fee_args = ValidateFeeArgs {
        fee_tx: &taker_fee_tx,
        expected_sender: &sender_pub,
        fee_addr: &DEX_FEE_ADDR_RAW_PUBKEY,
        dex_fee: &DexFee::Standard(amount.into()),
        min_block_number: 278455,
        uuid: &[],
    };
    let error = coin.validate_fee(validate_fee_args).wait().unwrap_err().into_inner();
    match error {
        ValidatePaymentError::WrongPaymentTx(err) => assert!(err.contains("confirmed before min_block")),
        _ => panic!("Expected `WrongPaymentTx` early confirmation, found {:?}", error),
    }
}

#[test]
// https://github.com/KomodoPlatform/atomicDEX-API/issues/857
fn test_validate_fee_bch_70_bytes_signature() {
    let rpc_client = electrum_client_for_test(&[
        "electrum1.cipig.net:10055",
        "electrum2.cipig.net:10055",
        "electrum3.cipig.net:10055",
    ]);
    let coin = utxo_coin_for_test(UtxoRpcClientEnum::Electrum(rpc_client), None, false);
    // https://blockchair.com/bitcoin-cash/transaction/ccee05a6b5bbc6f50d2a65a5a3a04690d3e2d81082ad57d3ab471189f53dd70d
    let tx_bytes = hex::decode("0100000002cae89775f264e50f14238be86a7184b7f77bfe26f54067b794c546ec5eb9c91a020000006b483045022100d6ed080f722a0637a37552382f462230cc438984bc564bdb4b7094f06cfa38fa022062304a52602df1fbb3bebac4f56e1632ad456f62d9031f4983f07e546c8ec4d8412102ae7dc4ef1b49aadeff79cfad56664105f4d114e1716bc4f930cb27dbd309e521ffffffff11f386a6fe8f0431cb84f549b59be00f05e78f4a8a926c5e023a0d5f9112e8200000000069463043021f17eb93ed20a6f2cd357eabb41a4ec6329000ddc6d5b42ecbe642c5d41b206a022026bc4920c4ce3af751283574baa8e4a3efd4dad0d8fe6ba3ddf5d75628d36fda412102ae7dc4ef1b49aadeff79cfad56664105f4d114e1716bc4f930cb27dbd309e521ffffffff0210270000000000001976a914ca1e04745e8ca0c60d8c5881531d51bec470743f88ac57481c00000000001976a914bac11ce4cd2b1df2769c470d09b54f86df737e3c88ac035b4a60").unwrap();
    let taker_fee_tx = coin.tx_enum_from_bytes(&tx_bytes).unwrap();
    let amount: BigDecimal = "0.0001".parse().unwrap();
    let sender_pub = hex::decode("02ae7dc4ef1b49aadeff79cfad56664105f4d114e1716bc4f930cb27dbd309e521").unwrap();
    let validate_fee_args = ValidateFeeArgs {
        fee_tx: &taker_fee_tx,
        expected_sender: &sender_pub,
        fee_addr: &DEX_FEE_ADDR_RAW_PUBKEY,
        dex_fee: &DexFee::Standard(amount.into()),
        min_block_number: 0,
        uuid: &[],
    };
    coin.validate_fee(validate_fee_args).wait().unwrap();
}

#[test]
fn firo_verbose_block_deserialize() {
    let json = json!({
       "hash":"e21ea157b142270ba479a0aeb5571144b2a06f66a693c20675c624a6f211de0a",
       "confirmations":1,
       "strippedsize":234913,
       "size":234913,
       "weight":234913,
       "height":348355,
       "version":536875008,
       "versionHex":"20001000",
       "merkleroot":"b7fa3ce26f5b493397302c260905ca6f8c9ade56cab7cb314dc6f8a1d4c69245",
       "tx":[
          "166d2e6c6b8e1f29192737be5b0df79f7ccb286a898a3bf7253aa091e1002756",
          "f0bcbf10f2aa20d6891c14fdf64eb336df2d4466ebbc6bd5349c61478be77bd3",
          "0305f0fed2286b4504907bd2588dec5205f0807f11d003489b6748437728b6dc",
          "17f69f35b125de65e140de9bffe873702a4550379fb0ae4fe371f703c739e268",
          "ca60309ee4f846f607295aabcea2d0680ca23a7fbb8699ad1b597255ad6c5a73",
          "5aec101f7b2452d293c1a1c3889861bc8e96081f3ecd328859bc005c14d2737e",
          "bd9a8a2fdbad3db6c38e6472fd2e50d452a98553c8a105cb10afc85b5eaadee0",
          "0a52a67bf6ca3784f81b828616cda6bdca314402cded278d98f94b546784a58d",
          "55e6f918b2e7af2886499919b1c4a2ba341180934a4691a1a7166d6dadfcf8b9",
          "7a2d8b10b3bfc3037ee884699ca4770d96575b2d39179801d760d1c86377ff58",
          "ded160f1ec3e978daa2d8adb0b611223946db1c1155522cf9f0796e6f6c081fe"
       ],
       "cbTx":{
          "version":2,
          "height":348355,
          "merkleRootMNList":"5bd9041001ba65e1aea7a8d3982bb7fc2a8a561a1898d4e176a2cc4d242107b0",
          "merkleRootQuorums":"bfe0f35ec169f3b96eb66097138e70d1e52a66a2fc31a057df6298bbbc790fce"
       },
       "time":1614002775,
       "mediantime":1614001062,
       "nonce":43516489,
       "bits":"1b6d4183",
       "difficulty":599.8302783653238,
       "chainwork":"000000000000000000000000000000000000000000000000bb39407cfc6d253a",
       "previousblockhash":"71b81ff345f062e5c6eacbda63f64295590667a8d72428e4e71011675fe531e1",
       "chainlock":true
    });
    let _block: VerboseBlock = json::from_value(json).unwrap();
}

#[test]
fn firo_lelantus_tx() {
    // https://explorer.firo.org/tx/06ed4b75010edcf404a315be70903473f44050c978bc37fbcee90e0b49114ba8
    let tx_hash = "06ed4b75010edcf404a315be70903473f44050c978bc37fbcee90e0b49114ba8".into();
    let electrum = electrum_client_for_test(&[
        "electrumx01.firo.org:50001",
        "electrumx02.firo.org:50001",
        "electrumx03.firo.org:50001",
    ]);
    let _tx = electrum.get_verbose_transaction(&tx_hash).wait().unwrap();
}

#[test]
fn firo_lelantus_tx_details() {
    // https://explorer.firo.org/tx/06ed4b75010edcf404a315be70903473f44050c978bc37fbcee90e0b49114ba8
    let electrum = electrum_client_for_test(&[
        "electrumx01.firo.org:50001",
        "electrumx02.firo.org:50001",
        "electrumx03.firo.org:50001",
    ]);
    let coin = utxo_coin_for_test(electrum.into(), None, false);

    let tx_details = get_tx_details_eq_for_both_versions(
        &coin,
        "ad812911f5cba3eab7c193b6cd7020ea02fb5c25634ae64959c3171a6bd5a74d",
    );

    let expected_fee = TxFeeDetails::Utxo(UtxoFeeDetails {
        coin: Some(TEST_COIN_NAME.into()),
        amount: "0.00003793".parse().unwrap(),
    });
    assert_eq!(Some(expected_fee), tx_details.fee_details);

    let tx_details = get_tx_details_eq_for_both_versions(
        &coin,
        "06ed4b75010edcf404a315be70903473f44050c978bc37fbcee90e0b49114ba8",
    );

    let expected_fee = TxFeeDetails::Utxo(UtxoFeeDetails {
        coin: Some(TEST_COIN_NAME.into()),
        amount: "0.00045778".parse().unwrap(),
    });
    assert_eq!(Some(expected_fee), tx_details.fee_details);
}

#[test]
fn test_generate_tx_doge_fee() {
    // A tx below 1kb is always 0,01 doge fee per kb.
    let config = json!({
        "coin": "DOGE",
        "name": "dogecoin",
        "fname": "Dogecoin",
        "rpcport": 22555,
        "pubtype": 30,
        "p2shtype": 22,
        "wiftype": 158,
        "txfee": 1000000,
        "force_min_relay_fee": true,
        "mm2": 1,
        "required_confirmations": 2,
        "avg_blocktime": 1,
        "protocol": {
            "type": "UTXO"
        }
    });
    let request = json!({
        "method": "electrum",
        "coin": "DOGE",
        "servers": [{"url": "electrum1.cipig.net:10060"},{"url": "electrum2.cipig.net:10060"},{"url": "electrum3.cipig.net:10060"}],
    });
    let ctx = MmCtxBuilder::default().into_mm_arc();
    let params = UtxoActivationParams::from_legacy_req(&request).unwrap();

    let priv_key = Secp256k1Secret::from([1; 32]);
    let doge = block_on(utxo_standard_coin_with_priv_key(
        &ctx, "DOGE", &config, &params, priv_key,
    ))
    .unwrap();

    let unspents = vec![UnspentInfo {
        outpoint: Default::default(),
        value: 1000000000000,
        height: None,
    }];
    let outputs = vec![TransactionOutput {
        value: 100000000,
        script_pubkey: vec![0; 26].into(),
    }];
    let builder = UtxoTxBuilder::new(&doge)
        .add_available_inputs(unspents)
        .add_outputs(outputs);
    let (_, data) = block_on(builder.build()).unwrap();
    let expected_fee = 1000000;
    assert_eq!(expected_fee, data.fee_amount);

    let unspents = vec![UnspentInfo {
        outpoint: Default::default(),
        value: 1000000000000,
        height: None,
    }];
    let outputs = vec![
        TransactionOutput {
            value: 100000000,
            script_pubkey: vec![0; 26].into(),
        };
        40
    ];

    let builder = UtxoTxBuilder::new(&doge)
        .add_available_inputs(unspents)
        .add_outputs(outputs);
    let (_, data) = block_on(builder.build()).unwrap();
    let expected_fee = 2000000;
    assert_eq!(expected_fee, data.fee_amount);

    let unspents = vec![UnspentInfo {
        outpoint: Default::default(),
        value: 1000000000000,
        height: None,
    }];
    let outputs = vec![
        TransactionOutput {
            value: 100000000,
            script_pubkey: vec![0; 26].into(),
        };
        60
    ];

    let builder = UtxoTxBuilder::new(&doge)
        .add_available_inputs(unspents)
        .add_outputs(outputs);
    let (_, data) = block_on(builder.build()).unwrap();
    let expected_fee = 3000000;
    assert_eq!(expected_fee, data.fee_amount);
}

#[test]
fn doge_mtp() {
    let electrum = electrum_client_for_test(&[
        "electrum1.cipig.net:10060",
        "electrum2.cipig.net:10060",
        "electrum3.cipig.net:10060",
    ]);
    let mtp = electrum
        .get_median_time_past(3631820, NonZeroU64::new(11).unwrap(), CoinVariant::Standard)
        .wait()
        .unwrap();
    assert_eq!(mtp, 1614849084);
}

#[test]
fn firo_mtp() {
    let electrum = electrum_client_for_test(&[
        "electrumx01.firo.org:50001",
        "electrumx02.firo.org:50001",
        "electrumx03.firo.org:50001",
    ]);
    let mtp = electrum
        .get_median_time_past(356730, NonZeroU64::new(11).unwrap(), CoinVariant::Standard)
        .wait()
        .unwrap();
    assert_eq!(mtp, 1616492629);
}

#[test]
fn verus_mtp() {
    let electrum = electrum_client_for_test(&["el0.verus.io:17485", "el1.verus.io:17485", "el2.verus.io:17485"]);
    let mtp = electrum
        .get_median_time_past(1480113, NonZeroU64::new(11).unwrap(), CoinVariant::Standard)
        .wait()
        .unwrap();
    assert_eq!(mtp, 1618579909);
}

#[test]
fn sys_mtp() {
    let electrum = electrum_client_for_test(&[
        "electrum1.cipig.net:10064",
        "electrum2.cipig.net:10064",
        "electrum3.cipig.net:10064",
    ]);
    let mtp = electrum
        .get_median_time_past(1006678, NonZeroU64::new(11).unwrap(), CoinVariant::Standard)
        .wait()
        .unwrap();
    assert_eq!(mtp, 1620019628);
}

#[test]
fn btc_mtp() {
    let electrum = electrum_client_for_test(&[
        "electrum1.cipig.net:10000",
        "electrum2.cipig.net:10000",
        "electrum3.cipig.net:10000",
    ]);
    let mtp = electrum
        .get_median_time_past(681659, NonZeroU64::new(11).unwrap(), CoinVariant::Standard)
        .wait()
        .unwrap();
    assert_eq!(mtp, 1620019527);
}

#[test]
fn rvn_mtp() {
    let electrum = electrum_client_for_test(&[
        "electrum1.cipig.net:10051",
        "electrum2.cipig.net:10051",
        "electrum3.cipig.net:10051",
    ]);
    let mtp = electrum
        .get_median_time_past(1968120, NonZeroU64::new(11).unwrap(), CoinVariant::Standard)
        .wait()
        .unwrap();
    assert_eq!(mtp, 1633946264);
}

#[test]
fn qtum_mtp() {
    let electrum = electrum_client_for_test(&[
        "electrum1.cipig.net:10050",
        "electrum2.cipig.net:10050",
        "electrum3.cipig.net:10050",
    ]);
    let mtp = electrum
        .get_median_time_past(681659, NonZeroU64::new(11).unwrap(), CoinVariant::Qtum)
        .wait()
        .unwrap();
    assert_eq!(mtp, 1598854128);
}

#[test]
fn zer_mtp() {
    let electrum = electrum_client_for_test(&[
        "electrum1.cipig.net:10065",
        "electrum2.cipig.net:10065",
        "electrum3.cipig.net:10065",
    ]);
    let mtp = electrum
        .get_median_time_past(1130915, NonZeroU64::new(11).unwrap(), CoinVariant::Standard)
        .wait()
        .unwrap();
    assert_eq!(mtp, 1623240214);
}

#[test]
#[ignore]
fn test_tx_details_kmd_rewards() {
    let electrum = electrum_client_for_test(&[
        "electrum1.cipig.net:10001",
        "electrum2.cipig.net:10001",
        "electrum3.cipig.net:10001",
    ]);
    let mut fields = utxo_coin_fields_for_test(electrum.into(), None, false);
    fields.conf.ticker = "KMD".to_owned();
    fields.derivation_method = DerivationMethod::SingleAddress(Address::from("RMGJ9tRST45RnwEKHPGgBLuY3moSYP7Mhk"));
    let coin = utxo_coin_from_fields(fields);

    let tx_details = get_tx_details_eq_for_both_versions(
        &coin,
        "535ffa3387d3fca14f4a4d373daf7edf00e463982755afce89bc8c48d8168024",
    );

    let expected_fee = TxFeeDetails::Utxo(UtxoFeeDetails {
        coin: Some("KMD".into()),
        amount: BigDecimal::from_str("0.00001").unwrap(),
    });
    assert_eq!(tx_details.fee_details, Some(expected_fee));

    let expected_kmd_rewards = KmdRewardsDetails {
        amount: BigDecimal::from_str("0.10431954").unwrap(),
        claimed_by_me: true,
    };
    assert_eq!(tx_details.kmd_rewards, Some(expected_kmd_rewards));
}

/// If the ticker is `KMD` AND no rewards were accrued due to a value less than 10 or for any other reasons,
/// then `TransactionDetails::kmd_rewards` has to be `Some(0)`, not `None`.
/// https://kmdexplorer.io/tx/f09e8894959e74c1e727ffa5a753a30bf2dc6d5d677cc1f24b7ee5bb64e32c7d
#[test]
#[ignore]
#[cfg(not(target_arch = "wasm32"))]
fn test_tx_details_kmd_rewards_claimed_by_other() {
    const TX_HASH: &str = "f09e8894959e74c1e727ffa5a753a30bf2dc6d5d677cc1f24b7ee5bb64e32c7d";

    let electrum = electrum_client_for_test(&[
        "electrum1.cipig.net:10001",
        "electrum2.cipig.net:10001",
        "electrum3.cipig.net:10001",
    ]);
    let mut fields = utxo_coin_fields_for_test(electrum.into(), None, false);
    fields.conf.ticker = "KMD".to_owned();
    fields.derivation_method = DerivationMethod::SingleAddress(Address::from("RMGJ9tRST45RnwEKHPGgBLuY3moSYP7Mhk"));
    let coin = utxo_coin_from_fields(fields);

    let tx_details = get_tx_details_eq_for_both_versions(&coin, TX_HASH);

    let expected_fee = TxFeeDetails::Utxo(UtxoFeeDetails {
        coin: Some("KMD".into()),
        amount: BigDecimal::from_str("0.00001").unwrap(),
    });
    assert_eq!(tx_details.fee_details, Some(expected_fee));

    let expected_kmd_rewards = KmdRewardsDetails {
        amount: BigDecimal::from_str("0.00022428").unwrap(),
        claimed_by_me: false,
    };
    assert_eq!(tx_details.kmd_rewards, Some(expected_kmd_rewards));
}

#[test]
fn test_tx_details_bch_no_rewards() {
    const TX_HASH: &str = "eb13d926f15cbb896e0bcc7a1a77a4ec63504e57a1524c13a7a9b80f43ecb05c";

    let electrum = electrum_client_for_test(T_BCH_ELECTRUMS);
    let coin = utxo_coin_for_test(electrum.into(), None, false);

    let tx_details = get_tx_details_eq_for_both_versions(&coin, TX_HASH);
    let expected_fee = TxFeeDetails::Utxo(UtxoFeeDetails {
        coin: Some(TEST_COIN_NAME.into()),
        amount: BigDecimal::from_str("0.00000452").unwrap(),
    });
    assert_eq!(tx_details.fee_details, Some(expected_fee));
    assert_eq!(tx_details.kmd_rewards, None);
}

#[test]
fn test_update_kmd_rewards() {
    // 535ffa3387d3fca14f4a4d373daf7edf00e463982755afce89bc8c48d8168024
    const OUTDATED_TX_DETAILS: &str = r#"{"tx_hex":"0400008085202f8901afcadb73880bc1c9e7ce96b8274c2e2a4547415e649f425f98791685be009b73020000006b483045022100b8fbb77efea482b656ad16fc53c5a01d289054c2e429bf1d7bab16c3e822a83602200b87368a95c046b2ce6d0d092185138a3f234a7eb0d7f8227b196ef32358b93f012103b1e544ce2d860219bc91314b5483421a553a7b33044659eff0be9214ed58adddffffffff01dd15c293000000001976a91483762a373935ca241d557dfce89171d582b486de88ac99fe9960000000000000000000000000000000","tx_hash":"535ffa3387d3fca14f4a4d373daf7edf00e463982755afce89bc8c48d8168024","from":["RMGJ9tRST45RnwEKHPGgBLuY3moSYP7Mhk"],"to":["RMGJ9tRST45RnwEKHPGgBLuY3moSYP7Mhk"],"total_amount":"24.68539379","spent_by_me":"24.68539379","received_by_me":"24.78970333","my_balance_change":"0.10430954","block_height":2387532,"timestamp":1620705483,"fee_details":{"type":"Utxo","amount":"-0.10430954"},"coin":"KMD","internal_id":"535ffa3387d3fca14f4a4d373daf7edf00e463982755afce89bc8c48d8168024"}"#;

    let electrum = electrum_client_for_test(&[
        "electrum1.cipig.net:10001",
        "electrum2.cipig.net:10001",
        "electrum3.cipig.net:10001",
    ]);
    let mut fields = utxo_coin_fields_for_test(electrum.into(), None, false);
    fields.conf.ticker = "KMD".to_owned();
    fields.derivation_method = DerivationMethod::SingleAddress(Address::from("RMGJ9tRST45RnwEKHPGgBLuY3moSYP7Mhk"));
    let coin = utxo_coin_from_fields(fields);

    let mut input_transactions = HistoryUtxoTxMap::default();
    let mut tx_details: TransactionDetails = json::from_str(OUTDATED_TX_DETAILS).unwrap();
    block_on(coin.update_kmd_rewards(&mut tx_details, &mut input_transactions)).expect("!update_kmd_rewards");

    let expected_rewards = KmdRewardsDetails {
        amount: BigDecimal::from_str("0.10431954").unwrap(),
        claimed_by_me: true,
    };
    assert_eq!(tx_details.kmd_rewards, Some(expected_rewards));

    let expected_fee_details = TxFeeDetails::Utxo(UtxoFeeDetails {
        coin: Some("KMD".into()),
        amount: BigDecimal::from_str("0.00001").unwrap(),
    });
    assert_eq!(tx_details.fee_details, Some(expected_fee_details));
}

#[test]
fn test_update_kmd_rewards_claimed_not_by_me() {
    // The custom 535ffa3387d3fca14f4a4d373daf7edf00e463982755afce89bc8c48d8168024 transaction with the additional 'from' address.
    const OUTDATED_TX_DETAILS: &str = r#"{"tx_hex":"0400008085202f8901afcadb73880bc1c9e7ce96b8274c2e2a4547415e649f425f98791685be009b73020000006b483045022100b8fbb77efea482b656ad16fc53c5a01d289054c2e429bf1d7bab16c3e822a83602200b87368a95c046b2ce6d0d092185138a3f234a7eb0d7f8227b196ef32358b93f012103b1e544ce2d860219bc91314b5483421a553a7b33044659eff0be9214ed58adddffffffff01dd15c293000000001976a91483762a373935ca241d557dfce89171d582b486de88ac99fe9960000000000000000000000000000000","tx_hash":"535ffa3387d3fca14f4a4d373daf7edf00e463982755afce89bc8c48d8168024","from":["RMGJ9tRST45RnwEKHPGgBLuY3moSYP7Mhk", "RMDc4fvQeekJwrXxuaw1R2b7CTPEuVguMP"],"to":["RMGJ9tRST45RnwEKHPGgBLuY3moSYP7Mhk"],"total_amount":"24.68539379","spent_by_me":"24.68539379","received_by_me":"24.78970333","my_balance_change":"0.10430954","block_height":2387532,"timestamp":1620705483,"fee_details":{"type":"Utxo","amount":"-0.10430954"},"coin":"KMD","internal_id":"535ffa3387d3fca14f4a4d373daf7edf00e463982755afce89bc8c48d8168024"}"#;

    let electrum = electrum_client_for_test(&[
        "electrum1.cipig.net:10001",
        "electrum2.cipig.net:10001",
        "electrum3.cipig.net:10001",
    ]);
    let mut fields = utxo_coin_fields_for_test(electrum.into(), None, false);
    fields.conf.ticker = "KMD".to_owned();
    fields.derivation_method = DerivationMethod::SingleAddress(Address::from("RMGJ9tRST45RnwEKHPGgBLuY3moSYP7Mhk"));
    let coin = utxo_coin_from_fields(fields);

    let mut input_transactions = HistoryUtxoTxMap::default();
    let mut tx_details: TransactionDetails = json::from_str(OUTDATED_TX_DETAILS).unwrap();
    block_on(coin.update_kmd_rewards(&mut tx_details, &mut input_transactions)).expect("!update_kmd_rewards");

    let expected_rewards = KmdRewardsDetails {
        amount: BigDecimal::from_str("0.10431954").unwrap(),
        claimed_by_me: false,
    };
    assert_eq!(tx_details.kmd_rewards, Some(expected_rewards));

    let expected_fee_details = TxFeeDetails::Utxo(UtxoFeeDetails {
        coin: Some("KMD".into()),
        amount: BigDecimal::from_str("0.00001").unwrap(),
    });
    assert_eq!(tx_details.fee_details, Some(expected_fee_details));
}

/// https://github.com/KomodoPlatform/atomicDEX-API/issues/966
#[test]
fn test_parse_tx_with_huge_locktime() {
    let verbose = r#"{"hex":"0400008085202f89010c03a2b3d8f97139a623f0759224c657513752b705b5c689a256d52b8f8279f200000000d8483045022100fa07821f4739890fa3518c73ecb4917f4a8e7a1c7a803a0d0aea28f991f14f84022041ac557507d6c9786128828c7b2fca7d5c345ba57c8050e3edb29be0c1e5d2660120bdb3d550a68dfaeebe4c416e5750d20d27617bbfb29756843d605a0570ae787b004c6b63046576ba60b17521039ef1b42c635c32440099910bbe1c5e8b0c9373274c3f21cf1003750fc88d3499ac6782012088a914a4f9f1009dcb778bf1c26052258284b32c9075098821031bb83b58ec130e28e0a6d5d2acf2eb01b0d3f1670e021d47d31db8a858219da8ac68ffffffff014ddbf305000000001976a914c3f710deb7320b0efa6edb14e3ebeeb9155fa90d88acf5b98899000000000000000000000000000000","txid":"3b666753b77e28da8a4d858339825315f32516cc147fa743329c7248bd0c6902","overwintered":true,"version":4,"versiongroupid":"892f2085","locktime":2575874549,"expiryheight":0,"vin":[{"txid":"f279828f2bd556a289c6b505b752375157c6249275f023a63971f9d8b3a2030c","vout":0,"scriptSig":{"asm":"3045022100fa07821f4739890fa3518c73ecb4917f4a8e7a1c7a803a0d0aea28f991f14f84022041ac557507d6c9786128828c7b2fca7d5c345ba57c8050e3edb29be0c1e5d266[ALL]bdb3d550a68dfaeebe4c416e5750d20d27617bbfb29756843d605a0570ae787b063046576ba60b17521039ef1b42c635c32440099910bbe1c5e8b0c9373274c3f21cf1003750fc88d3499ac6782012088a914a4f9f1009dcb778bf1c26052258284b32c9075098821031bb83b58ec130e28e0a6d5d2acf2eb01b0d3f1670e021d47d31db8a858219da8ac68","hex":"483045022100fa07821f4739890fa3518c73ecb4917f4a8e7a1c7a803a0d0aea28f991f14f84022041ac557507d6c9786128828c7b2fca7d5c345ba57c8050e3edb29be0c1e5d2660120bdb3d550a68dfaeebe4c416e5750d20d27617bbfb29756843d605a0570ae787b004c6b63046576ba60b17521039ef1b42c635c32440099910bbe1c5e8b0c9373274c3f21cf1003750fc88d3499ac6782012088a914a4f9f1009dcb778bf1c26052258284b32c9075098821031bb83b58ec130e28e0a6d5d2acf2eb01b0d3f1670e021d47d31db8a858219da8ac68"},"sequence":4294967295}],"vout":[{"value":0.99867469,"valueZat":99867469,"valueSat":99867469,"n":0,"scriptPubKey":{"asm":"OP_DUPOP_HASH160c3f710deb7320b0efa6edb14e3ebeeb9155fa90dOP_EQUALVERIFYOP_CHECKSIG","hex":"76a914c3f710deb7320b0efa6edb14e3ebeeb9155fa90d88ac","reqSigs":1,"type":"pubkeyhash","addresses":["t1bjmkBWkzLWk3mHFoybXE5daGRY9pk1fxF"]}}],"vjoinsplit":[],"valueBalance":0.0,"valueBalanceZat":0,"vShieldedSpend":[],"vShieldedOutput":[],"blockhash":"0000077e33e838d9967427018a6e7049d8619ae556acb3e80c070990e90b67fc","height":1127478,"confirmations":2197,"time":1622825622,"blocktime":1622825622}"#;
    let verbose_tx: RpcTransaction = json::from_str(verbose).expect("!json::from_str");
    let _: UtxoTx = deserialize(verbose_tx.hex.as_slice()).unwrap();
}

#[test]
fn tbch_electroncash_verbose_tx() {
    let verbose = r#"{"blockhash":"00000000000d93dbc9c6e95c37044d584be959d24e514533b3a82f0f61dddc03","blocktime":1626262632,"confirmations":3708,"hash":"e64531613f909647651ac3f8fd72f3e6f72ac6e01c5a1d923884a10476f56a7f","height":1456230,"hex":"0100000002ebc10f58f220ec1bad5d634684ae649aa7bdd2f9c9081d36e5384e579caa95c2020000006a4730440220639ac218f572520c7d8addae74be6bfdefa9c86bc91474b6dedd7e117d232085022015a92f45f9ae5cee08c188e01fc614b77c461a41733649a55abfcc3e7ca207444121036879df230663db4cd083c8eeb0f293f46abc460ad3c299b0089b72e6d472202cffffffffebc10f58f220ec1bad5d634684ae649aa7bdd2f9c9081d36e5384e579caa95c2030000006a47304402204c27a2c04df44f34bd71ec69cc0a24291a96f265217473affb3c3fce2dbd937202202c2ad2e6cfaac3901c807d9b048ccb2b5e7b0dbd922f2066e637f6bbf459313a4121036879df230663db4cd083c8eeb0f293f46abc460ad3c299b0089b72e6d472202cffffffff040000000000000000406a04534c500001010453454e4420bb309e48930671582bea508f9a1d9b491e49b69be3d6f372dc08da2ac6e90eb70800000000000003e808000000000000f5fee80300000000000017a9146569d9a853a1934c642223a9432f18c3b3f2a64b87e8030000000000001976a9148cfffc2409d063437d6aa8b75a009b9ba51b71fc88ac67a84601000000001976a9148cfffc2409d063437d6aa8b75a009b9ba51b71fc88ac87caee60","locktime":1626262151,"size":477,"time":1626262632,"txid":"e64531613f909647651ac3f8fd72f3e6f72ac6e01c5a1d923884a10476f56a7f","version":1,"vin":[{"coinbase":null,"scriptSig":{"asm":"OP_PUSHBYTES_71 30440220639ac218f572520c7d8addae74be6bfdefa9c86bc91474b6dedd7e117d232085022015a92f45f9ae5cee08c188e01fc614b77c461a41733649a55abfcc3e7ca2074441 OP_PUSHBYTES_33 036879df230663db4cd083c8eeb0f293f46abc460ad3c299b0089b72e6d472202c","hex":"4730440220639ac218f572520c7d8addae74be6bfdefa9c86bc91474b6dedd7e117d232085022015a92f45f9ae5cee08c188e01fc614b77c461a41733649a55abfcc3e7ca207444121036879df230663db4cd083c8eeb0f293f46abc460ad3c299b0089b72e6d472202c"},"sequence":4294967295,"txid":"c295aa9c574e38e5361d08c9f9d2bda79a64ae8446635dad1bec20f2580fc1eb","vout":2},{"coinbase":null,"scriptSig":{"asm":"OP_PUSHBYTES_71 304402204c27a2c04df44f34bd71ec69cc0a24291a96f265217473affb3c3fce2dbd937202202c2ad2e6cfaac3901c807d9b048ccb2b5e7b0dbd922f2066e637f6bbf459313a41 OP_PUSHBYTES_33 036879df230663db4cd083c8eeb0f293f46abc460ad3c299b0089b72e6d472202c","hex":"47304402204c27a2c04df44f34bd71ec69cc0a24291a96f265217473affb3c3fce2dbd937202202c2ad2e6cfaac3901c807d9b048ccb2b5e7b0dbd922f2066e637f6bbf459313a4121036879df230663db4cd083c8eeb0f293f46abc460ad3c299b0089b72e6d472202c"},"sequence":4294967295,"txid":"c295aa9c574e38e5361d08c9f9d2bda79a64ae8446635dad1bec20f2580fc1eb","vout":3}],"vout":[{"n":0,"scriptPubKey":{"addresses":[],"asm":"OP_RETURN OP_PUSHBYTES_4 534c5000 OP_PUSHBYTES_1 01 OP_PUSHBYTES_4 53454e44 OP_PUSHBYTES_32 bb309e48930671582bea508f9a1d9b491e49b69be3d6f372dc08da2ac6e90eb7 OP_PUSHBYTES_8 00000000000003e8 OP_PUSHBYTES_8 000000000000f5fe","hex":"6a04534c500001010453454e4420bb309e48930671582bea508f9a1d9b491e49b69be3d6f372dc08da2ac6e90eb70800000000000003e808000000000000f5fe","type":"nulldata"},"value_coin":0.0,"value_satoshi":0},{"n":1,"scriptPubKey":{"addresses":["bchtest:ppjknkdg2wsexnryyg36jse0rrpm8u4xfv9hwa0rgl"],"asm":"OP_HASH160 OP_PUSHBYTES_20 6569d9a853a1934c642223a9432f18c3b3f2a64b OP_EQUAL","hex":"a9146569d9a853a1934c642223a9432f18c3b3f2a64b87","type":"scripthash"},"value_coin":0.00001,"value_satoshi":1000},{"n":2,"scriptPubKey":{"addresses":["bchtest:qzx0llpyp8gxxsmad25twksqnwd62xm3lsnnczzt66"],"asm":"OP_DUP OP_HASH160 OP_PUSHBYTES_20 8cfffc2409d063437d6aa8b75a009b9ba51b71fc OP_EQUALVERIFY OP_CHECKSIG","hex":"76a9148cfffc2409d063437d6aa8b75a009b9ba51b71fc88ac","type":"pubkeyhash"},"value_coin":0.00001,"value_satoshi":1000},{"n":3,"scriptPubKey":{"addresses":["bchtest:qzx0llpyp8gxxsmad25twksqnwd62xm3lsnnczzt66"],"asm":"OP_DUP OP_HASH160 OP_PUSHBYTES_20 8cfffc2409d063437d6aa8b75a009b9ba51b71fc OP_EQUALVERIFY OP_CHECKSIG","hex":"76a9148cfffc2409d063437d6aa8b75a009b9ba51b71fc88ac","type":"pubkeyhash"},"value_coin":0.21407847,"value_satoshi":21407847}]}"#;
    let _: RpcTransaction = json::from_str(verbose).expect("!json::from_str");
}

#[test]
fn tbch_electroncash_verbose_tx_unconfirmed() {
    let verbose = r#"{"blockhash":null,"blocktime":null,"confirmations":null,"hash":"e5c9ec5013fca3a62fdf880d1a98f1096a00d20ceaeb6a4cb88ddbea6f1e185a","height":null,"hex":"01000000017f6af57604a18438921d5a1ce0c62af7e6f372fdf8c31a654796903f613145e6030000006b483045022100c335dd0f22e047b806a9d84e02b70aab609093e960888f6f1878e605a173e3da02201c274ce4983d8e519a47c4bd17aeca897b084954ce7a9d77033100e06aa999304121036879df230663db4cd083c8eeb0f293f46abc460ad3c299b0089b72e6d472202cffffffff0280969800000000001976a914eed5d3ad264ffc68fc0a6454e1696a30d8f405be88acbe0dae00000000001976a9148cfffc2409d063437d6aa8b75a009b9ba51b71fc88ac7a361261","locktime":1628583546,"size":226,"time":null,"txid":"e5c9ec5013fca3a62fdf880d1a98f1096a00d20ceaeb6a4cb88ddbea6f1e185a","version":1,"vin":[{"coinbase":null,"scriptSig":{"asm":"OP_PUSHBYTES_72 3045022100c335dd0f22e047b806a9d84e02b70aab609093e960888f6f1878e605a173e3da02201c274ce4983d8e519a47c4bd17aeca897b084954ce7a9d77033100e06aa9993041 OP_PUSHBYTES_33 036879df230663db4cd083c8eeb0f293f46abc460ad3c299b0089b72e6d472202c","hex":"483045022100c335dd0f22e047b806a9d84e02b70aab609093e960888f6f1878e605a173e3da02201c274ce4983d8e519a47c4bd17aeca897b084954ce7a9d77033100e06aa999304121036879df230663db4cd083c8eeb0f293f46abc460ad3c299b0089b72e6d472202c"},"sequence":4294967295,"txid":"e64531613f909647651ac3f8fd72f3e6f72ac6e01c5a1d923884a10476f56a7f","vout":3}],"vout":[{"n":0,"scriptPubKey":{"addresses":["bchtest:qrhdt5adye8lc68upfj9fctfdgcd3aq9hctf8ft6md"],"asm":"OP_DUP OP_HASH160 OP_PUSHBYTES_20 eed5d3ad264ffc68fc0a6454e1696a30d8f405be OP_EQUALVERIFY OP_CHECKSIG","hex":"76a914eed5d3ad264ffc68fc0a6454e1696a30d8f405be88ac","type":"pubkeyhash"},"value_coin":0.1,"value_satoshi":10000000},{"n":1,"scriptPubKey":{"addresses":["bchtest:qzx0llpyp8gxxsmad25twksqnwd62xm3lsnnczzt66"],"asm":"OP_DUP OP_HASH160 OP_PUSHBYTES_20 8cfffc2409d063437d6aa8b75a009b9ba51b71fc OP_EQUALVERIFY OP_CHECKSIG","hex":"76a9148cfffc2409d063437d6aa8b75a009b9ba51b71fc88ac","type":"pubkeyhash"},"value_coin":0.11406782,"value_satoshi":11406782}]}"#;
    let _: RpcTransaction = json::from_str(verbose).expect("!json::from_str");
}

#[test]
#[cfg(not(target_arch = "wasm32"))]
fn test_withdraw_to_p2pkh() {
    UtxoStandardCoin::get_unspent_ordered_list.mock_safe(|coin, _| {
        let cache = block_on(coin.as_ref().recently_spent_outpoints.lock());
        let unspents = vec![UnspentInfo {
            outpoint: OutPoint {
                hash: 1.into(),
                index: 0,
            },
            value: 1000000000,
            height: Default::default(),
        }];
        MockResult::Return(Box::pin(futures::future::ok((unspents, cache))))
    });

    let client = NativeClient(Arc::new(NativeClientImpl::default()));

    let coin = utxo_coin_for_test(UtxoRpcClientEnum::Native(client), None, false);

    // Create a p2pkh address for the test coin
    let p2pkh_address = Address {
        prefix: coin.as_ref().conf.pub_addr_prefix,
        hash: coin.as_ref().derivation_method.unwrap_single_addr().hash.clone(),
        t_addr_prefix: coin.as_ref().conf.pub_t_addr_prefix,
        checksum_type: coin.as_ref().derivation_method.unwrap_single_addr().checksum_type,
        hrp: coin.as_ref().conf.bech32_hrp.clone(),
        addr_format: UtxoAddressFormat::Standard,
    };

    let withdraw_req = WithdrawRequest {
        amount: 1.into(),
        from: None,
        to: p2pkh_address.to_string(),
        coin: TEST_COIN_NAME.into(),
        max: false,
        fee: None,
        memo: None,
    };
    let tx_details = coin.withdraw(withdraw_req).wait().unwrap();
    let transaction: UtxoTx = deserialize(tx_details.tx_hex.as_slice()).unwrap();
    let output_script: Script = transaction.outputs[0].script_pubkey.clone().into();

    let expected_script = Builder::build_p2pkh(&p2pkh_address.hash);

    assert_eq!(output_script, expected_script);
}

#[test]
#[cfg(not(target_arch = "wasm32"))]
fn test_withdraw_to_p2sh() {
    UtxoStandardCoin::get_unspent_ordered_list.mock_safe(|coin, _| {
        let cache = block_on(coin.as_ref().recently_spent_outpoints.lock());
        let unspents = vec![UnspentInfo {
            outpoint: OutPoint {
                hash: 1.into(),
                index: 0,
            },
            value: 1000000000,
            height: Default::default(),
        }];
        MockResult::Return(Box::pin(futures::future::ok((unspents, cache))))
    });

    let client = NativeClient(Arc::new(NativeClientImpl::default()));

    let coin = utxo_coin_for_test(UtxoRpcClientEnum::Native(client), None, false);

    // Create a p2sh address for the test coin
    let p2sh_address = Address {
        prefix: coin.as_ref().conf.p2sh_addr_prefix,
        hash: coin.as_ref().derivation_method.unwrap_single_addr().hash.clone(),
        t_addr_prefix: coin.as_ref().conf.p2sh_t_addr_prefix,
        checksum_type: coin.as_ref().derivation_method.unwrap_single_addr().checksum_type,
        hrp: coin.as_ref().conf.bech32_hrp.clone(),
        addr_format: UtxoAddressFormat::Standard,
    };

    let withdraw_req = WithdrawRequest {
        amount: 1.into(),
        from: None,
        to: p2sh_address.to_string(),
        coin: TEST_COIN_NAME.into(),
        max: false,
        fee: None,
        memo: None,
    };
    let tx_details = coin.withdraw(withdraw_req).wait().unwrap();
    let transaction: UtxoTx = deserialize(tx_details.tx_hex.as_slice()).unwrap();
    let output_script: Script = transaction.outputs[0].script_pubkey.clone().into();

    let expected_script = Builder::build_p2sh(&p2sh_address.hash);

    assert_eq!(output_script, expected_script);
}

#[test]
#[cfg(not(target_arch = "wasm32"))]
fn test_withdraw_to_p2wpkh() {
    UtxoStandardCoin::get_unspent_ordered_list.mock_safe(|coin, _| {
        let cache = block_on(coin.as_ref().recently_spent_outpoints.lock());
        let unspents = vec![UnspentInfo {
            outpoint: OutPoint {
                hash: 1.into(),
                index: 0,
            },
            value: 1000000000,
            height: Default::default(),
        }];
        MockResult::Return(Box::pin(futures::future::ok((unspents, cache))))
    });

    let client = NativeClient(Arc::new(NativeClientImpl::default()));

    let coin = utxo_coin_for_test(UtxoRpcClientEnum::Native(client), None, true);

    // Create a p2wpkh address for the test coin
    let p2wpkh_address = Address {
        prefix: coin.as_ref().conf.pub_addr_prefix,
        hash: coin.as_ref().derivation_method.unwrap_single_addr().hash.clone(),
        t_addr_prefix: coin.as_ref().conf.pub_t_addr_prefix,
        checksum_type: coin.as_ref().derivation_method.unwrap_single_addr().checksum_type,
        hrp: coin.as_ref().conf.bech32_hrp.clone(),
        addr_format: UtxoAddressFormat::Segwit,
    };

    let withdraw_req = WithdrawRequest {
        amount: 1.into(),
        from: None,
        to: p2wpkh_address.to_string(),
        coin: TEST_COIN_NAME.into(),
        max: false,
        fee: None,
        memo: None,
    };
    let tx_details = coin.withdraw(withdraw_req).wait().unwrap();
    let transaction: UtxoTx = deserialize(tx_details.tx_hex.as_slice()).unwrap();
    let output_script: Script = transaction.outputs[0].script_pubkey.clone().into();

    let expected_script = Builder::build_p2witness(&p2wpkh_address.hash);

    assert_eq!(output_script, expected_script);
}

/// `UtxoStandardCoin` has to check UTXO maturity if `check_utxo_maturity` is `true`.
/// https://github.com/KomodoPlatform/atomicDEX-API/issues/1181
#[test]
fn test_utxo_standard_with_check_utxo_maturity_true() {
    /// Whether [`UtxoStandardCoin::get_mature_unspent_ordered_list`] is called or not.
    static mut GET_MATURE_UNSPENT_ORDERED_LIST_CALLED: bool = false;

    UtxoStandardCoin::get_mature_unspent_ordered_list.mock_safe(|coin, _| {
        unsafe { GET_MATURE_UNSPENT_ORDERED_LIST_CALLED = true };
        let cache = block_on(coin.as_ref().recently_spent_outpoints.lock());
        MockResult::Return(Box::pin(futures::future::ok((MatureUnspentList::default(), cache))))
    });

    let conf = json!({"coin":"RICK","asset":"RICK","rpcport":25435,"txversion":4,"overwintered":1,"mm2":1,"protocol":{"type":"UTXO"}});
    let req = json!({
         "method": "electrum",
         "servers": doc_electrums(),
         "check_utxo_maturity": true,
    });

    let ctx = MmCtxBuilder::new().into_mm_arc();
    let params = UtxoActivationParams::from_legacy_req(&req).unwrap();

    let priv_key = Secp256k1Secret::from([1; 32]);
    let coin = block_on(utxo_standard_coin_with_priv_key(&ctx, "RICK", &conf, &params, priv_key)).unwrap();

    let address = Address::from("R9o9xTocqr6CeEDGDH6mEYpwLoMz6jNjMW");
    // Don't use `block_on` here because it's used within a mock of [`GetUtxoListOps::get_mature_unspent_ordered_list`].
    coin.get_unspent_ordered_list(&address).compat().wait().unwrap();
    assert!(unsafe { GET_MATURE_UNSPENT_ORDERED_LIST_CALLED });
}

/// `UtxoStandardCoin` hasn't to check UTXO maturity if `check_utxo_maturity` is not set.
/// https://github.com/KomodoPlatform/atomicDEX-API/issues/1181
#[test]
fn test_utxo_standard_without_check_utxo_maturity() {
    /// Whether [`UtxoStandardCoin::get_all_unspent_ordered_list`] is called or not.
    static mut GET_ALL_UNSPENT_ORDERED_LIST_CALLED: bool = false;

    UtxoStandardCoin::get_all_unspent_ordered_list.mock_safe(|coin, _| {
        unsafe { GET_ALL_UNSPENT_ORDERED_LIST_CALLED = true };
        let cache = block_on(coin.as_ref().recently_spent_outpoints.lock());
        let unspents = Vec::new();
        MockResult::Return(Box::pin(futures::future::ok((unspents, cache))))
    });

    UtxoStandardCoin::get_mature_unspent_ordered_list.mock_safe(|_, _| {
        panic!("'UtxoStandardCoin::get_mature_unspent_ordered_list' is not expected to be called when `check_utxo_maturity` is not set")
    });

    let conf = json!({"coin":"RICK","asset":"RICK","rpcport":25435,"txversion":4,"overwintered":1,"mm2":1,"protocol":{"type":"UTXO"}});
    let req = json!({
         "method": "electrum",
         "servers": doc_electrums()
    });

    let ctx = MmCtxBuilder::new().into_mm_arc();
    let params = UtxoActivationParams::from_legacy_req(&req).unwrap();

    let priv_key = Secp256k1Secret::from([1; 32]);
    let coin = block_on(utxo_standard_coin_with_priv_key(&ctx, "RICK", &conf, &params, priv_key)).unwrap();

    let address = Address::from("R9o9xTocqr6CeEDGDH6mEYpwLoMz6jNjMW");
    // Don't use `block_on` here because it's used within a mock of [`UtxoStandardCoin::get_all_unspent_ordered_list`].
    coin.get_unspent_ordered_list(&address).compat().wait().unwrap();
    assert!(unsafe { GET_ALL_UNSPENT_ORDERED_LIST_CALLED });
}

/// `QtumCoin` has to check UTXO maturity if `check_utxo_maturity` is not set.
/// https://github.com/KomodoPlatform/atomicDEX-API/issues/1181
#[test]
fn test_qtum_without_check_utxo_maturity() {
    /// Whether [`QtumCoin::get_mature_unspent_ordered_list`] is called or not.
    static mut GET_MATURE_UNSPENT_ORDERED_LIST_CALLED: bool = false;

    QtumCoin::get_mature_unspent_ordered_list.mock_safe(|coin, _| {
        unsafe { GET_MATURE_UNSPENT_ORDERED_LIST_CALLED = true };
        let cache = block_on(coin.as_ref().recently_spent_outpoints.lock());
        MockResult::Return(Box::pin(futures::future::ok((MatureUnspentList::default(), cache))))
    });

    let conf = json!({"coin":"tQTUM","rpcport":13889,"pubtype":120,"p2shtype":110});
    let req = json!({
        "method": "electrum",
        "servers": [
            {"url":"electrum1.cipig.net:10071"},
            {"url":"electrum2.cipig.net:10071"},
            {"url":"electrum3.cipig.net:10071"},
        ],
    });

    let ctx = MmCtxBuilder::new().into_mm_arc();
    let params = UtxoActivationParams::from_legacy_req(&req).unwrap();

    let priv_key = Secp256k1Secret::from([1; 32]);
    let coin = block_on(qtum_coin_with_priv_key(&ctx, "QTUM", &conf, &params, priv_key)).unwrap();

    let address = Address::from("qcyBHeSct7Wr4mAw18iuQ1zW5mMFYmtmBE");
    // Don't use `block_on` here because it's used within a mock of [`QtumCoin::get_mature_unspent_ordered_list`].
    coin.get_unspent_ordered_list(&address).compat().wait().unwrap();
    assert!(unsafe { GET_MATURE_UNSPENT_ORDERED_LIST_CALLED });
}

/// The test is for splitting some mature unspent `QTUM` out points into 40 outputs with amount `1 QTUM` in each
#[test]
#[ignore]
fn test_split_qtum() {
    let priv_key = Secp256k1Secret::from([
        3, 98, 177, 3, 108, 39, 234, 144, 131, 178, 103, 103, 127, 80, 230, 166, 53, 68, 147, 215, 42, 216, 144, 72,
        172, 110, 180, 13, 123, 179, 10, 49,
    ]);
    let conf = json!({
      "coin": "tQTUM",
      "name": "qtumtest",
      "fname": "Qtum test",
      "rpcport": 13889,
      "pubtype": 120,
      "p2shtype": 110,
      "wiftype": 239,
      "txfee": 400000,
      "mm2": 1,
      "required_confirmations": 1,
      "mature_confirmations": 2000,
      "avg_blocktime": 0.53,
      "protocol": {
        "type": "QTUM"
      }
    });
    let req = json!({
        "method": "electrum",
        "servers": [
            {"url":"electrum1.cipig.net:10071"},
            {"url":"electrum2.cipig.net:10071"},
            {"url":"electrum3.cipig.net:10071"},
        ],
    });
    let ctx = MmCtxBuilder::new().into_mm_arc();
    let params = UtxoActivationParams::from_legacy_req(&req).unwrap();
    let coin = block_on(qtum_coin_with_priv_key(&ctx, "QTUM", &conf, &params, priv_key)).unwrap();
    let p2pkh_address = coin.as_ref().derivation_method.unwrap_single_addr();
    let script: Script = output_script(p2pkh_address, ScriptType::P2PKH);
    let key_pair = coin.as_ref().priv_key_policy.activated_key_or_err().unwrap();
    let (unspents, _) = block_on(coin.get_mature_unspent_ordered_list(p2pkh_address)).expect("Unspent list is empty");
    log!("Mature unspents vec = {:?}", unspents.mature);
    let outputs = vec![
        TransactionOutput {
            value: 100_000_000,
            script_pubkey: script.to_bytes(),
        };
        40
    ];
    let builder = UtxoTxBuilder::new(&coin)
        .add_available_inputs(unspents.mature)
        .add_outputs(outputs);
    let (unsigned, data) = block_on(builder.build()).unwrap();
    // fee_amount must be higher than the minimum fee
    assert!(data.fee_amount > 400_000);
    log!("Unsigned tx = {:?}", unsigned);
    let signature_version = match p2pkh_address.addr_format {
        UtxoAddressFormat::Segwit => SignatureVersion::WitnessV0,
        _ => coin.as_ref().conf.signature_version,
    };
    let prev_script = Builder::build_p2pkh(&p2pkh_address.hash);
    let signed = sign_tx(
        unsigned,
        key_pair,
        prev_script,
        signature_version,
        coin.as_ref().conf.fork_id,
    )
    .unwrap();
    log!("Signed tx = {:?}", signed);
    let res = block_on(coin.broadcast_tx(&signed)).unwrap();
    log!("Res = {:?}", res);
}

/// `QtumCoin` hasn't to check UTXO maturity if `check_utxo_maturity` is `false`.
/// https://github.com/KomodoPlatform/atomicDEX-API/issues/1181
#[test]
fn test_qtum_with_check_utxo_maturity_false() {
    /// Whether [`QtumCoin::get_all_unspent_ordered_list`] is called or not.
    static mut GET_ALL_UNSPENT_ORDERED_LIST_CALLED: bool = false;

    QtumCoin::get_all_unspent_ordered_list.mock_safe(|coin, _address| {
        unsafe { GET_ALL_UNSPENT_ORDERED_LIST_CALLED = true };
        let cache = block_on(coin.as_ref().recently_spent_outpoints.lock());
        let unspents = Vec::new();
        MockResult::Return(Box::pin(futures::future::ok((unspents, cache))))
    });
    QtumCoin::get_mature_unspent_ordered_list.mock_safe(|_, _| {
        panic!(
            "'QtumCoin::get_mature_unspent_ordered_list' is not expected to be called when `check_utxo_maturity` is false"
        )
    });

    let conf = json!({"coin":"tQTUM","rpcport":13889,"pubtype":120,"p2shtype":110});
    let req = json!({
        "method": "electrum",
        "servers": [
            {"url":"electrum1.cipig.net:10071"},
            {"url":"electrum2.cipig.net:10071"},
            {"url":"electrum3.cipig.net:10071"},
        ],
        "check_utxo_maturity": false,
    });

    let ctx = MmCtxBuilder::new().into_mm_arc();
    let params = UtxoActivationParams::from_legacy_req(&req).unwrap();

    let priv_key = Secp256k1Secret::from([1; 32]);
    let coin = block_on(qtum_coin_with_priv_key(&ctx, "QTUM", &conf, &params, priv_key)).unwrap();

    let address = Address::from("qcyBHeSct7Wr4mAw18iuQ1zW5mMFYmtmBE");
    // Don't use `block_on` here because it's used within a mock of [`QtumCoin::get_all_unspent_ordered_list`].
    coin.get_unspent_ordered_list(&address).compat().wait().unwrap();
    assert!(unsafe { GET_ALL_UNSPENT_ORDERED_LIST_CALLED });
}

#[test]
fn test_account_balance_rpc() {
    let mut addresses_map: HashMap<String, u64> = HashMap::new();
    let mut balances_by_der_path: HashMap<String, HDAddressBalance> = HashMap::new();

    macro_rules! known_address {
        ($der_path:literal, $address:literal, $chain:expr, balance = $balance:literal) => {
            addresses_map.insert($address.to_string(), $balance);
            balances_by_der_path.insert($der_path.to_string(), HDAddressBalance {
                address: $address.to_string(),
                derivation_path: RpcDerivationPath(DerivationPath::from_str($der_path).unwrap()),
                chain: $chain,
                balance: CoinBalance::new(BigDecimal::from($balance)),
            })
        };
    }

    macro_rules! get_balances {
        ($($der_paths:literal),*) => {
            [$($der_paths),*].iter().map(|der_path| balances_by_der_path.get(*der_path).unwrap().clone()).collect()
        };
    }

    #[rustfmt::skip]
    {
        // Account#0, external addresses.
        known_address!("m/44'/141'/0'/0/0", "RRqF4cYniMwYs66S4QDUUZ4GJQFQF69rBE", Bip44Chain::External, balance = 0);
        known_address!("m/44'/141'/0'/0/1", "RSVLsjXc9LJ8fm9Jq7gXjeubfja3bbgSDf", Bip44Chain::External, balance = 0);
        known_address!("m/44'/141'/0'/0/2", "RSSZjtgfnLzvqF4cZQJJEpN5gvK3pWmd3h", Bip44Chain::External, balance = 0);
        known_address!("m/44'/141'/0'/0/3", "RU1gRFXWXNx7uPRAEJ7wdZAW1RZ4TE6Vv1", Bip44Chain::External, balance = 98);
        known_address!("m/44'/141'/0'/0/4", "RUkEvRzb7mtwfVeKiSFEbYupLkcvU5KJBw", Bip44Chain::External, balance = 1);
        known_address!("m/44'/141'/0'/0/5", "RP8deqVfjBbkvxbGbsQ2EGdamMaP1wxizR", Bip44Chain::External, balance = 0);
        known_address!("m/44'/141'/0'/0/6", "RSvKMMegKGP5e2EanH7fnD4yNsxdJvLAmL", Bip44Chain::External, balance = 32);

        // Account#0, internal addresses.
        known_address!("m/44'/141'/0'/1/0", "RLZxcZSYtKe74JZd1hBAmmD9PNHZqb72oL", Bip44Chain::Internal, balance = 13);
        known_address!("m/44'/141'/0'/1/1", "RPj9JXUVnewWwVpxZDeqGB25qVqz5qJzwP", Bip44Chain::Internal, balance = 44);
        known_address!("m/44'/141'/0'/1/2", "RSYdSLRYWuzBson2GDbWBa632q2PmFnCaH", Bip44Chain::Internal, balance = 10);

        // Account#1, internal addresses.
        known_address!("m/44'/141'/1'/1/0", "RGo7sYzivPtzv8aRQ4A6vRJDxoqkRRBRhZ", Bip44Chain::Internal, balance = 0);
    }

    NativeClient::display_balances.mock_safe(move |_, addresses: Vec<Address>, _| {
        let result: Vec<_> = addresses
            .into_iter()
            .map(|address| {
                let address_str = address.to_string();
                let balance = addresses_map
                    .remove(&address_str)
                    .unwrap_or_else(|| panic!("Unexpected address: {}", address_str));
                (address, BigDecimal::from(balance))
            })
            .collect();
        MockResult::Return(Box::new(futures01::future::ok(result)))
    });

    let client = NativeClient(Arc::new(NativeClientImpl::default()));
    let mut fields = utxo_coin_fields_for_test(UtxoRpcClientEnum::Native(client), None, false);
    let mut hd_accounts = HDAccountsMap::new();
    hd_accounts.insert(0, UtxoHDAccount {
        account_id: 0,
        extended_pubkey: Secp256k1ExtendedPublicKey::from_str("xpub6DEHSksajpRPM59RPw7Eg6PKdU7E2ehxJWtYdrfQ6JFmMGBsrR6jA78ANCLgzKYm4s5UqQ4ydLEYPbh3TRVvn5oAZVtWfi4qJLMntpZ8uGJ").unwrap(),
        account_derivation_path: StandardHDPathToAccount::from_str("m/44'/141'/0'").unwrap(),
        external_addresses_number: 7,
        internal_addresses_number: 3,
        derived_addresses: HDAddressesCache::default(),
    });
    hd_accounts.insert(1, UtxoHDAccount {
        account_id: 1,
        extended_pubkey: Secp256k1ExtendedPublicKey::from_str("xpub6DEHSksajpRPQq2FdGT6JoieiQZUpTZ3WZn8fcuLJhFVmtCpXbuXxp5aPzaokwcLV2V9LE55Dwt8JYkpuMv7jXKwmyD28WbHYjBH2zhbW2p").unwrap(),
        account_derivation_path: StandardHDPathToAccount::from_str("m/44'/141'/1'").unwrap(),
        external_addresses_number: 0,
        internal_addresses_number: 1,
        derived_addresses: HDAddressesCache::default(),
    });
    fields.derivation_method = DerivationMethod::HDWallet(UtxoHDWallet {
        hd_wallet_rmd160: "21605444b36ec72780bdf52a5ffbc18288893664".into(),
        hd_wallet_storage: HDWalletCoinStorage::default(),
        address_format: UtxoAddressFormat::Standard,
        derivation_path: StandardHDPathToCoin::from_str("m/44'/141'").unwrap(),
        accounts: HDAccountsMutex::new(hd_accounts),
        gap_limit: 3,
    });
    let coin = utxo_coin_from_fields(fields);

    // Request a balance of Account#0, external addresses, 1st page

    let params = AccountBalanceParams {
        account_index: 0,
        chain: Bip44Chain::External,
        limit: 3,
        paging_options: PagingOptionsEnum::PageNumber(NonZeroUsize::new(1).unwrap()),
    };
    let actual = block_on(coin.account_balance_rpc(params)).expect("!account_balance_rpc");
    let expected = HDAccountBalanceResponse {
        account_index: 0,
        derivation_path: DerivationPath::from_str("m/44'/141'/0'").unwrap().into(),
        addresses: get_balances!("m/44'/141'/0'/0/0", "m/44'/141'/0'/0/1", "m/44'/141'/0'/0/2"),
        page_balance: CoinBalance::new(BigDecimal::from(0)),
        limit: 3,
        skipped: 0,
        total: 7,
        total_pages: 3,
        paging_options: PagingOptionsEnum::PageNumber(NonZeroUsize::new(1).unwrap()),
    };
    assert_eq!(actual, expected);

    // Request a balance of Account#0, external addresses, 2nd page

    let params = AccountBalanceParams {
        account_index: 0,
        chain: Bip44Chain::External,
        limit: 3,
        paging_options: PagingOptionsEnum::PageNumber(NonZeroUsize::new(2).unwrap()),
    };
    let actual = block_on(coin.account_balance_rpc(params)).expect("!account_balance_rpc");
    let expected = HDAccountBalanceResponse {
        account_index: 0,
        derivation_path: DerivationPath::from_str("m/44'/141'/0'").unwrap().into(),
        addresses: get_balances!("m/44'/141'/0'/0/3", "m/44'/141'/0'/0/4", "m/44'/141'/0'/0/5"),
        page_balance: CoinBalance::new(BigDecimal::from(99)),
        limit: 3,
        skipped: 3,
        total: 7,
        total_pages: 3,
        paging_options: PagingOptionsEnum::PageNumber(NonZeroUsize::new(2).unwrap()),
    };
    assert_eq!(actual, expected);

    // Request a balance of Account#0, external addresses, 3rd page

    let params = AccountBalanceParams {
        account_index: 0,
        chain: Bip44Chain::External,
        limit: 3,
        paging_options: PagingOptionsEnum::PageNumber(NonZeroUsize::new(3).unwrap()),
    };
    let actual = block_on(coin.account_balance_rpc(params)).expect("!account_balance_rpc");
    let expected = HDAccountBalanceResponse {
        account_index: 0,
        derivation_path: DerivationPath::from_str("m/44'/141'/0'").unwrap().into(),
        addresses: get_balances!("m/44'/141'/0'/0/6"),
        page_balance: CoinBalance::new(BigDecimal::from(32)),
        limit: 3,
        skipped: 6,
        total: 7,
        total_pages: 3,
        paging_options: PagingOptionsEnum::PageNumber(NonZeroUsize::new(3).unwrap()),
    };
    assert_eq!(actual, expected);

    // Request a balance of Account#0, external addresses, page 4 (out of bound)

    let params = AccountBalanceParams {
        account_index: 0,
        chain: Bip44Chain::External,
        limit: 3,
        paging_options: PagingOptionsEnum::PageNumber(NonZeroUsize::new(4).unwrap()),
    };
    let actual = block_on(coin.account_balance_rpc(params)).expect("!account_balance_rpc");
    let expected = HDAccountBalanceResponse {
        account_index: 0,
        derivation_path: DerivationPath::from_str("m/44'/141'/0'").unwrap().into(),
        addresses: Vec::new(),
        page_balance: CoinBalance::default(),
        limit: 3,
        skipped: 7,
        total: 7,
        total_pages: 3,
        paging_options: PagingOptionsEnum::PageNumber(NonZeroUsize::new(4).unwrap()),
    };
    assert_eq!(actual, expected);

    // Request a balance of Account#0, internal addresses, where idx > 0

    let params = AccountBalanceParams {
        account_index: 0,
        chain: Bip44Chain::Internal,
        limit: 3,
        paging_options: PagingOptionsEnum::FromId(0),
    };
    let actual = block_on(coin.account_balance_rpc(params)).expect("!account_balance_rpc");
    let expected = HDAccountBalanceResponse {
        account_index: 0,
        derivation_path: DerivationPath::from_str("m/44'/141'/0'").unwrap().into(),
        addresses: get_balances!("m/44'/141'/0'/1/1", "m/44'/141'/0'/1/2"),
        page_balance: CoinBalance::new(BigDecimal::from(54)),
        limit: 3,
        skipped: 1,
        total: 3,
        total_pages: 1,
        paging_options: PagingOptionsEnum::FromId(0),
    };
    assert_eq!(actual, expected);

    // Request a balance of Account#1, external addresses, page 1 (out of bound)

    let params = AccountBalanceParams {
        account_index: 1,
        chain: Bip44Chain::External,
        limit: 3,
        paging_options: PagingOptionsEnum::PageNumber(NonZeroUsize::new(1).unwrap()),
    };
    let actual = block_on(coin.account_balance_rpc(params)).expect("!account_balance_rpc");
    let expected = HDAccountBalanceResponse {
        account_index: 1,
        derivation_path: DerivationPath::from_str("m/44'/141'/1'").unwrap().into(),
        addresses: Vec::new(),
        page_balance: CoinBalance::default(),
        limit: 3,
        skipped: 0,
        total: 0,
        total_pages: 0,
        paging_options: PagingOptionsEnum::PageNumber(NonZeroUsize::new(1).unwrap()),
    };
    assert_eq!(actual, expected);

    // Request a balance of Account#1, external addresses, page 1

    let params = AccountBalanceParams {
        account_index: 1,
        chain: Bip44Chain::Internal,
        limit: 3,
        paging_options: PagingOptionsEnum::PageNumber(NonZeroUsize::new(1).unwrap()),
    };
    let actual = block_on(coin.account_balance_rpc(params)).expect("!account_balance_rpc");
    let expected = HDAccountBalanceResponse {
        account_index: 1,
        derivation_path: DerivationPath::from_str("m/44'/141'/1'").unwrap().into(),
        addresses: get_balances!("m/44'/141'/1'/1/0"),
        page_balance: CoinBalance::new(BigDecimal::from(0)),
        limit: 3,
        skipped: 0,
        total: 1,
        total_pages: 1,
        paging_options: PagingOptionsEnum::PageNumber(NonZeroUsize::new(1).unwrap()),
    };
    assert_eq!(actual, expected);

    // Request a balance of Account#1, external addresses, where idx > 0 (out of bound)

    let params = AccountBalanceParams {
        account_index: 1,
        chain: Bip44Chain::Internal,
        limit: 3,
        paging_options: PagingOptionsEnum::FromId(0),
    };
    let actual = block_on(coin.account_balance_rpc(params)).expect("!account_balance_rpc");
    let expected = HDAccountBalanceResponse {
        account_index: 1,
        derivation_path: DerivationPath::from_str("m/44'/141'/1'").unwrap().into(),
        addresses: Vec::new(),
        page_balance: CoinBalance::default(),
        limit: 3,
        skipped: 1,
        total: 1,
        total_pages: 1,
        paging_options: PagingOptionsEnum::FromId(0),
    };
    assert_eq!(actual, expected);
}

#[test]
fn test_scan_for_new_addresses() {
    static mut ACCOUNT_ID: u32 = 0;
    static mut NEW_EXTERNAL_ADDRESSES_NUMBER: u32 = 0;
    static mut NEW_INTERNAL_ADDRESSES_NUMBER: u32 = 0;

    HDWalletMockStorage::update_external_addresses_number.mock_safe(
        |_, _, account_id, new_external_addresses_number| {
            assert_eq!(account_id, unsafe { ACCOUNT_ID });
            assert_eq!(new_external_addresses_number, unsafe { NEW_EXTERNAL_ADDRESSES_NUMBER });
            MockResult::Return(Box::pin(futures::future::ok(())))
        },
    );

    HDWalletMockStorage::update_internal_addresses_number.mock_safe(
        |_, _, account_id, new_internal_addresses_number| {
            assert_eq!(account_id, unsafe { ACCOUNT_ID });
            assert_eq!(new_internal_addresses_number, unsafe { NEW_INTERNAL_ADDRESSES_NUMBER });
            MockResult::Return(Box::pin(futures::future::ok(())))
        },
    );

    // The list of addresses that were checked using [`UtxoAddressScanner::is_address_used`].
    static mut CHECKED_ADDRESSES: Vec<String> = Vec::new();

    // The map of addresses for those [`NativeClient::display_balance`] called.
    let mut display_balances: HashMap<String, u64> = HashMap::new();
    // The expected list of the addresses that were checked using [`UtxoAddressScanner::is_address_used`].
    let mut expected_checked_addresses: Vec<String> = Vec::new();
    // The list of addresses with a non-empty transaction history.
    let mut non_empty_addresses: HashSet<String> = HashSet::new();
    // The map of results by the addresses.
    let mut balances_by_der_path: HashMap<String, HDAddressBalance> = HashMap::new();

    macro_rules! new_address {
        ($der_path:literal, $address:literal, $chain:expr, balance = $balance:expr) => {{
            if let Some(balance) = $balance {
                display_balances.insert($address.to_string(), balance);
                non_empty_addresses.insert($address.to_string());
            }
            expected_checked_addresses.push($address.to_string());
            balances_by_der_path.insert($der_path.to_string(), HDAddressBalance {
                address: $address.to_string(),
                derivation_path: RpcDerivationPath(DerivationPath::from_str($der_path).unwrap()),
                chain: $chain,
                balance: CoinBalance::new(BigDecimal::from($balance.unwrap_or(0i32))),
            });
        }};
    }

    macro_rules! unused_address {
        ($_der_path:literal, $address:literal) => {{
            let address = $address.to_string();
            expected_checked_addresses.push(address);
        }};
    }

    macro_rules! get_balances {
        ($($der_paths:literal),*) => {
            [$($der_paths),*].iter().map(|der_path| balances_by_der_path.get(*der_path).unwrap().clone()).collect()
        };
    }

    // Please note that the order of the `known` and `new` addresses is important.
    #[rustfmt::skip]
    {
        // Account#0, external addresses.
        new_address!("m/44'/141'/0'/0/3", "RU1gRFXWXNx7uPRAEJ7wdZAW1RZ4TE6Vv1", Bip44Chain::External, balance = Some(98));
        unused_address!("m/44'/141'/0'/0/4", "RUkEvRzb7mtwfVeKiSFEbYupLkcvU5KJBw");
        unused_address!("m/44'/141'/0'/0/5", "RP8deqVfjBbkvxbGbsQ2EGdamMaP1wxizR");
        unused_address!("m/44'/141'/0'/0/6", "RSvKMMegKGP5e2EanH7fnD4yNsxdJvLAmL");
        unused_address!("m/44'/141'/0'/0/7", "RX76e9G7H4Xy6cYrtr1qGghxytAmWpv375"); // Stop searching for a non-empty address (gap_limit = 3).

        // Account#0, internal addresses.
        new_address!("m/44'/141'/0'/1/1", "RPj9JXUVnewWwVpxZDeqGB25qVqz5qJzwP", Bip44Chain::Internal, balance = Some(98));
        new_address!("m/44'/141'/0'/1/2", "RSYdSLRYWuzBson2GDbWBa632q2PmFnCaH", Bip44Chain::Internal, balance = None);
        new_address!("m/44'/141'/0'/1/3", "RQstQeTUEZLh6c3YWJDkeVTTQoZUsfvNCr", Bip44Chain::Internal, balance = Some(14));
        unused_address!("m/44'/141'/0'/1/4", "RT54m6pfj9scqwSLmYdfbmPcrpxnWGAe9J");
        unused_address!("m/44'/141'/0'/1/5", "RYWfEFxqA6zya9c891Dj7vxiDojCmuWR9T");
        unused_address!("m/44'/141'/0'/1/6", "RSkY6twW8knTcn6wGACUAG9crJHcuQ2kEH");
        unused_address!("m/44'/141'/0'/1/7", "RGRybU5awT9Chn9FeKZd8CEBREq5vNFDKJ"); // Stop searching for a non-empty address (gap_limit = 3).

        // Account#1, external addresses.
        new_address!("m/44'/141'/1'/0/0", "RBQFLwJ88gVcnfkYvJETeTAB6AAYLow12K", Bip44Chain::External, balance = Some(9));
        new_address!("m/44'/141'/1'/0/1", "RCyy77sRWFa2oiFPpyimeTQfenM1aRoiZs", Bip44Chain::External, balance = Some(7));
        new_address!("m/44'/141'/1'/0/2", "RDnNa3pQmisfi42KiTZrfYfuxkLC91PoTJ", Bip44Chain::External, balance = None);
        new_address!("m/44'/141'/1'/0/3", "RQRGgXcGJz93CoAfQJoLgBz2r9HtJYMX3Z", Bip44Chain::External, balance = None);
        new_address!("m/44'/141'/1'/0/4", "RM6cqSFCFZ4J1LngLzqKkwo2ouipbDZUbm", Bip44Chain::External, balance = Some(11));
        unused_address!("m/44'/141'/1'/0/5", "RX2fGBZjNZMNdNcnc5QBRXvmsXTvadvTPN");
        unused_address!("m/44'/141'/1'/0/6", "RJJ7muUETyp59vxVXna9KAZ9uQ1QSqmcjE");
        unused_address!("m/44'/141'/1'/0/7", "RYJ6vbhxFre5yChCMiJJFNTTBhAQbKM9AY");
        unused_address!("m/44'/141'/1'/0/8", "RWaND65Cucwc2Cs1djBUQ2z1rrxTopEjoG"); // Stop searching for a non-empty address (gap_limit = 3).

        // Account#1, internal addresses.
        unused_address!("m/44'/141'/1'/0/2", "RCjRDibDAXKYpVYSUeJXrbTzZ1UEKYAwJa");
        unused_address!("m/44'/141'/1'/0/3", "REs1NRzg8XjwN3v8Jp1wQUAyQb3TzeT8EB");
        unused_address!("m/44'/141'/1'/0/4", "RS4UZtkwZ8eYaTL1xodXgFNryJoTbPJYE5");
        unused_address!("m/44'/141'/1'/0/5", "RDzcAqivNqUCJA4auetoVE4hcmH2p4L1fB"); // Stop searching for a non-empty address (gap_limit = 3).
    }

    NativeClient::display_balance.mock_safe(move |_, address: Address, _| {
        let address = address.to_string();
        let balance = display_balances
            .remove(&address)
            .unwrap_or_else(|| panic!("Unexpected address: {}", address));
        MockResult::Return(Box::new(futures01::future::ok(BigDecimal::from(balance))))
    });

    UtxoAddressScanner::is_address_used.mock_safe(move |_, address| {
        let address = address.to_string();
        unsafe {
            CHECKED_ADDRESSES.push(address.clone());
        }
        let is_used = non_empty_addresses.remove(&address);
        MockResult::Return(Box::pin(futures::future::ok(is_used)))
    });

    // This mock is required just not to fail on [`UtxoAddressScanner::init`].
    NativeClient::list_all_transactions
        .mock_safe(move |_, _| MockResult::Return(Box::new(futures01::future::ok(Vec::new()))));

    let client = NativeClient(Arc::new(NativeClientImpl::default()));
    let mut fields = utxo_coin_fields_for_test(UtxoRpcClientEnum::Native(client), None, false);
    let ctx = MmCtxBuilder::new().into_mm_arc();
    fields.ctx = ctx.weak();
    let mut hd_accounts = HDAccountsMap::new();
    hd_accounts.insert(0, UtxoHDAccount {
        account_id: 0,
        extended_pubkey: Secp256k1ExtendedPublicKey::from_str("xpub6DEHSksajpRPM59RPw7Eg6PKdU7E2ehxJWtYdrfQ6JFmMGBsrR6jA78ANCLgzKYm4s5UqQ4ydLEYPbh3TRVvn5oAZVtWfi4qJLMntpZ8uGJ").unwrap(),
        account_derivation_path: StandardHDPathToAccount::from_str("m/44'/141'/0'").unwrap(),
        external_addresses_number: 3,
        internal_addresses_number: 1,
        derived_addresses: HDAddressesCache::default(),
    });
    hd_accounts.insert(1, UtxoHDAccount {
        account_id: 1,
        extended_pubkey: Secp256k1ExtendedPublicKey::from_str("xpub6DEHSksajpRPQq2FdGT6JoieiQZUpTZ3WZn8fcuLJhFVmtCpXbuXxp5aPzaokwcLV2V9LE55Dwt8JYkpuMv7jXKwmyD28WbHYjBH2zhbW2p").unwrap(),
        account_derivation_path: StandardHDPathToAccount::from_str("m/44'/141'/1'").unwrap(),
        external_addresses_number: 0,
        internal_addresses_number: 2,
        derived_addresses: HDAddressesCache::default(),
    });
    fields.derivation_method = DerivationMethod::HDWallet(UtxoHDWallet {
        hd_wallet_rmd160: "21605444b36ec72780bdf52a5ffbc18288893664".into(),
        hd_wallet_storage: HDWalletCoinStorage::default(),
        address_format: UtxoAddressFormat::Standard,
        derivation_path: StandardHDPathToCoin::from_str("m/44'/141'").unwrap(),
        accounts: HDAccountsMutex::new(hd_accounts),
        gap_limit: 3,
    });
    let coin = utxo_coin_from_fields(fields);

    // Check balance of Account#0

    unsafe {
        ACCOUNT_ID = 0;
        NEW_EXTERNAL_ADDRESSES_NUMBER = 4;
        NEW_INTERNAL_ADDRESSES_NUMBER = 4;
    }

    let params = ScanAddressesParams {
        account_index: 0,
        gap_limit: Some(3),
    };
    let actual = block_on(coin.init_scan_for_new_addresses_rpc(params)).expect("!account_balance_rpc");
    let expected = ScanAddressesResponse {
        account_index: 0,
        derivation_path: DerivationPath::from_str("m/44'/141'/0'").unwrap().into(),
        new_addresses: get_balances!(
            "m/44'/141'/0'/0/3",
            "m/44'/141'/0'/1/1",
            "m/44'/141'/0'/1/2",
            "m/44'/141'/0'/1/3"
        ),
    };
    assert_eq!(actual, expected);

    // Check balance of Account#1

    unsafe {
        ACCOUNT_ID = 1;
        NEW_EXTERNAL_ADDRESSES_NUMBER = 5;
        NEW_INTERNAL_ADDRESSES_NUMBER = 2;
    }

    let params = ScanAddressesParams {
        account_index: 1,
        gap_limit: None,
    };
    let actual = block_on(coin.init_scan_for_new_addresses_rpc(params)).expect("!account_balance_rpc");
    let expected = ScanAddressesResponse {
        account_index: 1,
        derivation_path: DerivationPath::from_str("m/44'/141'/1'").unwrap().into(),
        new_addresses: get_balances!(
            "m/44'/141'/1'/0/0",
            "m/44'/141'/1'/0/1",
            "m/44'/141'/1'/0/2",
            "m/44'/141'/1'/0/3",
            "m/44'/141'/1'/0/4"
        ),
    };
    assert_eq!(actual, expected);

    let accounts = match coin.as_ref().derivation_method {
        DerivationMethod::HDWallet(UtxoHDWallet { ref accounts, .. }) => block_on(accounts.lock()).clone(),
        _ => unreachable!(),
    };
    assert_eq!(accounts[&0].external_addresses_number, 4);
    assert_eq!(accounts[&0].internal_addresses_number, 4);
    assert_eq!(accounts[&1].external_addresses_number, 5);
    assert_eq!(accounts[&1].internal_addresses_number, 2);
    assert_eq!(unsafe { &CHECKED_ADDRESSES }, &expected_checked_addresses);
}

#[test]
fn test_get_new_address() {
    static mut EXPECTED_CHECKED_ADDRESSES: Vec<String> = Vec::new();
    static mut CHECKED_ADDRESSES: Vec<String> = Vec::new();
    static mut NON_EMPTY_ADDRESSES: Option<HashSet<String>> = None;

    macro_rules! expected_checked_addresses {
        ($($_der_path:literal, $addr:literal);*) => {
            unsafe {
                CHECKED_ADDRESSES.clear();
                EXPECTED_CHECKED_ADDRESSES = vec![$($addr.to_string()),*];
            }
        };
    }

    macro_rules! non_empty_addresses {
        ($($_der_path:literal, $addr:literal);*) => {
            unsafe {
                NON_EMPTY_ADDRESSES = Some(vec![$($addr.to_string()),*].into_iter().collect());
            }
        };
    }

    HDWalletMockStorage::update_external_addresses_number
        .mock_safe(|_, _, _account_id, _new_val| MockResult::Return(Box::pin(futures::future::ok(()))));
    HDWalletMockStorage::update_internal_addresses_number
        .mock_safe(|_, _, _account_id, _new_val| MockResult::Return(Box::pin(futures::future::ok(()))));

    // This mock is required just not to fail on [`UtxoStandardCoin::known_address_balance`].
    NativeClient::display_balance
        .mock_safe(move |_, _, _| MockResult::Return(Box::new(futures01::future::ok(BigDecimal::from(0)))));

    UtxoAddressScanner::is_address_used.mock_safe(move |_, address| {
        let address = address.to_string();
        unsafe {
            CHECKED_ADDRESSES.push(address.clone());
            let is_used = NON_EMPTY_ADDRESSES.as_mut().unwrap().remove(&address);
            MockResult::Return(Box::pin(futures::future::ok(is_used)))
        }
    });

    MockableConfirmAddress::confirm_utxo_address
        .mock_safe(move |_, _, _, _| MockResult::Return(Box::pin(futures::future::ok(()))));

    // This mock is required just not to fail on [`UtxoAddressScanner::init`].
    NativeClient::list_all_transactions
        .mock_safe(move |_, _| MockResult::Return(Box::new(futures01::future::ok(Vec::new()))));

    let client = NativeClient(Arc::new(NativeClientImpl::default()));
    let mut fields = utxo_coin_fields_for_test(UtxoRpcClientEnum::Native(client), None, false);
    let ctx = MmCtxBuilder::new().into_mm_arc();
    fields.ctx = ctx.weak();
    let mut hd_accounts = HDAccountsMap::new();
    let hd_account_for_test = UtxoHDAccount {
        account_id: 0,
        extended_pubkey: Secp256k1ExtendedPublicKey::from_str("xpub6DEHSksajpRPM59RPw7Eg6PKdU7E2ehxJWtYdrfQ6JFmMGBsrR6jA78ANCLgzKYm4s5UqQ4ydLEYPbh3TRVvn5oAZVtWfi4qJLMntpZ8uGJ").unwrap(),
        account_derivation_path: StandardHDPathToAccount::from_str("m/44'/141'/0'").unwrap(),
        external_addresses_number: 4,
        internal_addresses_number: 0,
        derived_addresses: HDAddressesCache::default(),
    };
    // Put multiple the same accounts for tests,
    // since every successful `get_new_address_rpc` changes the state of the account.
    hd_accounts.insert(0, hd_account_for_test.clone());
    hd_accounts.insert(1, hd_account_for_test.clone());
    hd_accounts.insert(2, hd_account_for_test);

    fields.derivation_method = DerivationMethod::HDWallet(UtxoHDWallet {
        hd_wallet_rmd160: "21605444b36ec72780bdf52a5ffbc18288893664".into(),
        hd_wallet_storage: HDWalletCoinStorage::default(),
        address_format: UtxoAddressFormat::Standard,
        derivation_path: StandardHDPathToCoin::from_str("m/44'/141'").unwrap(),
        accounts: HDAccountsMutex::new(hd_accounts),
        gap_limit: 2,
    });
    fields.conf.trezor_coin = Some("Komodo".to_string());
    let coin = utxo_coin_from_fields(fields);

    // =======

    let confirm_address = MockableConfirmAddress::default();

    expected_checked_addresses!["m/44'/141'/0'/0/3", "RU1gRFXWXNx7uPRAEJ7wdZAW1RZ4TE6Vv1"];
    non_empty_addresses!["m/44'/141'/0'/0/3", "RU1gRFXWXNx7uPRAEJ7wdZAW1RZ4TE6Vv1"];
    let params = GetNewAddressParams {
        account_id: 0,
        chain: Some(Bip44Chain::External),
        gap_limit: None, // Will be used 2 from `UtxoHDWallet` by default.
    };
    block_on(coin.get_new_address_rpc(params, &confirm_address)).unwrap();
    unsafe { assert_eq!(CHECKED_ADDRESSES, EXPECTED_CHECKED_ADDRESSES) };

    // `m/44'/141'/1'/0/3` is empty, so `m/44'/141'/1'/0/2` will be checked.

    expected_checked_addresses!["m/44'/141'/1'/0/3", "RU1gRFXWXNx7uPRAEJ7wdZAW1RZ4TE6Vv1"];
    non_empty_addresses!["m/44'/141'/1'/0/2", "RSSZjtgfnLzvqF4cZQJJEpN5gvK3pWmd3h"];
    let params = GetNewAddressParams {
        account_id: 1,
        chain: Some(Bip44Chain::External),
        gap_limit: Some(1),
    };
    let err = block_on(coin.get_new_address_rpc(params, &confirm_address))
        .expect_err("get_new_address_rpc should have failed with 'EmptyAddressesLimitReached' error");
    let expected = GetNewAddressRpcError::EmptyAddressesLimitReached { gap_limit: 1 };
    assert_eq!(err.into_inner(), expected);
    unsafe { assert_eq!(CHECKED_ADDRESSES, EXPECTED_CHECKED_ADDRESSES) };

    // `m/44'/141'/1'/0/3` is empty, but `m/44'/141'/1'/0/2` is not.

    expected_checked_addresses![
        "m/44'/141'/1'/0/3", "RU1gRFXWXNx7uPRAEJ7wdZAW1RZ4TE6Vv1";
        "m/44'/141'/1'/0/2", "RSSZjtgfnLzvqF4cZQJJEpN5gvK3pWmd3h"
    ];
    non_empty_addresses!["m/44'/141'/1'/0/2", "RSSZjtgfnLzvqF4cZQJJEpN5gvK3pWmd3h"];
    let params = GetNewAddressParams {
        account_id: 1,
        chain: Some(Bip44Chain::External),
        gap_limit: Some(2),
    };
    block_on(coin.get_new_address_rpc(params, &confirm_address)).unwrap();
    unsafe { assert_eq!(CHECKED_ADDRESSES, EXPECTED_CHECKED_ADDRESSES) };

    // `m/44'/141'/2'/0/3` and `m/44'/141'/2'/0/2` are empty.

    expected_checked_addresses![
        "m/44'/141'/2'/0/3", "RU1gRFXWXNx7uPRAEJ7wdZAW1RZ4TE6Vv1";
        "m/44'/141'/2'/0/2", "RSSZjtgfnLzvqF4cZQJJEpN5gvK3pWmd3h"
    ];
    non_empty_addresses![];
    let params = GetNewAddressParams {
        account_id: 2,
        chain: Some(Bip44Chain::External),
        gap_limit: Some(2),
    };
    let err = block_on(coin.get_new_address_rpc(params, &confirm_address))
        .expect_err("get_new_address_rpc should have failed with 'EmptyAddressesLimitReached' error");
    let expected = GetNewAddressRpcError::EmptyAddressesLimitReached { gap_limit: 2 };
    assert_eq!(err.into_inner(), expected);
    unsafe { assert_eq!(CHECKED_ADDRESSES, EXPECTED_CHECKED_ADDRESSES) };

    // `gap_limit=0` means don't allow to generate new address if the last one is empty yet.

    expected_checked_addresses!["m/44'/141'/2'/0/3", "RU1gRFXWXNx7uPRAEJ7wdZAW1RZ4TE6Vv1"];
    non_empty_addresses![];
    let params = GetNewAddressParams {
        account_id: 2,
        chain: Some(Bip44Chain::External),
        gap_limit: Some(0),
    };
    let err = block_on(coin.get_new_address_rpc(params, &confirm_address))
        .expect_err("!get_new_address_rpc should have failed with 'EmptyAddressesLimitReached' error");
    let expected = GetNewAddressRpcError::EmptyAddressesLimitReached { gap_limit: 0 };
    assert_eq!(err.into_inner(), expected);
    unsafe { assert_eq!(CHECKED_ADDRESSES, EXPECTED_CHECKED_ADDRESSES) };

    // `(gap_limit=5) > (known_addresses_number=4)`, there should not be any network request.

    expected_checked_addresses![];
    non_empty_addresses![];
    let params = GetNewAddressParams {
        account_id: 2,
        chain: Some(Bip44Chain::External),
        gap_limit: Some(5),
    };
    block_on(coin.get_new_address_rpc(params, &confirm_address)).unwrap();
    unsafe { assert_eq!(CHECKED_ADDRESSES, EXPECTED_CHECKED_ADDRESSES) };

    // `known_addresses_number=0`, always allow.

    expected_checked_addresses![];
    non_empty_addresses![];
    let params = GetNewAddressParams {
        account_id: 0,
        chain: Some(Bip44Chain::Internal),
        gap_limit: Some(0),
    };
    block_on(coin.get_new_address_rpc(params, &confirm_address)).unwrap();
    unsafe { assert_eq!(CHECKED_ADDRESSES, EXPECTED_CHECKED_ADDRESSES) };

    // Check if `get_new_address_rpc` fails on the `HDAddressConfirm::confirm_utxo_address` error.

    MockableConfirmAddress::confirm_utxo_address.mock_safe(move |_, _, _, _| {
        MockResult::Return(Box::pin(futures::future::ready(MmError::err(
            HDConfirmAddressError::HwContextNotInitialized,
        ))))
    });

    expected_checked_addresses![];
    non_empty_addresses![];
    let params = GetNewAddressParams {
        account_id: 0,
        chain: Some(Bip44Chain::Internal),
        gap_limit: Some(2),
    };
    let err = block_on(coin.get_new_address_rpc(params, &confirm_address))
        .expect_err("!get_new_address_rpc should have failed with 'HwContextNotInitialized' error");
    assert_eq!(err.into_inner(), GetNewAddressRpcError::HwContextNotInitialized);
}

/// https://github.com/KomodoPlatform/atomicDEX-API/issues/1196
#[test]
fn test_electrum_balance_deserializing() {
    let serialized = r#"{"confirmed": 988937858554305, "unconfirmed": 18446720562229577551}"#;
    let actual: ElectrumBalance = json::from_str(serialized).unwrap();
    assert_eq!(actual.confirmed, 988937858554305i128);
    assert_eq!(actual.unconfirmed, 18446720562229577551i128);

    let serialized = r#"{"confirmed": -170141183460469231731687303715884105728, "unconfirmed": 170141183460469231731687303715884105727}"#;
    let actual: ElectrumBalance = json::from_str(serialized).unwrap();
    assert_eq!(actual.confirmed, i128::MIN);
    assert_eq!(actual.unconfirmed, i128::MAX);
}

#[test]
fn test_electrum_display_balances() {
    let rpc_client = electrum_client_for_test(DOC_ELECTRUM_ADDRS);
    block_on(utxo_common_tests::test_electrum_display_balances(&rpc_client));
}

#[test]
fn test_for_non_existent_tx_hex_utxo_electrum() {
    // This test shouldn't wait till timeout!
    let timeout = wait_until_sec(120);
    let client = electrum_client_for_test(DOC_ELECTRUM_ADDRS);
    let coin = utxo_coin_for_test(
        client.into(),
        Some("spice describe gravity federal blast come thank unfair canal monkey style afraid"),
        false,
    );
    // bad transaction hex
    let tx = hex::decode("0400008085202f8902bf17bf7d1daace52e08f732a6b8771743ca4b1cb765a187e72fd091a0aabfd52000000006a47304402203eaaa3c4da101240f80f9c5e9de716a22b1ec6d66080de6a0cca32011cd77223022040d9082b6242d6acf9a1a8e658779e1c655d708379862f235e8ba7b8ca4e69c6012102031d4256c4bc9f99ac88bf3dba21773132281f65f9bf23a59928bce08961e2f3ffffffffff023ca13c0e9e085dd13f481f193e8a3e8fd609020936e98b5587342d994f4d020000006b483045022100c0ba56adb8de923975052312467347d83238bd8d480ce66e8b709a7997373994022048507bcac921fdb2302fa5224ce86e41b7efc1a2e20ae63aa738dfa99b7be826012102031d4256c4bc9f99ac88bf3dba21773132281f65f9bf23a59928bce08961e2f3ffffffff0300e1f5050000000017a9141ee6d4c38a3c078eab87ad1a5e4b00f21259b10d87000000000000000016611400000000000000000000000000000000000000001b94d736000000001976a91405aab5342166f8594baf17a7d9bef5d56744332788ac2d08e35e000000000000000000000000000000").unwrap();
    let confirm_payment_input = ConfirmPaymentInput {
        payment_tx: tx,
        confirmations: 1,
        requires_nota: false,
        wait_until: timeout,
        check_every: 1,
    };
    let actual = coin.wait_for_confirmations(confirm_payment_input).wait().err().unwrap();
    assert!(actual.contains(
        "Tx d342ff9da528a2e262bddf2b6f9a27d1beb7aeb03f0fc8d9eac2987266447e44 was not found on chain after 10 tries"
    ));
}

#[cfg(not(target_arch = "wasm32"))]
#[test]
fn test_native_display_balances() {
    let unspents = vec![
        NativeUnspent {
            address: "RG278CfeNPFtNztFZQir8cgdWexVhViYVy".to_owned(),
            amount: "4.77699".into(),
            ..NativeUnspent::default()
        },
        NativeUnspent {
            address: "RJeDDtDRtKUoL8BCKdH7TNCHqUKr7kQRsi".to_owned(),
            amount: "0.77699".into(),
            ..NativeUnspent::default()
        },
        NativeUnspent {
            address: "RQHn9VPHBqNjYwyKfJbZCiaxVrWPKGQjeF".to_owned(),
            amount: "0.99998".into(),
            ..NativeUnspent::default()
        },
        NativeUnspent {
            address: "RG278CfeNPFtNztFZQir8cgdWexVhViYVy".to_owned(),
            amount: "1".into(),
            ..NativeUnspent::default()
        },
    ];

    NativeClient::list_unspent_impl
        .mock_safe(move |_, _, _, _| MockResult::Return(Box::new(futures01::future::ok(unspents.clone()))));

    let rpc_client = native_client_for_test();

    let addresses = vec![
        "RG278CfeNPFtNztFZQir8cgdWexVhViYVy".into(),
        "RYPz6Lr4muj4gcFzpMdv3ks1NCGn3mkDPN".into(),
        "RJeDDtDRtKUoL8BCKdH7TNCHqUKr7kQRsi".into(),
        "RQHn9VPHBqNjYwyKfJbZCiaxVrWPKGQjeF".into(),
    ];
    let actual = rpc_client
        .display_balances(addresses, TEST_COIN_DECIMALS)
        .wait()
        .unwrap();

    let expected: Vec<(Address, BigDecimal)> = vec![
        (
            "RG278CfeNPFtNztFZQir8cgdWexVhViYVy".into(),
            BigDecimal::try_from(5.77699).unwrap(),
        ),
        ("RYPz6Lr4muj4gcFzpMdv3ks1NCGn3mkDPN".into(), BigDecimal::from(0)),
        (
            "RJeDDtDRtKUoL8BCKdH7TNCHqUKr7kQRsi".into(),
            BigDecimal::try_from(0.77699).unwrap(),
        ),
        (
            "RQHn9VPHBqNjYwyKfJbZCiaxVrWPKGQjeF".into(),
            BigDecimal::try_from(0.99998).unwrap(),
        ),
    ];
    assert_eq!(actual, expected);
}

#[test]
fn test_message_hash() {
    let client = electrum_client_for_test(DOC_ELECTRUM_ADDRS);
    let coin = utxo_coin_for_test(
        client.into(),
        Some("spice describe gravity federal blast come thank unfair canal monkey style afraid"),
        false,
    );
    let expected = H256::from_reversed_str("5aef9b67485adba55a2cd935269e73f2f9876382f1eada02418797ae76c07e18");
    let result = coin.sign_message_hash("test");
    assert!(result.is_some());
    assert_eq!(H256::from(result.unwrap()), expected);
}

#[test]
fn test_sign_verify_message() {
    let client = electrum_client_for_test(DOC_ELECTRUM_ADDRS);
    let coin = utxo_coin_for_test(
        client.into(),
        Some("spice describe gravity federal blast come thank unfair canal monkey style afraid"),
        false,
    );

    let message = "test";
    let signature = coin.sign_message(message).unwrap();
    assert_eq!(
        signature,
        "HzetbqVj9gnUOznon9bvE61qRlmjH5R+rNgkxu8uyce3UBbOu+2aGh7r/GGSVFGZjRnaYC60hdwtdirTKLb7bE4="
    );

    let address = "R9o9xTocqr6CeEDGDH6mEYpwLoMz6jNjMW";
    let is_valid = coin.verify_message(&signature, message, address).unwrap();
    assert!(is_valid);
}

#[test]
fn test_sign_verify_message_segwit() {
    let client = electrum_client_for_test(DOC_ELECTRUM_ADDRS);
    let coin = utxo_coin_for_test(
        client.into(),
        Some("spice describe gravity federal blast come thank unfair canal monkey style afraid"),
        true,
    );

    let message = "test";
    let signature = coin.sign_message(message).unwrap();
    assert_eq!(
        signature,
        "HzetbqVj9gnUOznon9bvE61qRlmjH5R+rNgkxu8uyce3UBbOu+2aGh7r/GGSVFGZjRnaYC60hdwtdirTKLb7bE4="
    );

    let is_valid = coin
        .verify_message(&signature, message, "rck1qqk4t2dppvmu9jja0z7nan0h464n5gve8h7nhay")
        .unwrap();
    assert!(is_valid);

    let is_valid = coin
        .verify_message(&signature, message, "R9o9xTocqr6CeEDGDH6mEYpwLoMz6jNjMW")
        .unwrap();
    assert!(is_valid);
}

#[test]
fn test_tx_enum_from_bytes() {
    let client = electrum_client_for_test(DOC_ELECTRUM_ADDRS);
    let coin = utxo_coin_for_test(client.into(), None, false);

    let tx_hex = hex::decode("01000000017b1eabe0209b1fe794124575ef807057c77ada2138ae4fa8d6c4de0398a14f3f00000000494830450221008949f0cb400094ad2b5eb399d59d01c14d73d8fe6e96df1a7150deb388ab8935022079656090d7f6bac4c9a94e0aad311a4268e082a725f8aeae0573fb12ff866a5f01ffffffff01f0ca052a010000001976a914cbc20a7664f2f69e5355aa427045bc15e7c6c77288ac00000000").unwrap();
    coin.tx_enum_from_bytes(&tx_hex).unwrap();

    let tx_hex = hex::decode("0100000002440f1a2929eb08c350cc8d2385c77c40411560c3b43b65efb5b06f997fc67672020000006b483045022100f82e88af256d2487afe0c30a166c9ecf6b7013e764e1407317c712d47f7731bd0220358a4d7987bfde2271599b5c4376d26f9ce9f1df2e04f5de8f89593352607110012103c6a78589e18b482aea046975e6d0acbdea7bf7dbf04d9d5bd67fda917815e3edfffffffffb9c2fd7a19b55a4ffbda2ce5065d988a4f4efcf1ae567b4ddb6d97529c8fb0c000000006b483045022100dd75291db32dc859657a5eead13b85c340b4d508e57d2450ebfad76484f254130220727fcd65dda046ea62b449ab217da264dbf7c7ca7e63b39c8835973a152752c1012103c6a78589e18b482aea046975e6d0acbdea7bf7dbf04d9d5bd67fda917815e3edffffffff03102700000000000017a9148d0ad41545dea44e914c419d33d422148c35a274870000000000000000166a149c0a919d4e9a23f0234df916a7dd21f9e2fdaa8f931d0000000000001976a9146d9d2b554d768232320587df75c4338ecc8bf37d88acbd8ff160").unwrap();
    coin.tx_enum_from_bytes(&tx_hex).unwrap();

    let tx_hex = hex::decode("0200000000010192a4497268107d7999e9551be733f5e0eab479be7d995a061a7bbdc43ef0e5ed0000000000feffffff02cd857a00000000001600145cb39bfcd68d520e29cadc990bceb5cd1562c507a0860100000000001600149a85cc05e9a722575feb770a217c73fd6145cf01024730440220030e0fb58889ab939c701f12d950f00b64836a1a33ec0d6697fd3053d469d244022053e33d72ef53b37b86eea8dfebbafffb0f919ef952dcb6ea6058b81576d8dc86012102225de6aed071dc29d0ca10b9f64a4b502e33e55b3c0759eedd8e333834c6a7d07a1f2000").unwrap();
    coin.tx_enum_from_bytes(&tx_hex).unwrap();

    let err = coin.tx_enum_from_bytes(&vec![0; 1000000]).unwrap_err().into_inner();
    assert_eq!(
        discriminant(&err),
        discriminant(&TxMarshalingErr::CrossCheckFailed(String::new()))
    );
}

#[test]
fn test_hd_utxo_tx_history() {
    let client = electrum_client_for_test(MORTY_ELECTRUM_ADDRS);
    block_on(utxo_common_tests::test_hd_utxo_tx_history_impl(client));
}

#[test]
fn test_utxo_validate_valid_and_invalid_pubkey() {
    let conf = json!({"coin":"RICK","asset":"RICK","rpcport":25435,"txversion":4,"overwintered":1,"mm2":1,"protocol":{"type":"UTXO"}});
    let req = json!({
         "method": "electrum",
         "servers": doc_electrums(),
        "check_utxo_maturity": true,
    });

    let ctx = MmCtxBuilder::new().into_mm_arc();
    let params = UtxoActivationParams::from_legacy_req(&req).unwrap();

    let priv_key = Secp256k1Secret::from([1; 32]);
    let coin = block_on(utxo_standard_coin_with_priv_key(&ctx, "RICK", &conf, &params, priv_key)).unwrap();
    // Test expected to pass at this point as we're using a valid pubkey to validate against a valid pubkey
    assert!(coin
        .validate_other_pubkey(&[
            3, 23, 183, 225, 206, 31, 159, 148, 195, 42, 67, 115, 146, 41, 248, 140, 11, 3, 51, 41, 111, 180, 110, 143,
            114, 134, 88, 73, 198, 174, 52, 184, 78
        ])
        .is_ok());
    // Test expected to fail at this point as we're using a valid pubkey to validate against an invalid pubkeys
    assert!(coin.validate_other_pubkey(&[1u8; 20]).is_err());
    assert!(coin.validate_other_pubkey(&[1u8; 8]).is_err());
}

#[test]
fn test_block_header_utxo_loop() {
    use crate::utxo::utxo_builder::{block_header_utxo_loop, BlockHeaderUtxoLoopExtraArgs};
    use futures::future::{Either, FutureExt};
    use keys::hash::H256 as H256Json;

    static mut CURRENT_BLOCK_COUNT: u64 = 13;

    ElectrumClient::get_servers_with_latest_block_count.mock_safe(move |_| {
        let servers = DOC_ELECTRUM_ADDRS.iter().map(|url| url.to_string()).collect();
        MockResult::Return(Box::new(futures01::future::ok((servers, unsafe {
            CURRENT_BLOCK_COUNT
        }))))
    });
    let expected_steps: Arc<Mutex<Vec<(u64, u64)>>> = Arc::new(Mutex::new(Vec::with_capacity(14)));

    ElectrumClient::retrieve_headers_from.mock_safe({
        let expected_steps = expected_steps.clone();
        move |this, server_address, from_height, to_height| {
            let (expected_from, expected_to) = expected_steps.lock().unwrap().remove(0);
            assert_eq!(from_height, expected_from);
            assert_eq!(to_height, expected_to);
            MockResult::Continue((this, server_address, from_height, to_height))
        }
    });

    BlockHeaderUtxoLoopExtraArgs::default.mock_safe(move || {
        MockResult::Return(BlockHeaderUtxoLoopExtraArgs {
            chunk_size: 4,
            error_sleep: 1.,
            success_sleep: 0.8,
        })
    });

    let ctx = mm_ctx_with_custom_db();
    let priv_key_policy = PrivKeyBuildPolicy::IguanaPrivKey(H256Json::from([1u8; 32]));
    let servers: Vec<_> = DOC_ELECTRUM_ADDRS
        .iter()
        .map(|server| json!({ "url": server }))
        .collect();
    let req = json!({ "method": "electrum", "servers": servers });
    let params = UtxoActivationParams::from_legacy_req(&req).unwrap();
    let conf = json!({"coin":"RICK", "asset":"RICK", "rpcport":8923});
    let builder = UtxoArcBuilder::new(&ctx, "RICK", &conf, &params, priv_key_policy, UtxoStandardCoin::from);
    let arc: UtxoArc = block_on(builder.build_utxo_fields()).unwrap().into();
    let client = match &arc.rpc_client {
        UtxoRpcClientEnum::Electrum(electrum) => electrum.clone(),
        UtxoRpcClientEnum::Native(_) => unreachable!(),
    };

    let (sync_status_notifier, _) = channel::<UtxoSyncStatus>(1);
    let loop_handle = UtxoSyncStatusLoopHandle::new(sync_status_notifier);

    let spv_conf = json::from_value(json!({
        "starting_block_header": {
            "height": 1,
            "hash": "0918169860eda78df99319a4d073d325017fbda08dd10375a6de8b6214cef3f5",
            "time": 1681404988,
            "bits": 537857807
        },
        "max_stored_block_headers": 15
    }));

    let weak_client = Arc::downgrade(&client.client_impl);
    let loop_fut = async move { block_header_utxo_loop(weak_client, loop_handle, spv_conf.unwrap()).await };

    let test_fut = async move {
        *expected_steps.lock().unwrap() = vec![(2, 5), (6, 9), (10, 13), (14, 14)];
        unsafe { CURRENT_BLOCK_COUNT = 14 }
        Timer::sleep(3.).await;
        let get_headers_count = client
            .block_headers_storage()
            .get_last_block_height()
            .await
            .unwrap()
            .unwrap();
        assert_eq!(get_headers_count, 14);
        assert!(expected_steps.lock().unwrap().is_empty());

        *expected_steps.lock().unwrap() = vec![(15, 18)];
        unsafe { CURRENT_BLOCK_COUNT = 18 }
        Timer::sleep(2.).await;
        let get_headers_count = client
            .block_headers_storage()
            .get_last_block_height()
            .await
            .unwrap()
            .unwrap();
        assert_eq!(get_headers_count, 18);
        assert!(expected_steps.lock().unwrap().is_empty());

        *expected_steps.lock().unwrap() = vec![(19, 19)];
        unsafe { CURRENT_BLOCK_COUNT = 19 }
        Timer::sleep(2.).await;
        let get_headers_count = client
            .block_headers_storage()
            .get_last_block_height()
            .await
            .unwrap()
            .unwrap();
        assert_eq!(get_headers_count, 19);
        assert!(expected_steps.lock().unwrap().is_empty());

        // Validate max_stored_block_headers
        // Since max_stored_block_headers = 15, headers from 2 - 4 shouldn't be in
        // storage anymore.
        for i in 2..=19 {
            let header = client.block_headers_storage().get_block_header(i).await.unwrap();
            if i >= 5 {
                assert!(header.is_some());
                break;
            }

            assert_eq!(header, None);
        }
        Timer::sleep(2.).await;
    };

    if let Either::Left(_) = block_on(futures::future::select(loop_fut.boxed(), test_fut.boxed())) {
        panic!("Loop shouldn't stop")
    };
}

#[test]
fn test_spv_conf_with_verification() {
    let verification_params = BlockHeaderValidationParams {
        difficulty_check: false,
        constant_difficulty: false,
        difficulty_algorithm: Some(DifficultyAlgorithm::BitcoinMainnet),
    };

    // Block header hash for BLOCK HEIGHT 4032
    let hash = "00000000ca4b69045a03d7b20624def97a5366418648d5005e82fd3b345d20d0".into();
    // test for good retarget_block_header_height
    let mut spv_conf = SPVConf {
        starting_block_header: SPVBlockHeader {
            height: 4032,
            hash,
            time: 1234466190,
            bits: BlockHeaderBits::Compact(486604799.into()),
        },
        max_stored_block_headers: None,
        validation_params: Some(verification_params.clone()),
    };
    assert!(spv_conf.validate("BTC").is_ok());

    // test for bad retarget_block_header_height
    // Block header hash for BLOCK HEIGHT 4037
    let hash = "0000000045c689dc49dee778a9fbca7b5bc48fceca9f05cde5fc8d667f00e7d2".into();
    spv_conf.starting_block_header = SPVBlockHeader {
        height: 4037,
        hash,
        time: 1234470475,
        bits: BlockHeaderBits::Compact(486604799.into()),
    };
    let validate = spv_conf.validate("BTC").err().unwrap();
    if let SPVError::WrongRetargetHeight { coin, expected_height } = validate {
        assert_eq!(coin, "BTC");
        assert_eq!(expected_height, 4032);
    }

    // test for bad max_stored_block_headers
    // Block header hash for BLOCK HEIGHT 4032
    let hash = "00000000ca4b69045a03d7b20624def97a5366418648d5005e82fd3b345d20d0".into();
    spv_conf = SPVConf {
        starting_block_header: SPVBlockHeader {
            height: 4032,
            hash,
            time: 1234466190,
            bits: BlockHeaderBits::Compact(486604799.into()),
        },
        max_stored_block_headers: NonZeroU64::new(2000),
        validation_params: Some(verification_params),
    };
    let validate = spv_conf.validate("BTC").err().unwrap();
    assert!(validate
        .to_string()
        .contains("max_stored_block_headers 2000 must be greater than retargeting interval"));
}

fn rick_blocker_5() -> BlockHeader {
    let header =
        "0400000028a4f1aa8be606c8bf8195b2e95d478a83314ff9ad7b017457d9e58d00d1710bb43f41db65677e3fdb83ddbd8cfb4a7ad2e110f74bc19726dc949576e003a1ecfbc2f4300c01f0b7820d00e3347c8da4ee614674376cbc45359daa54f9b5493e381b405d0f0f0f2001003cfb15008ad9f4fab1ff4076f8919f743193f007c0db28f5106e003b0000fd400500acba878991f600ed8c022758be9ff9752ef175e7530324df4d1b87f5a03ca5c2c3fce10b08743bd5ba03912703b8f305f7dd382487d437d9b1823cdc11a00f59a20b235ef57502a0a7ad6fc7d3d242e8f4477a01fb8834ac4dc6e2e40e4909f9edc0db07c0f98df40e5a61327311b005c98a727694ebaabcb366b92dda4af9e3f6e72c5461dd81d6daccbd1fca8ec17597df7585947b54deb83554859776b5bcefadfa566ff12c04ac624f9416e76beccec35694ae0ed11dc17a911f114225be62cf5b971628f364f57d8348d95fdc415b0d2a7a477ea130d3320108739edf761f85f81efd6c0e4eafa8166b05bd74af7928b0786b63ae499dba38065be13e7541b7f4e26727d0fa6887e265e09709b940ca87295ce5984de7d4058b5d340b162935fa46ee20cac955379e3c8fa1ff92fb354bb2a0fedf697b683a5875f4ed2bcef984d296b0c1e07a52920f1dd5a60140c7c1245a52ed196df3292db8bfff52923b0a8615b6a99a5fcf1e5f461f01a04b1c3bb517fe16553e1f8e8aa20bd3cc2cac6d3242a2ce373737b57cec4637907fd236e0d44d91d59533484ec23634b93645c10a858d83805d731f300aa27a162e172216d7fc21170b4d232767e4c66f9a871224f13480e89c2edb0e6e1ef5cf75d9203839cc0282fd7852319232057f30793bb5552d94ebf3ffcc67b73f44e80c3de79b9d8d7f0175939722054bc2ddfb84288dff8c7554f191d6ee1b65c40b75d4435712d4e88c64d6379ab7e578bcd8117501504faa7a3be3a6a2826fd7a3e5e9efb1d3642937f3a35be5793be8e1d4acf9dd2dcd356d6e4c7d0c8b87587b8ad901b9ce71792ae0bdae27811b52300e6809e4691bfc7f738252e7c197e228cce5fda6130f8f518e5059530b731fe8afbf51308aa8da3bd31b1d1eb22cca1a896aed281397925265cd861a7eadb80124363dec8cb508aea7c277f04b9841888dd932471349e651ce2622a59065932f463ffce6b19a975d6914336ab49394afd17dfb9a448157007ea1437b1483587bc7de0dec5103cafad76704e91e9ea2b0b9a8570b935d5c65478e7195b08161be4625b8d5fd3658e6164cf2d6898ecbf1f14945fdd75bb991a3d9ffac713a3a7a81a31a765b9c37a578976aa15e66c97c957f4651dc5fc492c2111d8724d375a8293a36e0ddcf2a01facf30401d8677611522882e1447e4c8be5fa9ad073fb3fdcc6f673981484089090fe4c05bfaae173503e0f99c7407b297852d216463924d365d26b4cd63401a46bd7ed969ddb235044eb2373645144976c7f713720c0238ade9d3aae1d2b153e82d093232d4b12b2108ec564ae0e855e09252f1434c28d90bb298ab6d1750498bf90d93c8797901911548b81af1ba185be52c0dff9c1b11812941d2d527c95c4382879298f364077710b5efd56d1bf39148aedc4fcd9e8bddb4c36a3f901dc11f9493d1fbdfe80c88fa8866c1465c939c0d71cb57e78822b5fc3023578aa2d6b9cd3ebaa54f22876b935f251183d8a68459cab30cd19bcb4e4c1e1a5a83e4687a4795dc23732e81b9f024f70db96e412831d26e61d4fa292a95648e0b614d9a148cd852df1bf26a34ea971e63f8c634133ab7b13ac8045f6d6e20af2313b38d12cb8cee54a7aba7a7cd7e8b1b5e0b0931d4665a0bb36b63f325161b571fdd4f159f470e443e9b0cfb193bf4eea5fa9715dc6132cb8ed97f7f097837471a5147d14f2066cd3dcd50460d70180a7a24e2b5b9ab20caf952d2ea1b51747afec975f76d0313a98e444f20938bf709530960f9fbf5af9857cbe3410d37f3cba10ff57642861586b7c1b1c57019602f1529df9d6e45ca2f7663519c58915e9e299d5beee73cb4553238566844f571374d3f6a247dd8ecbbc893";

    BlockHeader::try_from_string_with_coin_variant(header.to_string(), "RICK".into()).unwrap()
}

#[test]
fn test_block_header_utxo_loop_with_reorg() {
    use crate::utxo::utxo_builder::{block_header_utxo_loop, BlockHeaderUtxoLoopExtraArgs};
    use futures::future::{Either, FutureExt};
    use keys::hash::H256 as H256Json;

    static mut CURRENT_BLOCK_COUNT: u64 = 3;
    static mut IS_MISMATCH_HEADER: bool = true;
    let rick_headers = include_str!("../for_tests/RICK_HEADERS.json");
    let rick_headers: Vec<String> = serde_json::from_str(rick_headers).unwrap();
    let mut rick_headers_map = HashMap::new();
    for (idx, header) in rick_headers.into_iter().enumerate() {
        rick_headers_map.insert(
            (idx + 2) as u64,
            BlockHeader::try_from_string_with_coin_variant(header, "RICK".into()).unwrap(),
        );
    }

    ElectrumClient::get_servers_with_latest_block_count.mock_safe(move |_| {
        let servers = DOC_ELECTRUM_ADDRS.iter().map(|url| url.to_string()).collect();
        MockResult::Return(Box::new(futures01::future::ok((servers, unsafe {
            CURRENT_BLOCK_COUNT
        }))))
    });

    let mut rick_headers_map_clone = rick_headers_map.clone();
    ElectrumClient::retrieve_headers_from.mock_safe(move |_this, _server_addr, from_height, to_height| unsafe {
        let header_map = rick_headers_map_clone
            .clone()
            .into_iter()
            .filter(|(index, _)| index >= &from_height && index <= &to_height)
            .collect::<HashMap<_, _>>();

        let mut header_vec = vec![];

        for i in from_height..=to_height {
            header_vec.push(header_map.get(&i).unwrap().clone());
        }
        // the first time headers from 5 is requested, we expected chain reorg error so we switch the bad header at
        // height 5 with a valid header so the next retrieval can validate it.
        if from_height == 5 && IS_MISMATCH_HEADER {
            IS_MISMATCH_HEADER = false;
            if let Some(header) = rick_headers_map_clone.get_mut(&5) {
                *header = rick_blocker_5();
            }
        }

        MockResult::Return(Box::new(futures01::future::ok((
            header_map.into_iter().collect(),
            header_vec,
        ))))
    });

    BlockHeaderStorage::get_block_header.mock_safe(move |_this, height| {
        let res = rick_headers_map.get(&height).unwrap();
        MockResult::Return(Box::pin(futures::future::ok(Some(res.clone()))))
    });

    BlockHeaderUtxoLoopExtraArgs::default.mock_safe(move || {
        MockResult::Return(BlockHeaderUtxoLoopExtraArgs {
            chunk_size: 2,
            error_sleep: 1.,
            success_sleep: 0.8,
        })
    });

    let ctx = mm_ctx_with_custom_db();
    let priv_key_policy = PrivKeyBuildPolicy::IguanaPrivKey(H256Json::from([1u8; 32]));
    let servers: Vec<_> = DOC_ELECTRUM_ADDRS
        .iter()
        .map(|server| json!({ "url": server }))
        .collect();
    let req = json!({ "method": "electrum", "servers": servers });
    let params = UtxoActivationParams::from_legacy_req(&req).unwrap();
    let conf = json!({"coin":"RICK", "asset":"RICK", "rpcport":8923});
    let builder = UtxoArcBuilder::new(&ctx, "RICK", &conf, &params, priv_key_policy, UtxoStandardCoin::from);
    let arc: UtxoArc = block_on(builder.build_utxo_fields()).unwrap().into();
    let client = match &arc.rpc_client {
        UtxoRpcClientEnum::Electrum(electrum) => electrum.clone(),
        UtxoRpcClientEnum::Native(_) => unreachable!(),
    };

    let (sync_status_notifier, _) = channel::<UtxoSyncStatus>(1);
    let loop_handle = UtxoSyncStatusLoopHandle::new(sync_status_notifier);

    let spv_conf = json::from_value(json!({
        "starting_block_header": {
            "height": 1,
            "hash": "0918169860eda78df99319a4d073d325017fbda08dd10375a6de8b6214cef3f5",
            "time": 1681404988,
            "bits": 537857807
        },
        "max_stored_block_headers": 100
    }));

    let weak_client = Arc::downgrade(&client.client_impl);
    let loop_fut = async move { block_header_utxo_loop(weak_client, loop_handle, spv_conf.unwrap()).await };

    let test_fut = async move {
        Timer::sleep(2.).await;
        let get_headers_count = client
            .block_headers_storage()
            .get_last_block_height()
            .await
            .unwrap()
            .unwrap();
        assert_eq!(get_headers_count, 3);

        unsafe { CURRENT_BLOCK_COUNT = 5 }
        Timer::sleep(2.).await;
        let get_headers_count = client
            .block_headers_storage()
            .get_last_block_height()
            .await
            .unwrap()
            .unwrap();
        assert_eq!(get_headers_count, 5);

        unsafe { CURRENT_BLOCK_COUNT = 8 }
        Timer::sleep(2.).await;
        let get_headers_count = client
            .block_headers_storage()
            .get_last_block_height()
            .await
            .unwrap()
            .unwrap();
        assert_eq!(get_headers_count, 8);

        unsafe { CURRENT_BLOCK_COUNT = 10 }
        Timer::sleep(2.).await;
        let get_headers_count = client
            .block_headers_storage()
            .get_last_block_height()
            .await
            .unwrap()
            .unwrap();
        assert_eq!(get_headers_count, 10);
    };

    if let Either::Left(_) = block_on(futures::future::select(loop_fut.boxed(), test_fut.boxed())) {
        panic!("Loop shouldn't stop")
    };
}<|MERGE_RESOLUTION|>--- conflicted
+++ resolved
@@ -476,16 +476,9 @@
         Default::default(),
         block_headers_storage,
         abortable_system,
-<<<<<<< HEAD
     )
     .expect("Expected electrum_client_impl constructed without a problem");
-    let client = UtxoRpcClientEnum::Electrum(client);
-=======
-        true,
-        None,
-    );
-    let client = UtxoRpcClientEnum::Electrum(ElectrumClient(Arc::new(client)));
->>>>>>> 8635ed94
+    let client = UtxoRpcClientEnum::Electrum(Arc::new(client));
     let coin = utxo_coin_for_test(client, None, false);
     let transaction = hex::decode("01000000000102fff7f7881a8099afa6940d42d1e7f6362bec38171ea3edf433541db4e4ad969f00000000494830450221008b9d1dc26ba6a9cb62127b02742fa9d754cd3bebf337f7a55d114c8e5cdd30be022040529b194ba3f9281a99f2b1c0a19c0489bc22ede944ccf4ecbab4cc618ef3ed01eeffffffef51e1b804cc89d182d279655c3aa89e815b1b309fe287d9b2b55d57b90ec68a0100000000ffffffff02202cb206000000001976a9148280b37df378db99f66f85c95a783a76ac7a6d5988ac9093510d000000001976a9143bde42dbee7e4dbe6a21b2d50ce2f0167faa815988ac000247304402203609e17b84f6a7d30c80bfa610b5b4542f32a8a0d5447a12fb1366d7f01cc44a0220573a954c4518331561406f90300e8f3358f51928d43c212a8caed02de67eebee0121025476c2e83188368da1ff3e292e7acafcdb3566bb0ad253f62fc70f07aeee635711000000")
         .unwrap();
@@ -1496,28 +1489,17 @@
 
 #[test]
 fn test_unavailable_electrum_proto_version() {
-<<<<<<< HEAD
     ElectrumClientImpl::try_new.mock_safe(
-        |client_settings, block_headers_storage, abortable_system, event_sender| {
+        |client_settings, coin_ticker, event_handlers, block_headers_storage, abortable_system, event_sender| {
             MockResult::Return(Ok(ElectrumClientImpl::with_protocol_version(
                 client_settings,
+                coin_ticker,
+                event_handlers,
                 OrdRange::new(1.8, 1.9).unwrap(),
                 block_headers_storage,
                 abortable_system,
                 event_sender,
             )))
-=======
-    ElectrumClientImpl::new.mock_safe(
-        |coin_ticker, event_handlers, block_headers_storage, abortable_system, _, _| {
-            MockResult::Return(ElectrumClientImpl::with_protocol_version(
-                coin_ticker,
-                event_handlers,
-                OrdRange::new(1.8, 1.9).unwrap(),
-                block_headers_storage,
-                abortable_system,
-                None,
-            ))
->>>>>>> 8635ed94
         },
     );
 
