use crate::hd_wallet::{load_hd_accounts_from_storage, HDAccountsMutex, HDWallet, HDWalletCoinStorage,
                       HDWalletStorageError, DEFAULT_GAP_LIMIT};
use crate::utxo::rpc_clients::{ElectrumClient, ElectrumClientImpl, ElectrumRpcRequest, EstimateFeeMethod,
                               UtxoRpcClientEnum};
use crate::utxo::tx_cache::{UtxoVerboseCacheOps, UtxoVerboseCacheShared};
use crate::utxo::utxo_block_header_storage::BlockHeaderStorage;
use crate::utxo::utxo_builder::utxo_conf_builder::{UtxoConfBuilder, UtxoConfError};
use crate::utxo::{output_script, ElectrumBuilderArgs, ElectrumProtoVerifier, ElectrumProtoVerifierEvent,
                  RecentlySpentOutPoints, ScripthashNotification, ScripthashNotificationSender, TxFee, UtxoCoinConf,
<<<<<<< HEAD
                  UtxoCoinFields, UtxoHDAccount, UtxoHDWallet, UtxoRpcMode, UtxoSyncStatus, UtxoSyncStatusLoopHandle,
                  DEFAULT_GAP_LIMIT, UTXO_DUST_AMOUNT};
use crate::{lp_coinfind_any, BlockchainNetwork, CoinTransportMetrics, DerivationMethod, HistorySyncState,
            IguanaPrivKey, PrivKeyBuildPolicy, PrivKeyPolicy, PrivKeyPolicyNotAllowed, RpcClientType,
            UtxoActivationParams};
=======
                  UtxoCoinFields, UtxoHDWallet, UtxoRpcMode, UtxoSyncStatus, UtxoSyncStatusLoopHandle,
                  UTXO_DUST_AMOUNT};
use crate::{BlockchainNetwork, CoinTransportMetrics, DerivationMethod, HistorySyncState, IguanaPrivKey,
            PrivKeyBuildPolicy, PrivKeyPolicy, PrivKeyPolicyNotAllowed, RpcClientType, UtxoActivationParams};
>>>>>>> 59980258
use async_trait::async_trait;
use chain::TxHashAlgo;
use common::custom_futures::repeatable::{Ready, Retry};
use common::executor::{abortable_queue::AbortableQueue, AbortSettings, AbortableSystem, AbortedError, SpawnAbortable,
                       Timer};
use common::log::{error, info, LogOnError};
use common::{now_sec, small_rng};
use crypto::{Bip32DerPathError, CryptoCtx, CryptoCtxError, GlobalHDAccountArc, HwWalletType, StandardHDPathError};
use derive_more::Display;
use futures::channel::mpsc::{channel, unbounded, Receiver as AsyncReceiver, UnboundedReceiver, UnboundedSender};
use futures::compat::Future01CompatExt;
use futures::lock::Mutex as AsyncMutex;
use futures::StreamExt;
use keys::bytes::Bytes;
pub use keys::{Address, AddressBuilder, AddressFormat as UtxoAddressFormat, AddressHashEnum, AddressScriptType,
               KeyPair, Private, Public, Secret};
use mm2_core::mm_ctx::MmArc;
use mm2_err_handle::prelude::*;
use primitives::hash::H160;
use rand::seq::SliceRandom;
use serde_json::{self as json, Value as Json};
use spv_validation::conf::SPVConf;
use spv_validation::helpers_validation::SPVError;
use spv_validation::storage::{BlockHeaderStorageError, BlockHeaderStorageOps};
use std::sync::{Arc, Mutex, Weak};

cfg_native! {
    use crate::utxo::coin_daemon_data_dir;
    use crate::utxo::rpc_clients::{ConcurrentRequestMap, NativeClient, NativeClientImpl};
    use dirs::home_dir;
    use std::path::{Path, PathBuf};
}

/// Number of seconds in a day (24 hours * 60 * 60)
pub const DAY_IN_SECONDS: u64 = 86400;

pub type UtxoCoinBuildResult<T> = Result<T, MmError<UtxoCoinBuildError>>;

#[derive(Debug, Display)]
pub enum UtxoCoinBuildError {
    ConfError(UtxoConfError),
    #[display(fmt = "Native RPC client is only supported in native mode")]
    NativeRpcNotSupportedInWasm,
    ErrorReadingNativeModeConf(String),
    #[display(fmt = "Rpc port is not set neither in `coins` file nor in native daemon config")]
    RpcPortIsNotSet,
    ErrorDetectingFeeMethod(String),
    ErrorDetectingDecimals(String),
    InvalidBlockchainNetwork(String),
    #[display(
        fmt = "Failed to connect to at least 1 of {:?} in {} seconds.",
        electrum_servers,
        seconds
    )]
    FailedToConnectToElectrums {
        electrum_servers: Vec<ElectrumRpcRequest>,
        seconds: u64,
    },
    ElectrumProtocolVersionCheckError(String),
    #[display(fmt = "Can not detect the user home directory")]
    CantDetectUserHome,
    #[display(fmt = "Private key policy is not allowed: {}", _0)]
    PrivKeyPolicyNotAllowed(PrivKeyPolicyNotAllowed),
    #[display(fmt = "Hardware Wallet context is not initialized")]
    HwContextNotInitialized,
    HDWalletStorageError(HDWalletStorageError),
    #[display(
        fmt = "Coin doesn't support Trezor hardware wallet. Please consider adding the 'trezor_coin' field to the coins config"
    )]
    CoinDoesntSupportTrezor,
    BlockHeaderStorageError(BlockHeaderStorageError),
    #[display(fmt = "Error {} on getting the height of the latest block from rpc!", _0)]
    CantGetBlockCount(String),
    #[display(fmt = "Internal error: {}", _0)]
    Internal(String),
    #[display(fmt = "SPV params verificaiton failed. Error: {_0}")]
    SPVError(SPVError),
    ErrorCalculatingStartingHeight(String),
    #[display(fmt = "Failed spawning balance events. Error: {_0}")]
    FailedSpawningBalanceEvents(String),
    #[display(fmt = "Can not enable balance events for {} mode.", mode)]
    UnsupportedModeForBalanceEvents {
        mode: String,
    },
    InvalidPathToAddress(String),
}

impl From<UtxoConfError> for UtxoCoinBuildError {
    fn from(e: UtxoConfError) -> Self { UtxoCoinBuildError::ConfError(e) }
}

impl From<CryptoCtxError> for UtxoCoinBuildError {
    /// `CryptoCtx` is expected to be initialized already.
    fn from(crypto_err: CryptoCtxError) -> Self { UtxoCoinBuildError::Internal(crypto_err.to_string()) }
}

impl From<Bip32DerPathError> for UtxoCoinBuildError {
    fn from(e: Bip32DerPathError) -> Self { UtxoCoinBuildError::Internal(StandardHDPathError::from(e).to_string()) }
}

impl From<HDWalletStorageError> for UtxoCoinBuildError {
    fn from(e: HDWalletStorageError) -> Self { UtxoCoinBuildError::HDWalletStorageError(e) }
}

impl From<BlockHeaderStorageError> for UtxoCoinBuildError {
    fn from(e: BlockHeaderStorageError) -> Self { UtxoCoinBuildError::BlockHeaderStorageError(e) }
}

impl From<AbortedError> for UtxoCoinBuildError {
    fn from(e: AbortedError) -> Self { UtxoCoinBuildError::Internal(e.to_string()) }
}

impl From<PrivKeyPolicyNotAllowed> for UtxoCoinBuildError {
    fn from(e: PrivKeyPolicyNotAllowed) -> Self { UtxoCoinBuildError::PrivKeyPolicyNotAllowed(e) }
}

impl From<keys::Error> for UtxoCoinBuildError {
    fn from(e: keys::Error) -> Self { UtxoCoinBuildError::Internal(e.to_string()) }
}

#[async_trait]
pub trait UtxoCoinBuilder:
    UtxoFieldsWithIguanaSecretBuilder + UtxoFieldsWithGlobalHDBuilder + UtxoFieldsWithHardwareWalletBuilder
{
    type ResultCoin;
    type Error: NotMmError;

    fn priv_key_policy(&self) -> PrivKeyBuildPolicy;

    async fn build(self) -> MmResult<Self::ResultCoin, Self::Error>;

    async fn build_utxo_fields(&self) -> UtxoCoinBuildResult<UtxoCoinFields> {
        match self.priv_key_policy() {
            PrivKeyBuildPolicy::IguanaPrivKey(priv_key) => self.build_utxo_fields_with_iguana_secret(priv_key).await,
            PrivKeyBuildPolicy::GlobalHDAccount(global_hd_ctx) => {
                self.build_utxo_fields_with_global_hd(global_hd_ctx).await
            },
            PrivKeyBuildPolicy::Trezor => self.build_utxo_fields_with_trezor().await,
        }
    }
}

#[async_trait]
pub trait UtxoFieldsWithIguanaSecretBuilder: UtxoCoinBuilderCommonOps {
    async fn build_utxo_fields_with_iguana_secret(
        &self,
        priv_key: IguanaPrivKey,
    ) -> UtxoCoinBuildResult<UtxoCoinFields> {
        let conf = UtxoConfBuilder::new(self.conf(), self.activation_params(), self.ticker()).build()?;
        let private = Private {
            prefix: conf.wif_prefix,
            secret: priv_key,
            compressed: true,
            checksum_type: conf.checksum_type,
        };
        let key_pair = KeyPair::from_private(private).map_to_mm(|e| UtxoCoinBuildError::Internal(e.to_string()))?;
        let priv_key_policy = PrivKeyPolicy::Iguana(key_pair);
        let addr_format = self.address_format()?;
        let my_address = AddressBuilder::new(
            addr_format,
            AddressHashEnum::AddressHash(key_pair.public().address_hash()),
            conf.checksum_type,
            conf.address_prefixes.clone(),
            conf.bech32_hrp.clone(),
        )
        .as_pkh()
        .build()
        .map_to_mm(UtxoCoinBuildError::Internal)?;
        let derivation_method = DerivationMethod::SingleAddress(my_address);
        build_utxo_coin_fields_with_conf_and_policy(self, conf, priv_key_policy, derivation_method).await
    }
}

#[async_trait]
pub trait UtxoFieldsWithGlobalHDBuilder: UtxoCoinBuilderCommonOps {
    async fn build_utxo_fields_with_global_hd(
        &self,
        global_hd_ctx: GlobalHDAccountArc,
    ) -> UtxoCoinBuildResult<UtxoCoinFields> {
        let conf = UtxoConfBuilder::new(self.conf(), self.activation_params(), self.ticker()).build()?;

        let path_to_address = self.activation_params().path_to_address;
        let path_to_coin = conf
            .derivation_path
            .as_ref()
            .or_mm_err(|| UtxoConfError::DerivationPathIsNotSet)?;
        let secret = global_hd_ctx
            .derive_secp256k1_secret(
                &path_to_address
                    .to_derivation_path(path_to_coin)
                    .mm_err(|e| UtxoCoinBuildError::InvalidPathToAddress(e.to_string()))?,
            )
            .mm_err(|e| UtxoCoinBuildError::Internal(e.to_string()))?;
        let private = Private {
            prefix: conf.wif_prefix,
            secret,
            compressed: true,
            checksum_type: conf.checksum_type,
        };
        let activated_key_pair =
            KeyPair::from_private(private).map_to_mm(|e| UtxoCoinBuildError::Internal(e.to_string()))?;
        let priv_key_policy = PrivKeyPolicy::HDWallet {
            path_to_coin: path_to_coin.clone(),
            activated_key: activated_key_pair,
            bip39_secp_priv_key: global_hd_ctx.root_priv_key().clone(),
        };

        let address_format = self.address_format()?;
        let hd_wallet_rmd160 = *self.ctx().rmd160();
        let hd_wallet_storage =
            HDWalletCoinStorage::init_with_rmd160(self.ctx(), self.ticker().to_owned(), hd_wallet_rmd160).await?;
        let accounts = load_hd_accounts_from_storage(&hd_wallet_storage, path_to_coin)
            .await
            .mm_err(UtxoCoinBuildError::from)?;
        let gap_limit = self.gap_limit();
        let hd_wallet = UtxoHDWallet {
            inner: HDWallet {
                hd_wallet_rmd160,
                hd_wallet_storage,
                derivation_path: path_to_coin.clone(),
                accounts: HDAccountsMutex::new(accounts),
                enabled_address: path_to_address,
                gap_limit,
            },
            address_format,
        };
        let derivation_method = DerivationMethod::HDWallet(hd_wallet);
        build_utxo_coin_fields_with_conf_and_policy(self, conf, priv_key_policy, derivation_method).await
    }

    fn gap_limit(&self) -> u32 { self.activation_params().gap_limit.unwrap_or(DEFAULT_GAP_LIMIT) }
}

// The return type is one-time used only. No need to create a type for it.
#[allow(clippy::type_complexity)]
fn get_scripthash_notification_handlers(
    ctx: &MmArc,
) -> Option<(
    UnboundedSender<ScripthashNotification>,
    Arc<AsyncMutex<UnboundedReceiver<ScripthashNotification>>>,
)> {
    if ctx.event_stream_configuration.is_some() {
        let (sender, receiver): (
            UnboundedSender<ScripthashNotification>,
            UnboundedReceiver<ScripthashNotification>,
        ) = futures::channel::mpsc::unbounded();
        Some((sender, Arc::new(AsyncMutex::new(receiver))))
    } else {
        None
    }
}

async fn build_utxo_coin_fields_with_conf_and_policy<Builder>(
    builder: &Builder,
    conf: UtxoCoinConf,
    priv_key_policy: PrivKeyPolicy<KeyPair>,
    derivation_method: DerivationMethod<Address, UtxoHDWallet>,
) -> UtxoCoinBuildResult<UtxoCoinFields>
where
    Builder: UtxoCoinBuilderCommonOps + Sync + ?Sized,
{
    let key_pair = priv_key_policy.activated_key_or_err()?;
    let addr_format = builder.address_format()?;
    let my_address = AddressBuilder::new(
        addr_format,
        AddressHashEnum::AddressHash(key_pair.public().address_hash()),
        conf.checksum_type,
        conf.address_prefixes.clone(),
        conf.bech32_hrp.clone(),
    )
    .as_pkh()
    .build()
    .map_to_mm(UtxoCoinBuildError::Internal)?;

    let my_script_pubkey = output_script(&my_address).map(|script| script.to_bytes())?;

    let (scripthash_notification_sender, scripthash_notification_handler) =
        match get_scripthash_notification_handlers(builder.ctx()) {
            Some((sender, receiver)) => (Some(sender), Some(receiver)),
            None => (None, None),
        };

    // Create an abortable system linked to the `MmCtx` so if the context is stopped via `MmArc::stop`,
    // all spawned futures related to this `UTXO` coin will be aborted as well.
    let abortable_system: AbortableQueue = builder.ctx().abortable_system.create_subsystem()?;

    let rpc_client = builder
        .rpc_client(scripthash_notification_sender, abortable_system.create_subsystem()?)
        .await?;
    let tx_fee = builder.tx_fee(&rpc_client).await?;
    let decimals = builder.decimals(&rpc_client).await?;
    let dust_amount = builder.dust_amount();

    let initial_history_state = builder.initial_history_state();
    let tx_hash_algo = builder.tx_hash_algo();
    let check_utxo_maturity = builder.check_utxo_maturity();
    let tx_cache = builder.tx_cache();
    let (block_headers_status_notifier, block_headers_status_watcher) =
        builder.block_header_status_channel(&conf.spv_conf);

    let coin = UtxoCoinFields {
        conf,
        decimals,
        dust_amount,
        rpc_client,
        priv_key_policy,
        derivation_method,
        history_sync_state: Mutex::new(initial_history_state),
        tx_cache,
        recently_spent_outpoints: AsyncMutex::new(RecentlySpentOutPoints::new(my_script_pubkey)),
        tx_fee,
        tx_hash_algo,
        check_utxo_maturity,
        block_headers_status_notifier,
        block_headers_status_watcher,
        abortable_system,
        scripthash_notification_handler,
        ctx: builder.ctx().weak(),
    };

    Ok(coin)
}

#[async_trait]
pub trait UtxoFieldsWithHardwareWalletBuilder: UtxoCoinBuilderCommonOps {
    async fn build_utxo_fields_with_trezor(&self) -> UtxoCoinBuildResult<UtxoCoinFields> {
        let ticker = self.ticker().to_owned();
        let conf = UtxoConfBuilder::new(self.conf(), self.activation_params(), &ticker).build()?;

        if !self.supports_trezor(&conf) {
            return MmError::err(UtxoCoinBuildError::CoinDoesntSupportTrezor);
        }
        let hd_wallet_rmd160 = self.trezor_wallet_rmd160()?;

        // For now, use a default script pubkey.
        // TODO change the type of `recently_spent_outpoints` to `AsyncMutex<HashMap<Bytes, RecentlySpentOutPoints>>`
        let my_script_pubkey = Bytes::new();
        let recently_spent_outpoints = AsyncMutex::new(RecentlySpentOutPoints::new(my_script_pubkey));

        let address_format = self.address_format()?;
        let path_to_coin = conf
            .derivation_path
            .clone()
            .or_mm_err(|| UtxoConfError::DerivationPathIsNotSet)?;

        let hd_wallet_storage = HDWalletCoinStorage::init(self.ctx(), ticker).await?;

        let accounts = load_hd_accounts_from_storage(&hd_wallet_storage, &path_to_coin)
            .await
            .mm_err(UtxoCoinBuildError::from)?;
        let gap_limit = self.gap_limit();
        let hd_wallet = UtxoHDWallet {
            inner: HDWallet {
                hd_wallet_rmd160,
                hd_wallet_storage,
                derivation_path: path_to_coin,
                accounts: HDAccountsMutex::new(accounts),
                enabled_address: self.activation_params().path_to_address,
                gap_limit,
            },
            address_format,
        };

        let (scripthash_notification_sender, scripthash_notification_handler) =
            match get_scripthash_notification_handlers(self.ctx()) {
                Some((sender, receiver)) => (Some(sender), Some(receiver)),
                None => (None, None),
            };

        // Create an abortable system linked to the `MmCtx` so if the context is stopped via `MmArc::stop`,
        // all spawned futures related to this `UTXO` coin will be aborted as well.
        let abortable_system: AbortableQueue = self.ctx().abortable_system.create_subsystem()?;

        let rpc_client = self
            .rpc_client(scripthash_notification_sender, abortable_system.create_subsystem()?)
            .await?;
        let tx_fee = self.tx_fee(&rpc_client).await?;
        let decimals = self.decimals(&rpc_client).await?;
        let dust_amount = self.dust_amount();

        let initial_history_state = self.initial_history_state();
        let tx_hash_algo = self.tx_hash_algo();
        let check_utxo_maturity = self.check_utxo_maturity();
        let tx_cache = self.tx_cache();
        let (block_headers_status_notifier, block_headers_status_watcher) =
            self.block_header_status_channel(&conf.spv_conf);

        let coin = UtxoCoinFields {
            conf,
            decimals,
            dust_amount,
            rpc_client,
            priv_key_policy: PrivKeyPolicy::Trezor,
            derivation_method: DerivationMethod::HDWallet(hd_wallet),
            history_sync_state: Mutex::new(initial_history_state),
            tx_cache,
            recently_spent_outpoints,
            tx_fee,
            tx_hash_algo,
            check_utxo_maturity,
            block_headers_status_notifier,
            block_headers_status_watcher,
            abortable_system,
            scripthash_notification_handler,
            ctx: self.ctx().weak(),
        };
        Ok(coin)
    }

    fn gap_limit(&self) -> u32 { self.activation_params().gap_limit.unwrap_or(DEFAULT_GAP_LIMIT) }

    fn supports_trezor(&self, conf: &UtxoCoinConf) -> bool { conf.trezor_coin.is_some() }

    fn trezor_wallet_rmd160(&self) -> UtxoCoinBuildResult<H160> {
        let crypto_ctx = CryptoCtx::from_ctx(self.ctx())?;
        let hw_ctx = crypto_ctx
            .hw_ctx()
            .or_mm_err(|| UtxoCoinBuildError::HwContextNotInitialized)?;
        match hw_ctx.hw_wallet_type() {
            HwWalletType::Trezor => Ok(hw_ctx.rmd160()),
        }
    }

    fn check_if_trezor_is_initialized(&self) -> UtxoCoinBuildResult<()> {
        let crypto_ctx = CryptoCtx::from_ctx(self.ctx())?;
        let hw_ctx = crypto_ctx
            .hw_ctx()
            .or_mm_err(|| UtxoCoinBuildError::HwContextNotInitialized)?;
        match hw_ctx.hw_wallet_type() {
            HwWalletType::Trezor => Ok(()),
        }
    }
}

#[async_trait]
pub trait UtxoCoinBuilderCommonOps {
    fn ctx(&self) -> &MmArc;

    fn conf(&self) -> &Json;

    fn activation_params(&self) -> &UtxoActivationParams;

    fn ticker(&self) -> &str;

    fn address_format(&self) -> UtxoCoinBuildResult<UtxoAddressFormat> {
        let format_from_req = self.activation_params().address_format.clone();
        let format_from_conf = json::from_value::<Option<UtxoAddressFormat>>(self.conf()["address_format"].clone())
            .map_to_mm(|e| UtxoConfError::InvalidAddressFormat(e.to_string()))?
            .unwrap_or(UtxoAddressFormat::Standard);

        let mut address_format = match format_from_req {
            Some(from_req) => {
                if from_req.is_segwit() != format_from_conf.is_segwit() {
                    let error = format!(
                        "Both conf {:?} and request {:?} must be either Segwit or Standard/CashAddress",
                        format_from_conf, from_req
                    );
                    return MmError::err(UtxoCoinBuildError::from(UtxoConfError::InvalidAddressFormat(error)));
                } else {
                    from_req
                }
            },
            None => format_from_conf,
        };

        if let UtxoAddressFormat::CashAddress {
            network: _,
            ref mut pub_addr_prefix,
            ref mut p2sh_addr_prefix,
        } = address_format
        {
            *pub_addr_prefix = self.pub_addr_prefix();
            *p2sh_addr_prefix = self.p2sh_address_prefix();
        }

        let is_segwit_in_conf = self.conf()["segwit"].as_bool().unwrap_or(false);
        if address_format.is_segwit() && (!is_segwit_in_conf || self.conf()["bech32_hrp"].is_null()) {
            let error =
                "Cannot use Segwit address format for coin without segwit support or bech32_hrp in config".to_owned();
            return MmError::err(UtxoCoinBuildError::from(UtxoConfError::InvalidAddressFormat(error)));
        }
        Ok(address_format)
    }

    fn pub_addr_prefix(&self) -> u8 {
        let pubtype = self.conf()["pubtype"]
            .as_u64()
            .unwrap_or(if self.ticker() == "BTC" { 0 } else { 60 });
        pubtype as u8
    }

    fn p2sh_address_prefix(&self) -> u8 {
        self.conf()["p2shtype"]
            .as_u64()
            .unwrap_or(if self.ticker() == "BTC" { 5 } else { 85 }) as u8
    }

    fn dust_amount(&self) -> u64 { json::from_value(self.conf()["dust"].clone()).unwrap_or(UTXO_DUST_AMOUNT) }

    fn network(&self) -> UtxoCoinBuildResult<BlockchainNetwork> {
        let conf = self.conf();
        if !conf["network"].is_null() {
            return json::from_value(conf["network"].clone())
                .map_to_mm(|e| UtxoCoinBuildError::InvalidBlockchainNetwork(e.to_string()));
        }
        Ok(BlockchainNetwork::Mainnet)
    }

    async fn decimals(&self, _rpc_client: &UtxoRpcClientEnum) -> UtxoCoinBuildResult<u8> {
        Ok(self.conf()["decimals"].as_u64().unwrap_or(8) as u8)
    }

    async fn tx_fee(&self, rpc_client: &UtxoRpcClientEnum) -> UtxoCoinBuildResult<TxFee> {
        let tx_fee = match self.conf()["txfee"].as_u64() {
            None => TxFee::FixedPerKb(1000),
            Some(0) => {
                let fee_method = match &rpc_client {
                    UtxoRpcClientEnum::Electrum(_) => EstimateFeeMethod::Standard,
                    UtxoRpcClientEnum::Native(client) => client
                        .detect_fee_method()
                        .compat()
                        .await
                        .map_to_mm(UtxoCoinBuildError::ErrorDetectingFeeMethod)?,
                };
                TxFee::Dynamic(fee_method)
            },
            Some(fee) => TxFee::FixedPerKb(fee),
        };
        Ok(tx_fee)
    }

    fn initial_history_state(&self) -> HistorySyncState {
        if self.activation_params().tx_history {
            HistorySyncState::NotStarted
        } else {
            HistorySyncState::NotEnabled
        }
    }

    async fn rpc_client(
        &self,
        scripthash_notification_sender: ScripthashNotificationSender,
        abortable_system: AbortableQueue,
    ) -> UtxoCoinBuildResult<UtxoRpcClientEnum> {
        match self.activation_params().mode.clone() {
            UtxoRpcMode::Native => {
                #[cfg(target_arch = "wasm32")]
                {
                    MmError::err(UtxoCoinBuildError::NativeRpcNotSupportedInWasm)
                }
                #[cfg(not(target_arch = "wasm32"))]
                {
                    let native = self.native_client()?;
                    Ok(UtxoRpcClientEnum::Native(native))
                }
            },
            UtxoRpcMode::Electrum { servers } => {
                let electrum = self
                    .electrum_client(
                        abortable_system,
                        ElectrumBuilderArgs::default(),
                        servers,
                        scripthash_notification_sender,
                    )
                    .await?;
                Ok(UtxoRpcClientEnum::Electrum(electrum))
            },
        }
    }

    /// The method takes `abortable_system` that will be used to spawn Electrum's related futures.
    /// It can be pinned to the coin's abortable system via [`AbortableSystem::create_subsystem`], but not required.
    async fn electrum_client(
        &self,
        abortable_system: AbortableQueue,
        args: ElectrumBuilderArgs,
        mut servers: Vec<ElectrumRpcRequest>,
        scripthash_notification_sender: ScripthashNotificationSender,
    ) -> UtxoCoinBuildResult<ElectrumClient> {
        let (on_event_tx, on_event_rx) = unbounded();
        let ticker = self.ticker().to_owned();
        let ctx = self.ctx();
        let mut event_handlers = vec![];
        if args.collect_metrics {
            event_handlers.push(
                CoinTransportMetrics::new(ctx.metrics.weak(), ticker.clone(), RpcClientType::Electrum).into_shared(),
            );
        }

        if args.negotiate_version {
            event_handlers.push(ElectrumProtoVerifier { on_event_tx }.into_shared());
        }

        let db_id = match lp_coinfind_any(ctx, self.ticker())
            .await
            .map_to_mm(UtxoCoinBuildError::Internal)?
        {
            Some(coin) => coin.inner.account_db_id(),
            None => None,
        };
        let storage_ticker = self.ticker().replace('-', "_");
        let block_headers_storage = BlockHeaderStorage::new_from_ctx(self.ctx(), storage_ticker, db_id.as_deref())
            .map_to_mm(|e| UtxoCoinBuildError::Internal(e.to_string()))?;
        if !block_headers_storage.is_initialized_for().await? {
            block_headers_storage.init().await?;
        }

        let mut rng = small_rng();
        servers.as_mut_slice().shuffle(&mut rng);

        let client = ElectrumClientImpl::new(
            ticker,
            event_handlers,
            block_headers_storage,
            abortable_system,
            args.negotiate_version,
            scripthash_notification_sender,
        );
        for server in servers.iter() {
            match client.add_server(server).await {
                Ok(_) => (),
                Err(e) => error!("Error {:?} connecting to {:?}. Address won't be used", e, server),
            };
        }

        let mut attempts = 0i32;
        while !client.is_connected().await {
            if attempts >= 10 {
                return MmError::err(UtxoCoinBuildError::FailedToConnectToElectrums {
                    electrum_servers: servers.clone(),
                    seconds: 5,
                });
            }

            Timer::sleep(0.5).await;
            attempts += 1;
        }

        let client = Arc::new(client);

        let spawner = client.spawner();
        if args.negotiate_version {
            let weak_client = Arc::downgrade(&client);
            let client_name = format!("{} GUI/MM2 {}", ctx.gui().unwrap_or("UNKNOWN"), ctx.mm_version());
            spawn_electrum_version_loop(&spawner, weak_client, on_event_rx, client_name);

            wait_for_protocol_version_checked(&client)
                .await
                .map_to_mm(UtxoCoinBuildError::ElectrumProtocolVersionCheckError)?;
        }

        if args.spawn_ping {
            let weak_client = Arc::downgrade(&client);
            spawn_electrum_ping_loop(&spawner, weak_client, servers);
        }

        Ok(ElectrumClient(client))
    }

    #[cfg(not(target_arch = "wasm32"))]
    fn native_client(&self) -> UtxoCoinBuildResult<NativeClient> {
        use base64::engine::general_purpose::URL_SAFE;
        use base64::Engine;

        let native_conf_path = self.confpath()?;
        let network = self.network()?;
        let (rpc_port, rpc_user, rpc_password) = read_native_mode_conf(&native_conf_path, &network)
            .map_to_mm(UtxoCoinBuildError::ErrorReadingNativeModeConf)?;
        let auth_str = format!("{}:{}", rpc_user, rpc_password);
        let rpc_port = match rpc_port {
            Some(p) => p,
            None => self.conf()["rpcport"]
                .as_u64()
                .or_mm_err(|| UtxoCoinBuildError::RpcPortIsNotSet)? as u16,
        };

        let ctx = self.ctx();
        let coin_ticker = self.ticker().to_owned();
        let event_handlers =
            vec![
                CoinTransportMetrics::new(ctx.metrics.weak(), coin_ticker.clone(), RpcClientType::Native).into_shared(),
            ];
        let client = Arc::new(NativeClientImpl {
            coin_ticker,
            uri: format!("http://127.0.0.1:{}", rpc_port),
            auth: format!("Basic {}", URL_SAFE.encode(auth_str)),
            event_handlers,
            request_id: 0u64.into(),
            list_unspent_concurrent_map: ConcurrentRequestMap::new(),
        });

        Ok(NativeClient(client))
    }

    #[cfg(not(target_arch = "wasm32"))]
    fn confpath(&self) -> UtxoCoinBuildResult<PathBuf> {
        let conf = self.conf();
        // Documented at https://github.com/jl777/coins#bitcoin-protocol-specific-json
        // "USERHOME/" prefix should be replaced with the user's home folder.
        let declared_confpath = match self.conf()["confpath"].as_str() {
            Some(path) if !path.is_empty() => path.trim(),
            _ => {
                let (name, is_asset_chain) = {
                    match conf["asset"].as_str() {
                        Some(a) => (a, true),
                        None => {
                            let name = conf["name"]
                                .as_str()
                                .or_mm_err(|| UtxoConfError::CurrencyNameIsNotSet)?;
                            (name, false)
                        },
                    }
                };
                let data_dir = coin_daemon_data_dir(name, is_asset_chain);
                let confname = format!("{}.conf", name);

                return Ok(data_dir.join(&confname[..]));
            },
        };

        let (confpath, rel_to_home) = match declared_confpath.strip_prefix("~/") {
            Some(stripped) => (stripped, true),
            None => match declared_confpath.strip_prefix("USERHOME/") {
                Some(stripped) => (stripped, true),
                None => (declared_confpath, false),
            },
        };

        if rel_to_home {
            let home = home_dir().or_mm_err(|| UtxoCoinBuildError::CantDetectUserHome)?;
            Ok(home.join(confpath))
        } else {
            Ok(confpath.into())
        }
    }

    fn tx_hash_algo(&self) -> TxHashAlgo {
        if self.ticker() == "GRS" {
            TxHashAlgo::SHA256
        } else {
            TxHashAlgo::DSHA256
        }
    }

    fn check_utxo_maturity(&self) -> bool {
        // First, check if the flag is set in the activation params.
        if let Some(check_utxo_maturity) = self.activation_params().check_utxo_maturity {
            return check_utxo_maturity;
        }
        self.conf()["check_utxo_maturity"].as_bool().unwrap_or_default()
    }

    #[cfg(target_arch = "wasm32")]
    fn tx_cache(&self) -> UtxoVerboseCacheShared {
        crate::utxo::tx_cache::wasm_tx_cache::WasmVerboseCache::default().into_shared()
    }

    #[cfg(not(target_arch = "wasm32"))]
    fn tx_cache(&self) -> UtxoVerboseCacheShared {
        crate::utxo::tx_cache::fs_tx_cache::FsVerboseCache::new(self.ticker().to_owned(), self.tx_cache_path())
            .into_shared()
    }

    #[cfg(not(target_arch = "wasm32"))]
    fn tx_cache_path(&self) -> PathBuf { self.ctx().dbdir(None).join("TX_CACHE") }

    fn block_header_status_channel(
        &self,
        spv_conf: &Option<SPVConf>,
    ) -> (
        Option<UtxoSyncStatusLoopHandle>,
        Option<AsyncMutex<AsyncReceiver<UtxoSyncStatus>>>,
    ) {
        if spv_conf.is_some() && !self.activation_params().mode.is_native() {
            let (sync_status_notifier, sync_watcher) = channel(1);
            return (
                Some(UtxoSyncStatusLoopHandle::new(sync_status_notifier)),
                Some(AsyncMutex::new(sync_watcher)),
            );
        };

        (None, None)
    }

    /// Calculates the starting block height based on a given date and the current block height.
    ///
    /// # Arguments
    /// * `date`: The date in seconds representing the desired starting date.
    /// * `current_block_height`: The current block height at the time of calculation.
    ///
    fn calculate_starting_height_from_date(
        &self,
        date_s: u64,
        current_block_height: u64,
    ) -> UtxoCoinBuildResult<Option<u64>> {
        let avg_blocktime = self.conf()["avg_blocktime"]
            .as_u64()
            .ok_or_else(|| format!("avg_blocktime not specified in {} coin config", self.ticker()))
            .map_to_mm(UtxoCoinBuildError::ErrorCalculatingStartingHeight)?;
        let blocks_per_day = DAY_IN_SECONDS / avg_blocktime;
        let current_time_sec = now_sec();

        if current_time_sec < date_s {
            return MmError::err(UtxoCoinBuildError::ErrorCalculatingStartingHeight(format!(
                "{} sync date must be earlier then current date",
                self.ticker()
            )));
        };

        let secs_since_date = current_time_sec - date_s;
        let days_since_date = (secs_since_date / DAY_IN_SECONDS) - 1;
        let blocks_to_sync = (days_since_date * blocks_per_day) + blocks_per_day;

        if current_block_height < blocks_to_sync {
            return Ok(None);
        }

        let block_to_sync_from = current_block_height - blocks_to_sync;

        Ok(Some(block_to_sync_from))
    }
}

/// Attempts to parse native daemon conf file and return rpcport, rpcuser and rpcpassword
#[cfg(not(target_arch = "wasm32"))]
fn read_native_mode_conf(
    filename: &dyn AsRef<Path>,
    network: &BlockchainNetwork,
) -> Result<(Option<u16>, String, String), String> {
    use ini::Ini;

    fn read_property<'a>(conf: &'a ini::Ini, network: &BlockchainNetwork, property: &str) -> Option<&'a String> {
        let subsection = match network {
            BlockchainNetwork::Mainnet => None,
            BlockchainNetwork::Testnet => conf.section(Some("test")),
            BlockchainNetwork::Regtest => conf.section(Some("regtest")),
        };
        subsection
            .and_then(|props| props.get(property))
            .or_else(|| conf.general_section().get(property))
    }

    let conf: Ini = match Ini::load_from_file(filename) {
        Ok(ini) => ini,
        Err(err) => {
            return ERR!(
                "Error parsing the native wallet configuration '{}': {}",
                filename.as_ref().display(),
                err
            );
        },
    };
    let rpc_port = match read_property(&conf, network, "rpcport") {
        Some(port) => port.parse::<u16>().ok(),
        None => None,
    };
    let rpc_user = try_s!(read_property(&conf, network, "rpcuser").ok_or(ERRL!(
        "Conf file {} doesn't have the rpcuser key",
        filename.as_ref().display()
    )));
    let rpc_password = try_s!(read_property(&conf, network, "rpcpassword").ok_or(ERRL!(
        "Conf file {} doesn't have the rpcpassword key",
        filename.as_ref().display()
    )));
    Ok((rpc_port, rpc_user.clone(), rpc_password.clone()))
}

/// Ping the electrum servers every 30 seconds to prevent them from disconnecting us.
/// According to docs server can do it if there are no messages in ~10 minutes.
/// https://electrumx.readthedocs.io/en/latest/protocol-methods.html?highlight=keep#server-ping
/// Weak reference will allow to stop the thread if client is dropped.
fn spawn_electrum_ping_loop<Spawner: SpawnAbortable>(
    spawner: &Spawner,
    weak_client: Weak<ElectrumClientImpl>,
    servers: Vec<ElectrumRpcRequest>,
) {
    let msg_on_stopped = format!("Electrum servers {servers:?} ping loop stopped");
    let fut = async move {
        loop {
            if let Some(client) = weak_client.upgrade() {
                if let Err(e) = ElectrumClient(client).server_ping().compat().await {
                    error!("Electrum servers {:?} ping error: {}", servers, e);
                }
            } else {
                break;
            }
            Timer::sleep(30.).await
        }
    };

    let settings = AbortSettings::info_on_any_stop(msg_on_stopped);
    spawner.spawn_with_settings(fut, settings);
}

/// Follow the `on_connect_rx` stream and verify the protocol version of each connected electrum server.
/// https://electrumx.readthedocs.io/en/latest/protocol-methods.html?highlight=keep#server-version
/// Weak reference will allow to stop the thread if client is dropped.
fn spawn_electrum_version_loop<Spawner: SpawnAbortable>(
    spawner: &Spawner,
    weak_client: Weak<ElectrumClientImpl>,
    mut on_event_rx: UnboundedReceiver<ElectrumProtoVerifierEvent>,
    client_name: String,
) {
    let fut = async move {
        while let Some(event) = on_event_rx.next().await {
            match event {
                ElectrumProtoVerifierEvent::Connected(electrum_addr) => {
                    check_electrum_server_version(weak_client.clone(), client_name.clone(), electrum_addr).await
                },
                ElectrumProtoVerifierEvent::Disconnected(electrum_addr) => {
                    if let Some(client) = weak_client.upgrade() {
                        client.reset_protocol_version(&electrum_addr).await.error_log();
                    }
                },
            }
        }
    };
    let settings = AbortSettings::info_on_any_stop("Electrum server.version loop stopped".to_string());
    spawner.spawn_with_settings(fut, settings);
}

async fn check_electrum_server_version(
    weak_client: Weak<ElectrumClientImpl>,
    client_name: String,
    electrum_addr: String,
) {
    // client.remove_server() is called too often
    async fn remove_server(client: ElectrumClient, electrum_addr: &str) {
        if let Err(e) = client.remove_server(electrum_addr).await {
            error!("Error on remove server: {}", e);
        }
    }

    if let Some(c) = weak_client.upgrade() {
        let client = ElectrumClient(c);
        let available_protocols = client.protocol_version();
        let version = match client
            .server_version(&electrum_addr, &client_name, available_protocols)
            .compat()
            .await
        {
            Ok(version) => version,
            Err(e) => {
                error!("Electrum {} server.version error: {:?}", electrum_addr, e);
                if !e.error.is_transport() {
                    remove_server(client, &electrum_addr).await;
                };
                return;
            },
        };

        // check if the version is allowed
        let actual_version = match version.protocol_version.parse::<f32>() {
            Ok(v) => v,
            Err(e) => {
                error!("Error on parse protocol_version: {:?}", e);
                remove_server(client, &electrum_addr).await;
                return;
            },
        };

        if !available_protocols.contains(&actual_version) {
            error!(
                "Received unsupported protocol version {:?} from {:?}. Remove the connection",
                actual_version, electrum_addr
            );
            remove_server(client, &electrum_addr).await;
            return;
        }

        match client.set_protocol_version(&electrum_addr, actual_version).await {
            Ok(()) => info!(
                "Use protocol version {:?} for Electrum {:?}",
                actual_version, electrum_addr
            ),
            Err(e) => error!("Error on set protocol_version: {}", e),
        };
    }
}

/// Wait until the protocol version of at least one client's Electrum is checked.
async fn wait_for_protocol_version_checked(client: &ElectrumClientImpl) -> Result<(), String> {
    repeatable!(async {
        if client.count_connections().await == 0 {
            // All of the connections were removed because of server.version checking
            return Ready(ERR!(
                "There are no Electrums with the required protocol version {:?}",
                client.protocol_version()
            ));
        }

        if client.is_protocol_version_checked().await {
            return Ready(Ok(()));
        }
        Retry(())
    })
    .repeat_every_secs(0.5)
    .attempts(10)
    .await
    .map_err(|_exceed| ERRL!("Failed protocol version verifying of at least 1 of Electrums in 5 seconds."))
    // Flatten `Result< Result<(), String>, String >`
    .flatten()
}<|MERGE_RESOLUTION|>--- conflicted
+++ resolved
@@ -7,18 +7,11 @@
 use crate::utxo::utxo_builder::utxo_conf_builder::{UtxoConfBuilder, UtxoConfError};
 use crate::utxo::{output_script, ElectrumBuilderArgs, ElectrumProtoVerifier, ElectrumProtoVerifierEvent,
                   RecentlySpentOutPoints, ScripthashNotification, ScripthashNotificationSender, TxFee, UtxoCoinConf,
-<<<<<<< HEAD
-                  UtxoCoinFields, UtxoHDAccount, UtxoHDWallet, UtxoRpcMode, UtxoSyncStatus, UtxoSyncStatusLoopHandle,
-                  DEFAULT_GAP_LIMIT, UTXO_DUST_AMOUNT};
+                  UtxoCoinFields, UtxoHDWallet, UtxoRpcMode, UtxoSyncStatus, UtxoSyncStatusLoopHandle,
+                  UTXO_DUST_AMOUNT};
 use crate::{lp_coinfind_any, BlockchainNetwork, CoinTransportMetrics, DerivationMethod, HistorySyncState,
             IguanaPrivKey, PrivKeyBuildPolicy, PrivKeyPolicy, PrivKeyPolicyNotAllowed, RpcClientType,
             UtxoActivationParams};
-=======
-                  UtxoCoinFields, UtxoHDWallet, UtxoRpcMode, UtxoSyncStatus, UtxoSyncStatusLoopHandle,
-                  UTXO_DUST_AMOUNT};
-use crate::{BlockchainNetwork, CoinTransportMetrics, DerivationMethod, HistorySyncState, IguanaPrivKey,
-            PrivKeyBuildPolicy, PrivKeyPolicy, PrivKeyPolicyNotAllowed, RpcClientType, UtxoActivationParams};
->>>>>>> 59980258
 use async_trait::async_trait;
 use chain::TxHashAlgo;
 use common::custom_futures::repeatable::{Ready, Retry};
