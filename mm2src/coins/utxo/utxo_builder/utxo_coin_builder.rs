use crate::hd_wallet::{HDAccountsMap, HDAccountsMutex};
use crate::hd_wallet_storage::{HDWalletCoinStorage, HDWalletStorageError};
use crate::utxo::rpc_clients::{ElectrumClient, ElectrumConnSettings, EstimateFeeMethod, UtxoRpcClientEnum};
use crate::utxo::tx_cache::{UtxoVerboseCacheOps, UtxoVerboseCacheShared};
use crate::utxo::utxo_block_header_storage::BlockHeaderStorage;
use crate::utxo::utxo_builder::utxo_conf_builder::{UtxoConfBuilder, UtxoConfError};
use crate::utxo::{output_script, utxo_common, ElectrumBuilderArgs, RecentlySpentOutPoints, TxFee, UtxoCoinConf,
                  UtxoCoinFields, UtxoHDAccount, UtxoHDWallet, UtxoRpcMode, UtxoSyncStatus, UtxoSyncStatusLoopHandle,
                  DEFAULT_GAP_LIMIT, UTXO_DUST_AMOUNT};
use crate::{BlockchainNetwork, CoinTransportMetrics, DerivationMethod, HistorySyncState, IguanaPrivKey,
            PrivKeyBuildPolicy, PrivKeyPolicy, PrivKeyPolicyNotAllowed, RpcClientType, UtxoActivationParams};

use async_trait::async_trait;
use chain::TxHashAlgo;
<<<<<<< HEAD
use common::executor::{abortable_queue::AbortableQueue, AbortableSystem, AbortedError, Timer};
use common::log::debug;
use crypto::{Bip32DerPathError, CryptoCtx, CryptoCtxError, GlobalHDAccountArc, HwWalletType, Secp256k1Secret,
             StandardHDPathError, StandardHDPathToCoin};
=======
use common::custom_futures::repeatable::{Ready, Retry};
use common::executor::{abortable_queue::AbortableQueue, AbortSettings, AbortableSystem, AbortedError, SpawnAbortable,
                       Timer};
use common::log::{error, info, LogOnError};
use common::{now_sec, small_rng};
use crypto::{Bip32DerPathError, CryptoCtx, CryptoCtxError, GlobalHDAccountArc, HwWalletType, StandardHDPathError,
             StandardHDPathToCoin};
>>>>>>> d055cbaf
use derive_more::Display;
use futures::channel::mpsc::{channel, Receiver as AsyncReceiver};
use futures::compat::Future01CompatExt;
use futures::lock::Mutex as AsyncMutex;
use keys::bytes::Bytes;
pub use keys::{Address, AddressFormat as UtxoAddressFormat, AddressHashEnum, KeyPair, Private, Public, Secret,
               Type as ScriptType};
use mm2_core::mm_ctx::MmArc;
use mm2_err_handle::prelude::*;
use primitives::hash::H160;
use serde_json::{self as json, Value as Json};
use spv_validation::conf::SPVConf;
use spv_validation::helpers_validation::SPVError;
use spv_validation::storage::{BlockHeaderStorageError, BlockHeaderStorageOps};
use std::sync::{Arc, Mutex};

cfg_native! {
    use crate::utxo::coin_daemon_data_dir;
    use crate::utxo::rpc_clients::{ConcurrentRequestMap, NativeClient, NativeClientImpl};
    use dirs::home_dir;
    use std::path::{Path, PathBuf};
}

/// Number of seconds in a day (24 hours * 60 * 60)
pub const DAY_IN_SECONDS: u64 = 86400;

pub type UtxoCoinBuildResult<T> = Result<T, MmError<UtxoCoinBuildError>>;

#[derive(Debug, Display)]
pub enum UtxoCoinBuildError {
    ConfError(UtxoConfError),
    #[display(fmt = "Native RPC client is only supported in native mode")]
    NativeRpcNotSupportedInWasm,
    ErrorReadingNativeModeConf(String),
    #[display(fmt = "Rpc port is not set neither in `coins` file nor in native daemon config")]
    RpcPortIsNotSet,
    ErrorDetectingFeeMethod(String),
    ErrorDetectingDecimals(String),
    InvalidBlockchainNetwork(String),
    #[display(
        fmt = "Failed to connect to at least 1 of {:?} in {} seconds.",
        electrum_servers,
        seconds
    )]
    FailedToConnectToElectrums {
        electrum_servers: Vec<ElectrumConnSettings>,
        seconds: u64,
    },
    ElectrumProtocolVersionCheckError(String),
    #[display(fmt = "Can not detect the user home directory")]
    CantDetectUserHome,
    #[display(fmt = "Private key policy is not allowed: {}", _0)]
    PrivKeyPolicyNotAllowed(PrivKeyPolicyNotAllowed),
    #[display(fmt = "Hardware Wallet context is not initialized")]
    HwContextNotInitialized,
    HDWalletStorageError(HDWalletStorageError),
    #[display(
        fmt = "Coin doesn't support Trezor hardware wallet. Please consider adding the 'trezor_coin' field to the coins config"
    )]
    CoinDoesntSupportTrezor,
    BlockHeaderStorageError(BlockHeaderStorageError),
    #[display(fmt = "Error {} on getting the height of the latest block from rpc!", _0)]
    CantGetBlockCount(String),
    #[display(fmt = "Internal error: {}", _0)]
    Internal(String),
    #[display(fmt = "SPV params verificaiton failed. Error: {_0}")]
    SPVError(SPVError),
    ErrorCalculatingStartingHeight(String),
}

impl From<UtxoConfError> for UtxoCoinBuildError {
    fn from(e: UtxoConfError) -> Self { UtxoCoinBuildError::ConfError(e) }
}

impl From<CryptoCtxError> for UtxoCoinBuildError {
    /// `CryptoCtx` is expected to be initialized already.
    fn from(crypto_err: CryptoCtxError) -> Self { UtxoCoinBuildError::Internal(crypto_err.to_string()) }
}

impl From<Bip32DerPathError> for UtxoCoinBuildError {
    fn from(e: Bip32DerPathError) -> Self { UtxoCoinBuildError::Internal(StandardHDPathError::from(e).to_string()) }
}

impl From<HDWalletStorageError> for UtxoCoinBuildError {
    fn from(e: HDWalletStorageError) -> Self { UtxoCoinBuildError::HDWalletStorageError(e) }
}

impl From<BlockHeaderStorageError> for UtxoCoinBuildError {
    fn from(e: BlockHeaderStorageError) -> Self { UtxoCoinBuildError::BlockHeaderStorageError(e) }
}

impl From<AbortedError> for UtxoCoinBuildError {
    fn from(e: AbortedError) -> Self { UtxoCoinBuildError::Internal(e.to_string()) }
}

impl From<PrivKeyPolicyNotAllowed> for UtxoCoinBuildError {
    fn from(e: PrivKeyPolicyNotAllowed) -> Self { UtxoCoinBuildError::PrivKeyPolicyNotAllowed(e) }
}

#[async_trait]
pub trait UtxoCoinBuilder:
    UtxoFieldsWithIguanaSecretBuilder + UtxoFieldsWithGlobalHDBuilder + UtxoFieldsWithHardwareWalletBuilder
{
    type ResultCoin;
    type Error: NotMmError;

    fn priv_key_policy(&self) -> PrivKeyBuildPolicy;

    async fn build(self) -> MmResult<Self::ResultCoin, Self::Error>;

    async fn build_utxo_fields(&self) -> UtxoCoinBuildResult<UtxoCoinFields> {
        match self.priv_key_policy() {
            PrivKeyBuildPolicy::IguanaPrivKey(priv_key) => self.build_utxo_fields_with_iguana_secret(priv_key).await,
            PrivKeyBuildPolicy::GlobalHDAccount(global_hd_ctx) => {
                self.build_utxo_fields_with_global_hd(global_hd_ctx).await
            },
            PrivKeyBuildPolicy::Trezor => self.build_utxo_fields_with_trezor().await,
        }
    }
}

#[async_trait]
pub trait UtxoFieldsWithIguanaSecretBuilder: UtxoCoinBuilderCommonOps {
    async fn build_utxo_fields_with_iguana_secret(
        &self,
        priv_key: IguanaPrivKey,
    ) -> UtxoCoinBuildResult<UtxoCoinFields> {
        let conf = UtxoConfBuilder::new(self.conf(), self.activation_params(), self.ticker()).build()?;
        let private = Private {
            prefix: conf.wif_prefix,
            secret: priv_key,
            compressed: true,
            checksum_type: conf.checksum_type,
        };
        let key_pair = KeyPair::from_private(private).map_to_mm(|e| UtxoCoinBuildError::Internal(e.to_string()))?;
        let priv_key_policy = PrivKeyPolicy::Iguana(key_pair);
        build_utxo_coin_fields_with_conf_and_policy(self, conf, priv_key_policy).await
    }
}

#[async_trait]
pub trait UtxoFieldsWithGlobalHDBuilder: UtxoCoinBuilderCommonOps {
    async fn build_utxo_fields_with_global_hd(
        &self,
        global_hd_ctx: GlobalHDAccountArc,
    ) -> UtxoCoinBuildResult<UtxoCoinFields> {
        let conf = UtxoConfBuilder::new(self.conf(), self.activation_params(), self.ticker()).build()?;

        let derivation_path = conf
            .derivation_path
            .as_ref()
            .or_mm_err(|| UtxoConfError::DerivationPathIsNotSet)?;
        let secret = global_hd_ctx
            .derive_secp256k1_secret(derivation_path, &self.activation_params().path_to_address)
            .mm_err(|e| UtxoCoinBuildError::Internal(e.to_string()))?;
        let private = Private {
            prefix: conf.wif_prefix,
            secret,
            compressed: true,
            checksum_type: conf.checksum_type,
        };
        let activated_key_pair =
            KeyPair::from_private(private).map_to_mm(|e| UtxoCoinBuildError::Internal(e.to_string()))?;
        let priv_key_policy = PrivKeyPolicy::HDWallet {
            derivation_path: derivation_path.clone(),
            activated_key: activated_key_pair,
            bip39_secp_priv_key: global_hd_ctx.root_priv_key().clone(),
        };
        build_utxo_coin_fields_with_conf_and_policy(self, conf, priv_key_policy).await
    }
}

async fn build_utxo_coin_fields_with_conf_and_policy<Builder>(
    builder: &Builder,
    conf: UtxoCoinConf,
    priv_key_policy: PrivKeyPolicy<KeyPair>,
) -> UtxoCoinBuildResult<UtxoCoinFields>
where
    Builder: UtxoCoinBuilderCommonOps + Sync + ?Sized,
{
    let key_pair = priv_key_policy.activated_key_or_err()?;
    let addr_format = builder.address_format()?;
    let my_address = Address {
        prefix: conf.pub_addr_prefix,
        t_addr_prefix: conf.pub_t_addr_prefix,
        hash: AddressHashEnum::AddressHash(key_pair.public().address_hash()),
        checksum_type: conf.checksum_type,
        hrp: conf.bech32_hrp.clone(),
        addr_format,
    };

    let my_script_pubkey = output_script(&my_address, ScriptType::P2PKH).to_bytes();
    let derivation_method = DerivationMethod::SingleAddress(my_address);

    // Create an abortable system linked to the `MmCtx` so if the context is stopped via `MmArc::stop`,
    // all spawned futures related to this `UTXO` coin will be aborted as well.
    let abortable_system: AbortableQueue = builder.ctx().abortable_system.create_subsystem()?;

    let rpc_client = builder.rpc_client(abortable_system.create_subsystem()?).await?;
    let tx_fee = builder.tx_fee(&rpc_client).await?;
    let decimals = builder.decimals(&rpc_client).await?;
    let dust_amount = builder.dust_amount();

    let initial_history_state = builder.initial_history_state();
    let tx_hash_algo = builder.tx_hash_algo();
    let check_utxo_maturity = builder.check_utxo_maturity();
    let tx_cache = builder.tx_cache();
    let (block_headers_status_notifier, block_headers_status_watcher) =
        builder.block_header_status_channel(&conf.spv_conf);

    let coin = UtxoCoinFields {
        conf,
        decimals,
        dust_amount,
        rpc_client,
        priv_key_policy,
        derivation_method,
        history_sync_state: Mutex::new(initial_history_state),
        tx_cache,
        recently_spent_outpoints: AsyncMutex::new(RecentlySpentOutPoints::new(my_script_pubkey)),
        tx_fee,
        tx_hash_algo,
        check_utxo_maturity,
        block_headers_status_notifier,
        block_headers_status_watcher,
        abortable_system,
    };
    Ok(coin)
}

#[async_trait]
pub trait UtxoFieldsWithHardwareWalletBuilder: UtxoCoinBuilderCommonOps {
    async fn build_utxo_fields_with_trezor(&self) -> UtxoCoinBuildResult<UtxoCoinFields> {
        let ticker = self.ticker().to_owned();
        let conf = UtxoConfBuilder::new(self.conf(), self.activation_params(), &ticker).build()?;

        if !self.supports_trezor(&conf) {
            return MmError::err(UtxoCoinBuildError::CoinDoesntSupportTrezor);
        }
        let hd_wallet_rmd160 = self.trezor_wallet_rmd160()?;

        // For now, use a default script pubkey.
        // TODO change the type of `recently_spent_outpoints` to `AsyncMutex<HashMap<Bytes, RecentlySpentOutPoints>>`
        let my_script_pubkey = Bytes::new();
        let recently_spent_outpoints = AsyncMutex::new(RecentlySpentOutPoints::new(my_script_pubkey));

        let address_format = self.address_format()?;
        let derivation_path = conf
            .derivation_path
            .clone()
            .or_mm_err(|| UtxoConfError::DerivationPathIsNotSet)?;

        let hd_wallet_storage = HDWalletCoinStorage::init(self.ctx(), ticker).await?;

        let accounts = self
            .load_hd_wallet_accounts(&hd_wallet_storage, &derivation_path)
            .await?;
        let gap_limit = self.gap_limit();
        let hd_wallet = UtxoHDWallet {
            hd_wallet_rmd160,
            hd_wallet_storage,
            address_format,
            derivation_path,
            accounts: HDAccountsMutex::new(accounts),
            gap_limit,
        };

        // Create an abortable system linked to the `MmCtx` so if the context is stopped via `MmArc::stop`,
        // all spawned futures related to this `UTXO` coin will be aborted as well.
        let abortable_system: AbortableQueue = self.ctx().abortable_system.create_subsystem()?;

        let rpc_client = self.rpc_client(abortable_system.create_subsystem()?).await?;
        let tx_fee = self.tx_fee(&rpc_client).await?;
        let decimals = self.decimals(&rpc_client).await?;
        let dust_amount = self.dust_amount();

        let initial_history_state = self.initial_history_state();
        let tx_hash_algo = self.tx_hash_algo();
        let check_utxo_maturity = self.check_utxo_maturity();
        let tx_cache = self.tx_cache();
        let (block_headers_status_notifier, block_headers_status_watcher) =
            self.block_header_status_channel(&conf.spv_conf);

        let coin = UtxoCoinFields {
            conf,
            decimals,
            dust_amount,
            rpc_client,
            priv_key_policy: PrivKeyPolicy::Trezor,
            derivation_method: DerivationMethod::HDWallet(hd_wallet),
            history_sync_state: Mutex::new(initial_history_state),
            tx_cache,
            recently_spent_outpoints,
            tx_fee,
            tx_hash_algo,
            check_utxo_maturity,
            block_headers_status_notifier,
            block_headers_status_watcher,
            abortable_system,
        };
        Ok(coin)
    }

    async fn load_hd_wallet_accounts(
        &self,
        hd_wallet_storage: &HDWalletCoinStorage,
        derivation_path: &StandardHDPathToCoin,
    ) -> UtxoCoinBuildResult<HDAccountsMap<UtxoHDAccount>> {
        utxo_common::load_hd_accounts_from_storage(hd_wallet_storage, derivation_path)
            .await
            .mm_err(UtxoCoinBuildError::from)
    }

    fn gap_limit(&self) -> u32 { self.activation_params().gap_limit.unwrap_or(DEFAULT_GAP_LIMIT) }

    fn supports_trezor(&self, conf: &UtxoCoinConf) -> bool { conf.trezor_coin.is_some() }

    fn trezor_wallet_rmd160(&self) -> UtxoCoinBuildResult<H160> {
        let crypto_ctx = CryptoCtx::from_ctx(self.ctx())?;
        let hw_ctx = crypto_ctx
            .hw_ctx()
            .or_mm_err(|| UtxoCoinBuildError::HwContextNotInitialized)?;
        match hw_ctx.hw_wallet_type() {
            HwWalletType::Trezor => Ok(hw_ctx.rmd160()),
        }
    }

    fn check_if_trezor_is_initialized(&self) -> UtxoCoinBuildResult<()> {
        let crypto_ctx = CryptoCtx::from_ctx(self.ctx())?;
        let hw_ctx = crypto_ctx
            .hw_ctx()
            .or_mm_err(|| UtxoCoinBuildError::HwContextNotInitialized)?;
        match hw_ctx.hw_wallet_type() {
            HwWalletType::Trezor => Ok(()),
        }
    }
}

#[async_trait]
pub trait UtxoCoinBuilderCommonOps {
    fn ctx(&self) -> &MmArc;

    fn conf(&self) -> &Json;

    fn activation_params(&self) -> &UtxoActivationParams;

    fn ticker(&self) -> &str;

    fn address_format(&self) -> UtxoCoinBuildResult<UtxoAddressFormat> {
        let format_from_req = self.activation_params().address_format.clone();
        let format_from_conf = json::from_value::<Option<UtxoAddressFormat>>(self.conf()["address_format"].clone())
            .map_to_mm(|e| UtxoConfError::InvalidAddressFormat(e.to_string()))?
            .unwrap_or(UtxoAddressFormat::Standard);

        let mut address_format = match format_from_req {
            Some(from_req) => {
                if from_req.is_segwit() != format_from_conf.is_segwit() {
                    let error = format!(
                        "Both conf {:?} and request {:?} must be either Segwit or Standard/CashAddress",
                        format_from_conf, from_req
                    );
                    return MmError::err(UtxoCoinBuildError::from(UtxoConfError::InvalidAddressFormat(error)));
                } else {
                    from_req
                }
            },
            None => format_from_conf,
        };

        if let UtxoAddressFormat::CashAddress {
            network: _,
            ref mut pub_addr_prefix,
            ref mut p2sh_addr_prefix,
        } = address_format
        {
            *pub_addr_prefix = self.pub_addr_prefix();
            *p2sh_addr_prefix = self.p2sh_address_prefix();
        }

        let is_segwit_in_conf = self.conf()["segwit"].as_bool().unwrap_or(false);
        if address_format.is_segwit() && (!is_segwit_in_conf || self.conf()["bech32_hrp"].is_null()) {
            let error =
                "Cannot use Segwit address format for coin without segwit support or bech32_hrp in config".to_owned();
            return MmError::err(UtxoCoinBuildError::from(UtxoConfError::InvalidAddressFormat(error)));
        }
        Ok(address_format)
    }

    fn pub_addr_prefix(&self) -> u8 {
        let pubtype = self.conf()["pubtype"]
            .as_u64()
            .unwrap_or(if self.ticker() == "BTC" { 0 } else { 60 });
        pubtype as u8
    }

    fn p2sh_address_prefix(&self) -> u8 {
        self.conf()["p2shtype"]
            .as_u64()
            .unwrap_or(if self.ticker() == "BTC" { 5 } else { 85 }) as u8
    }

    fn dust_amount(&self) -> u64 { json::from_value(self.conf()["dust"].clone()).unwrap_or(UTXO_DUST_AMOUNT) }

    fn network(&self) -> UtxoCoinBuildResult<BlockchainNetwork> {
        let conf = self.conf();
        if !conf["network"].is_null() {
            return json::from_value(conf["network"].clone())
                .map_to_mm(|e| UtxoCoinBuildError::InvalidBlockchainNetwork(e.to_string()));
        }
        Ok(BlockchainNetwork::Mainnet)
    }

    async fn decimals(&self, _rpc_client: &UtxoRpcClientEnum) -> UtxoCoinBuildResult<u8> {
        Ok(self.conf()["decimals"].as_u64().unwrap_or(8) as u8)
    }

    async fn tx_fee(&self, rpc_client: &UtxoRpcClientEnum) -> UtxoCoinBuildResult<TxFee> {
        let tx_fee = match self.conf()["txfee"].as_u64() {
            None => TxFee::FixedPerKb(1000),
            Some(0) => {
                let fee_method = match &rpc_client {
                    UtxoRpcClientEnum::Electrum(_) => EstimateFeeMethod::Standard,
                    UtxoRpcClientEnum::Native(client) => client
                        .detect_fee_method()
                        .compat()
                        .await
                        .map_to_mm(UtxoCoinBuildError::ErrorDetectingFeeMethod)?,
                };
                TxFee::Dynamic(fee_method)
            },
            Some(fee) => TxFee::FixedPerKb(fee),
        };
        Ok(tx_fee)
    }

    fn initial_history_state(&self) -> HistorySyncState {
        if self.activation_params().tx_history {
            HistorySyncState::NotStarted
        } else {
            HistorySyncState::NotEnabled
        }
    }

    async fn rpc_client(&self, abortable_system: AbortableQueue) -> UtxoCoinBuildResult<UtxoRpcClientEnum> {
        match self.activation_params().mode.clone() {
            UtxoRpcMode::Native => {
                #[cfg(target_arch = "wasm32")]
                {
                    MmError::err(UtxoCoinBuildError::NativeRpcNotSupportedInWasm)
                }
                #[cfg(not(target_arch = "wasm32"))]
                {
                    let native = self.native_client()?;
                    Ok(UtxoRpcClientEnum::Native(native))
                }
            },
            UtxoRpcMode::Electrum { servers } => {
                let electrum = self
                    .electrum_client(abortable_system, ElectrumBuilderArgs::default(), servers)
                    .await?;
                Ok(UtxoRpcClientEnum::Electrum(electrum))
            },
        }
    }

    /// The method takes `abortable_system` that will be used to spawn Electrum's related futures.
    /// It can be pinned to the coin's abortable system via [`AbortableSystem::create_subsystem`], but not required.
    async fn electrum_client(
        &self,
        abortable_system: AbortableQueue,
        args: ElectrumBuilderArgs,
        servers: Vec<ElectrumConnSettings>,
    ) -> UtxoCoinBuildResult<ElectrumClient> {
        let ticker = self.ticker().to_owned();
        let ctx = self.ctx();
        let mut event_handlers = vec![];
        if args.collect_metrics {
            event_handlers.push(
                CoinTransportMetrics::new(ctx.metrics.weak(), ticker.clone(), RpcClientType::Electrum).into_shared(),
            );
        }

        let storage_ticker = self.ticker().replace('-', "_");
        let block_headers_storage = BlockHeaderStorage::new_from_ctx(self.ctx().clone(), storage_ticker)
            .map_to_mm(|e| UtxoCoinBuildError::Internal(e.to_string()))?;
        if !block_headers_storage.is_initialized_for().await? {
            block_headers_storage.init().await?;
        }

        let gui = ctx.gui().unwrap_or("UNKNOWN").to_string();
        let mm_version = ctx.mm_version().to_string();
        let client_name = format!("{} GUI/MM2 {}", gui, mm_version);
        let conn_mng_policy = ctx.electrum_conn_mng_policy();
        let client = ElectrumClient::try_new(
            client_name.clone(),
            servers.clone(),
            ticker,
            event_handlers,
            block_headers_storage,
            abortable_system,
            args.negotiate_version,
            conn_mng_policy,
        )
        .await
        .map_to_mm(UtxoCoinBuildError::Internal)?;

        client.connect().await.map_to_mm(UtxoCoinBuildError::Internal)?;

        let mut attempts = 0i32;
        while !client.is_connected().await {
            debug!("check if client is connected and version is negotiated");
            if attempts >= 10 {
                return MmError::err(UtxoCoinBuildError::FailedToConnectToElectrums {
                    electrum_servers: servers.clone(),
                    seconds: 5,
                });
            }
            Timer::sleep(0.5).await;
            attempts += 1;
        }

        Ok(client)
    }

    #[cfg(not(target_arch = "wasm32"))]
    fn native_client(&self) -> UtxoCoinBuildResult<NativeClient> {
        use base64::{encode_config as base64_encode, URL_SAFE};

        let native_conf_path = self.confpath()?;
        let network = self.network()?;
        let (rpc_port, rpc_user, rpc_password) = read_native_mode_conf(&native_conf_path, &network)
            .map_to_mm(UtxoCoinBuildError::ErrorReadingNativeModeConf)?;
        let auth_str = format!("{}:{}", rpc_user, rpc_password);
        let rpc_port = match rpc_port {
            Some(p) => p,
            None => self.conf()["rpcport"]
                .as_u64()
                .or_mm_err(|| UtxoCoinBuildError::RpcPortIsNotSet)? as u16,
        };

        let ctx = self.ctx();
        let coin_ticker = self.ticker().to_owned();
        let event_handlers =
            vec![
                CoinTransportMetrics::new(ctx.metrics.weak(), coin_ticker.clone(), RpcClientType::Native).into_shared(),
            ];
        let client = Arc::new(NativeClientImpl {
            coin_ticker,
            uri: format!("http://127.0.0.1:{}", rpc_port),
            auth: format!("Basic {}", base64_encode(&auth_str, URL_SAFE)),
            event_handlers,
            request_id: 0u64.into(),
            list_unspent_concurrent_map: ConcurrentRequestMap::new(),
        });

        Ok(NativeClient(client))
    }

    #[cfg(not(target_arch = "wasm32"))]
    fn confpath(&self) -> UtxoCoinBuildResult<PathBuf> {
        let conf = self.conf();
        // Documented at https://github.com/jl777/coins#bitcoin-protocol-specific-json
        // "USERHOME/" prefix should be replaced with the user's home folder.
        let declared_confpath = match self.conf()["confpath"].as_str() {
            Some(path) if !path.is_empty() => path.trim(),
            _ => {
                let (name, is_asset_chain) = {
                    match conf["asset"].as_str() {
                        Some(a) => (a, true),
                        None => {
                            let name = conf["name"]
                                .as_str()
                                .or_mm_err(|| UtxoConfError::CurrencyNameIsNotSet)?;
                            (name, false)
                        },
                    }
                };
                let data_dir = coin_daemon_data_dir(name, is_asset_chain);
                let confname = format!("{}.conf", name);

                return Ok(data_dir.join(&confname[..]));
            },
        };

        let (confpath, rel_to_home) = match declared_confpath.strip_prefix("~/") {
            Some(stripped) => (stripped, true),
            None => match declared_confpath.strip_prefix("USERHOME/") {
                Some(stripped) => (stripped, true),
                None => (declared_confpath, false),
            },
        };

        if rel_to_home {
            let home = home_dir().or_mm_err(|| UtxoCoinBuildError::CantDetectUserHome)?;
            Ok(home.join(confpath))
        } else {
            Ok(confpath.into())
        }
    }

    fn tx_hash_algo(&self) -> TxHashAlgo {
        if self.ticker() == "GRS" {
            TxHashAlgo::SHA256
        } else {
            TxHashAlgo::DSHA256
        }
    }

    fn check_utxo_maturity(&self) -> bool {
        // First, check if the flag is set in the activation params.
        if let Some(check_utxo_maturity) = self.activation_params().check_utxo_maturity {
            return check_utxo_maturity;
        }
        self.conf()["check_utxo_maturity"].as_bool().unwrap_or_default()
    }

    #[cfg(target_arch = "wasm32")]
    fn tx_cache(&self) -> UtxoVerboseCacheShared {
        crate::utxo::tx_cache::wasm_tx_cache::WasmVerboseCache::default().into_shared()
    }

    #[cfg(not(target_arch = "wasm32"))]
    fn tx_cache(&self) -> UtxoVerboseCacheShared {
        crate::utxo::tx_cache::fs_tx_cache::FsVerboseCache::new(self.ticker().to_owned(), self.tx_cache_path())
            .into_shared()
    }

    #[cfg(not(target_arch = "wasm32"))]
    fn tx_cache_path(&self) -> PathBuf { self.ctx().dbdir().join("TX_CACHE") }

    fn block_header_status_channel(
        &self,
        spv_conf: &Option<SPVConf>,
    ) -> (
        Option<UtxoSyncStatusLoopHandle>,
        Option<AsyncMutex<AsyncReceiver<UtxoSyncStatus>>>,
    ) {
        if spv_conf.is_some() && !self.activation_params().mode.is_native() {
            let (sync_status_notifier, sync_watcher) = channel(1);
            return (
                Some(UtxoSyncStatusLoopHandle::new(sync_status_notifier)),
                Some(AsyncMutex::new(sync_watcher)),
            );
        };

        (None, None)
    }

    /// Calculates the starting block height based on a given date and the current block height.
    ///
    /// # Arguments
    /// * `date`: The date in seconds representing the desired starting date.
    /// * `current_block_height`: The current block height at the time of calculation.
    ///
    fn calculate_starting_height_from_date(
        &self,
        date_s: u64,
        current_block_height: u64,
    ) -> UtxoCoinBuildResult<Option<u64>> {
        let avg_blocktime = self.conf()["avg_blocktime"]
            .as_u64()
            .ok_or_else(|| format!("avg_blocktime not specified in {} coin config", self.ticker()))
            .map_to_mm(UtxoCoinBuildError::ErrorCalculatingStartingHeight)?;
        let blocks_per_day = DAY_IN_SECONDS / avg_blocktime;
        let current_time_s = now_sec();

        if current_time_s < date_s {
            return MmError::err(UtxoCoinBuildError::ErrorCalculatingStartingHeight(format!(
                "{} sync date must be earlier then current date",
                self.ticker()
            )));
        };

        let secs_since_date = current_time_s - date_s;
        let days_since_date = (secs_since_date / DAY_IN_SECONDS) - 1;
        let blocks_to_sync = (days_since_date * blocks_per_day) + blocks_per_day;

        if current_block_height < blocks_to_sync {
            return Ok(None);
        }

        let block_to_sync_from = current_block_height - blocks_to_sync;

        Ok(Some(block_to_sync_from))
    }
}

/// Attempts to parse native daemon conf file and return rpcport, rpcuser and rpcpassword
#[cfg(not(target_arch = "wasm32"))]
fn read_native_mode_conf(
    filename: &dyn AsRef<Path>,
    network: &BlockchainNetwork,
) -> Result<(Option<u16>, String, String), String> {
    use ini::Ini;

    fn read_property<'a>(conf: &'a ini::Ini, network: &BlockchainNetwork, property: &str) -> Option<&'a String> {
        let subsection = match network {
            BlockchainNetwork::Mainnet => None,
            BlockchainNetwork::Testnet => conf.section(Some("test")),
            BlockchainNetwork::Regtest => conf.section(Some("regtest")),
        };
        subsection
            .and_then(|props| props.get(property))
            .or_else(|| conf.general_section().get(property))
    }

    let conf: Ini = match Ini::load_from_file(filename) {
        Ok(ini) => ini,
        Err(err) => {
            return ERR!(
                "Error parsing the native wallet configuration '{}': {}",
                filename.as_ref().display(),
                err
            )
        },
    };
    let rpc_port = match read_property(&conf, network, "rpcport") {
        Some(port) => port.parse::<u16>().ok(),
        None => None,
    };
    let rpc_user = try_s!(read_property(&conf, network, "rpcuser").ok_or(ERRL!(
        "Conf file {} doesn't have the rpcuser key",
        filename.as_ref().display()
    )));
    let rpc_password = try_s!(read_property(&conf, network, "rpcpassword").ok_or(ERRL!(
        "Conf file {} doesn't have the rpcpassword key",
        filename.as_ref().display()
    )));
    Ok((rpc_port, rpc_user.clone(), rpc_password.clone()))
}<|MERGE_RESOLUTION|>--- conflicted
+++ resolved
@@ -12,20 +12,12 @@
 
 use async_trait::async_trait;
 use chain::TxHashAlgo;
-<<<<<<< HEAD
+use common::custom_futures::repeatable::{Ready, Retry};
 use common::executor::{abortable_queue::AbortableQueue, AbortableSystem, AbortedError, Timer};
-use common::log::debug;
-use crypto::{Bip32DerPathError, CryptoCtx, CryptoCtxError, GlobalHDAccountArc, HwWalletType, Secp256k1Secret,
-             StandardHDPathError, StandardHDPathToCoin};
-=======
-use common::custom_futures::repeatable::{Ready, Retry};
-use common::executor::{abortable_queue::AbortableQueue, AbortSettings, AbortableSystem, AbortedError, SpawnAbortable,
-                       Timer};
 use common::log::{error, info, LogOnError};
 use common::{now_sec, small_rng};
 use crypto::{Bip32DerPathError, CryptoCtx, CryptoCtxError, GlobalHDAccountArc, HwWalletType, StandardHDPathError,
              StandardHDPathToCoin};
->>>>>>> d055cbaf
 use derive_more::Display;
 use futures::channel::mpsc::{channel, Receiver as AsyncReceiver};
 use futures::compat::Future01CompatExt;
@@ -536,7 +528,6 @@
 
         let mut attempts = 0i32;
         while !client.is_connected().await {
-            debug!("check if client is connected and version is negotiated");
             if attempts >= 10 {
                 return MmError::err(UtxoCoinBuildError::FailedToConnectToElectrums {
                     electrum_servers: servers.clone(),
