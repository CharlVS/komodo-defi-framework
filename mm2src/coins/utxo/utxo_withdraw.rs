use crate::rpc_command::init_withdraw::{WithdrawInProgressStatus, WithdrawTaskHandleShared};
use crate::utxo::utxo_common::{big_decimal_from_sat, UtxoTxBuilder};
use crate::utxo::{output_script, sat_from_big_decimal, Address, FeePolicy, GetUtxoListOps, PrivKeyPolicy, TxFeeType,
                  UtxoAddressFormat, UtxoCoinFields, UtxoCommonOps, UtxoFeeDetails, UtxoTx, UTXO_LOCK};
<<<<<<< HEAD
use crate::{CoinWithDerivationMethod, GetWithdrawSenderAddress, MarketCoinOps, TransactionDetails, UtxoFeePriority,
=======
use crate::{CoinWithDerivationMethod, GetWithdrawSenderAddress, MarketCoinOps, TransactionData, TransactionDetails,
>>>>>>> b2019cbb
            WithdrawError, WithdrawFee, WithdrawRequest, WithdrawResult};
use async_trait::async_trait;
use chain::TransactionOutput;
use common::log::info;
use common::{now_sec, Future01CompatExt};
use crypto::hw_rpc_task::HwRpcTaskAwaitingStatus;
use crypto::trezor::trezor_rpc_task::{TrezorRequestStatuses, TrezorRpcTaskProcessor};
use crypto::trezor::{TrezorError, TrezorProcessingError};
use crypto::{from_hw_error, CryptoCtx, CryptoCtxError, DerivationPath, HwError, HwProcessingError, HwRpcError};
use keys::{AddressFormat, KeyPair, Private, Public as PublicKey};
use mm2_core::mm_ctx::MmArc;
use mm2_err_handle::prelude::*;
use rpc::v1::types::ToTxHash;
use rpc_task::RpcTaskError;
use script::{SignatureVersion, TransactionInputSigner};
use serialization::{serialize, serialize_with_flags, SERIALIZE_TRANSACTION_WITNESS};
use std::iter::once;
use std::sync::Arc;
use utxo_signer::sign_params::{OutputDestination, SendingOutputInfo, SpendingInputInfo, UtxoSignTxParamsBuilder};
use utxo_signer::{with_key_pair, UtxoSignTxError};
use utxo_signer::{SignPolicy, UtxoSignerOps};

/// Num of blocks applied to withdrawal transactions
/// that have a high priority, indicating a need for faster confirmation.
pub const HIGH_TX_FEE: u8 = 1;

/// Num of blocks applied to withdrawal transactions
/// that have a normal priority, indicating a moderate confirmation time.
pub const NORMAL_TX_FEE: u8 = 2;

/// Num of blocks applied to withdrawal transactions
/// that have a low priority, indicating a longer confirmation time.
pub const LOW_TX_FEE: u8 = 4;

impl From<UtxoSignTxError> for WithdrawError {
    fn from(sign_err: UtxoSignTxError) -> Self {
        match sign_err {
            UtxoSignTxError::TrezorError(trezor) => WithdrawError::from(trezor),
            UtxoSignTxError::Transport(transport) => WithdrawError::Transport(transport),
            UtxoSignTxError::Internal(internal) => WithdrawError::InternalError(internal),
            sign_err => WithdrawError::InternalError(sign_err.to_string()),
        }
    }
}

impl From<HwProcessingError<RpcTaskError>> for WithdrawError {
    fn from(e: HwProcessingError<RpcTaskError>) -> Self {
        match e {
            HwProcessingError::HwError(hw) => WithdrawError::from(hw),
            HwProcessingError::ProcessorError(rpc_task) => WithdrawError::from(rpc_task),
            HwProcessingError::InternalError(err) => WithdrawError::InternalError(err),
        }
    }
}

impl From<TrezorProcessingError<RpcTaskError>> for WithdrawError {
    fn from(e: TrezorProcessingError<RpcTaskError>) -> Self {
        match e {
            TrezorProcessingError::TrezorError(trezor) => WithdrawError::from(trezor),
            TrezorProcessingError::ProcessorError(rpc_task) => WithdrawError::from(rpc_task),
        }
    }
}

impl From<HwError> for WithdrawError {
    fn from(e: HwError) -> Self { from_hw_error(e) }
}

impl From<TrezorError> for WithdrawError {
    fn from(e: TrezorError) -> Self {
        match e {
            TrezorError::DeviceDisconnected => WithdrawError::HwError(HwRpcError::NoTrezorDeviceAvailable),
            other => WithdrawError::InternalError(other.to_string()),
        }
    }
}

impl From<CryptoCtxError> for WithdrawError {
    fn from(e: CryptoCtxError) -> Self { WithdrawError::InternalError(e.to_string()) }
}

impl From<RpcTaskError> for WithdrawError {
    fn from(e: RpcTaskError) -> Self {
        let error = e.to_string();
        match e {
            RpcTaskError::Cancelled => WithdrawError::InternalError("Cancelled".to_owned()),
            RpcTaskError::Timeout(timeout) => WithdrawError::Timeout(timeout),
            RpcTaskError::NoSuchTask(_) | RpcTaskError::UnexpectedTaskStatus { .. } => {
                WithdrawError::InternalError(error)
            },
            RpcTaskError::UnexpectedUserAction { expected } => WithdrawError::UnexpectedUserAction { expected },
            RpcTaskError::Internal(internal) => WithdrawError::InternalError(internal),
        }
    }
}

impl From<keys::Error> for WithdrawError {
    fn from(e: keys::Error) -> Self { WithdrawError::InternalError(e.to_string()) }
}

#[async_trait]
pub trait UtxoWithdraw<Coin>
where
    Self: Sized + Sync,
    Coin: UtxoCommonOps + GetUtxoListOps,
{
    fn coin(&self) -> &Coin;

    fn sender_address(&self) -> Address;

    fn sender_address_string(&self) -> String;

    fn request(&self) -> &WithdrawRequest;

    fn signature_version(&self) -> SignatureVersion {
        match self.sender_address().addr_format() {
            UtxoAddressFormat::Segwit => SignatureVersion::WitnessV0,
            UtxoAddressFormat::Standard | UtxoAddressFormat::CashAddress { .. } => {
                self.coin().as_ref().conf.signature_version
            },
        }
    }

    #[allow(clippy::result_large_err)]
    fn on_generating_transaction(&self) -> Result<(), MmError<WithdrawError>>;

    #[allow(clippy::result_large_err)]
    fn on_finishing(&self) -> Result<(), MmError<WithdrawError>>;

    async fn sign_tx(&self, unsigned_tx: TransactionInputSigner) -> Result<UtxoTx, MmError<WithdrawError>>;

    async fn build(self) -> WithdrawResult {
        let coin = self.coin();
        let ticker = coin.as_ref().conf.ticker.clone();
        let decimals = coin.as_ref().decimals;
        let req = self.request();

        let to = coin.address_from_str(&req.to)?;

        // Generate unsigned transaction.
        self.on_generating_transaction()?;

        let script_pubkey = output_script(&to).map(|script| script.to_bytes())?;

        let _utxo_lock = UTXO_LOCK.lock().await;
        let (unspents, _) = coin.get_unspent_ordered_list(&self.sender_address()).await?;
        let (value, fee_policy) = if req.max {
            (
                unspents.iter().fold(0, |sum, unspent| sum + unspent.value),
                FeePolicy::DeductFromOutput(0),
            )
        } else {
            let value = sat_from_big_decimal(&req.amount, decimals)?;
            (value, FeePolicy::SendExact)
        };
        let outputs = vec![TransactionOutput { value, script_pubkey }];

        let mut tx_builder = UtxoTxBuilder::new(coin)
            .await
            .with_from_address(self.sender_address())
            .add_available_inputs(unspents)
            .add_outputs(outputs)
            .with_fee_policy(fee_policy);

        match req.fee {
            Some(WithdrawFee::UtxoFixed { ref amount }) => {
                let fixed = sat_from_big_decimal(amount, decimals)?;
                tx_builder = tx_builder.with_fee(TxFeeType::Fixed(fixed));
            },
            Some(WithdrawFee::UtxoPerKbyte { ref amount }) => {
                let dynamic = sat_from_big_decimal(amount, decimals)?;
                tx_builder = tx_builder.with_fee(TxFeeType::PerKb(dynamic));
            },
            Some(WithdrawFee::UtxoPriority { ref priority, .. }) => {
                // handle the withdrawal fee calculation based on the priority of the transaction.
                let n_blocks = match priority {
                    UtxoFeePriority::Low => LOW_TX_FEE,
                    UtxoFeePriority::Normal => NORMAL_TX_FEE,
                    UtxoFeePriority::High => HIGH_TX_FEE,
                };
                // Note: If the coin doesn't support smart_fee with n_blocks, we skip using n_blocks. So, smart_fee returns a fee without using n_blocks.
                let fee_estimate = coin
                    .as_ref()
                    .rpc_client
                    .estimate_fee_sat(
                        decimals,
                        &crate::utxo::rpc_clients::EstimateFeeMethod::Standard,
                        &None,
                        n_blocks.into(),
                    )
                    .compat()
                    .await?;
                tx_builder = tx_builder.with_fee(TxFeeType::PerKb(fee_estimate));
            },
            Some(ref fee_policy) => {
                let error = format!(
                    "Expected 'UtxoFixed' or 'UtxoPerKbyte' fee types, found {:?}",
                    fee_policy
                );
                return MmError::err(WithdrawError::InvalidFeePolicy(error));
            },
            None => (),
        };
        let (unsigned, data) = tx_builder
            .build()
            .await
            .mm_err(|gen_tx_error| WithdrawError::from_generate_tx_error(gen_tx_error, ticker.clone(), decimals))?;

        // Sign the `unsigned` transaction.
        let signed = self.sign_tx(unsigned).await?;

        // Finish by generating `TransactionDetails` from the signed transaction.
        self.on_finishing()?;

        let fee_amount = data.fee_amount + data.unused_change;
        let fee_details = UtxoFeeDetails {
            coin: Some(ticker.clone()),
            amount: big_decimal_from_sat(fee_amount as i64, decimals),
        };
        let tx_hex = match coin.addr_format() {
            UtxoAddressFormat::Segwit => serialize_with_flags(&signed, SERIALIZE_TRANSACTION_WITNESS).into(),
            _ => serialize(&signed).into(),
        };
        Ok(TransactionDetails {
            from: vec![self.sender_address_string()],
            to: vec![req.to.clone()],
            total_amount: big_decimal_from_sat(data.spent_by_me as i64, decimals),
            spent_by_me: big_decimal_from_sat(data.spent_by_me as i64, decimals),
            received_by_me: big_decimal_from_sat(data.received_by_me as i64, decimals),
            my_balance_change: big_decimal_from_sat(data.received_by_me as i64 - data.spent_by_me as i64, decimals),
            tx: TransactionData::new_signed(tx_hex, signed.hash().reversed().to_vec().to_tx_hash()),
            fee_details: Some(fee_details.into()),
            block_height: 0,
            coin: ticker,
            internal_id: vec![].into(),
            timestamp: now_sec(),
            kmd_rewards: data.kmd_rewards,
            transaction_type: Default::default(),
            memo: None,
        })
    }
}

/// estimates the fee for a transaction using the provided RPC client, priority level
/// and then updates the transaction builder with the calculated fee.
pub struct InitUtxoWithdraw<Coin> {
    ctx: MmArc,
    coin: Coin,
    task_handle: WithdrawTaskHandleShared,
    req: WithdrawRequest,
    from_address: Address,
    /// Displayed [`InitUtxoWithdraw::from_address`].
    from_address_string: String,
    /// Derivation path from which [`InitUtxoWithdraw::from_address`] was derived.
    from_derivation_path: DerivationPath,
    /// Public key corresponding to [`InitUtxoWithdraw::from_address`].
    from_pubkey: PublicKey,
}

#[async_trait]
impl<Coin> UtxoWithdraw<Coin> for InitUtxoWithdraw<Coin>
where
    Coin: UtxoCommonOps + GetUtxoListOps + UtxoSignerOps,
{
    fn coin(&self) -> &Coin { &self.coin }

    fn sender_address(&self) -> Address { self.from_address.clone() }

    fn sender_address_string(&self) -> String { self.from_address_string.clone() }

    fn request(&self) -> &WithdrawRequest { &self.req }

    fn on_generating_transaction(&self) -> Result<(), MmError<WithdrawError>> {
        let amount_display = if self.req.max {
            "MAX".to_owned()
        } else {
            self.req.amount.to_string()
        };

        // Display the address from which we are trying to withdraw funds.
        info!(
            "Trying to withdraw {} {} from {} to {}",
            amount_display, self.req.coin, self.from_address_string, self.req.to,
        );

        Ok(self
            .task_handle
            .update_in_progress_status(WithdrawInProgressStatus::GeneratingTransaction)?)
    }

    fn on_finishing(&self) -> Result<(), MmError<WithdrawError>> {
        Ok(self
            .task_handle
            .update_in_progress_status(WithdrawInProgressStatus::Finishing)?)
    }

    async fn sign_tx(&self, unsigned_tx: TransactionInputSigner) -> Result<UtxoTx, MmError<WithdrawError>> {
        self.task_handle
            .update_in_progress_status(WithdrawInProgressStatus::SigningTransaction)?;

        let mut sign_params = UtxoSignTxParamsBuilder::new();

        // TODO refactor [`UtxoTxBuilder::build`] to return `SpendingInputInfo` and `SendingOutputInfo` within `AdditionalTxData`.
        sign_params.add_inputs_infos(
            unsigned_tx
                .inputs
                .iter()
                .map(|_input| match self.from_address.addr_format() {
                    AddressFormat::Segwit => SpendingInputInfo::P2WPKH {
                        address_derivation_path: self.from_derivation_path.clone(),
                        address_pubkey: self.from_pubkey,
                    },
                    AddressFormat::Standard | AddressFormat::CashAddress { .. } => SpendingInputInfo::P2PKH {
                        address_derivation_path: self.from_derivation_path.clone(),
                        address_pubkey: self.from_pubkey,
                    },
                }),
        );
        sign_params.add_outputs_infos(once(SendingOutputInfo {
            destination_address: OutputDestination::plain(self.req.to.clone()),
        }));
        match unsigned_tx.outputs.len() {
            // There is no change output.
            1 => (),
            // There is a change output.
            2 => {
                sign_params.add_outputs_infos(once(SendingOutputInfo {
                    destination_address: OutputDestination::change(
                        self.from_derivation_path.clone(),
                        self.from_address.addr_format().clone(),
                    ),
                }));
            },
            unexpected => {
                let error = format!("Unexpected number of outputs: {}", unexpected);
                return MmError::err(WithdrawError::InternalError(error));
            },
        }

        sign_params
            .with_signature_version(self.signature_version())
            .with_unsigned_tx(unsigned_tx);
        let sign_params = sign_params.build()?;

        let crypto_ctx = CryptoCtx::from_ctx(&self.ctx)?;
        let hw_ctx = crypto_ctx
            .hw_ctx()
            .or_mm_err(|| WithdrawError::HwError(HwRpcError::NoTrezorDeviceAvailable))?;

        let sign_policy = match self.coin.as_ref().priv_key_policy {
            PrivKeyPolicy::Iguana(ref key_pair) => SignPolicy::WithKeyPair(key_pair),
            // InitUtxoWithdraw works only for hardware wallets so it's ok to use signing with activated keypair here as a placeholder.
            PrivKeyPolicy::HDWallet {
                activated_key: ref activated_key_pair,
                ..
            } => SignPolicy::WithKeyPair(activated_key_pair),
            PrivKeyPolicy::Trezor => {
                let trezor_statuses = TrezorRequestStatuses {
                    on_button_request: WithdrawInProgressStatus::FollowHwDeviceInstructions,
                    on_pin_request: HwRpcTaskAwaitingStatus::EnterTrezorPin,
                    on_passphrase_request: HwRpcTaskAwaitingStatus::EnterTrezorPassphrase,
                    on_ready: WithdrawInProgressStatus::FollowHwDeviceInstructions,
                };
                let sign_processor = TrezorRpcTaskProcessor::new(self.task_handle.clone(), trezor_statuses);
                let sign_processor = Arc::new(sign_processor);
                let trezor_session = hw_ctx.trezor(sign_processor).await?;
                SignPolicy::WithTrezor(trezor_session)
            },
            #[cfg(target_arch = "wasm32")]
            PrivKeyPolicy::Metamask(_) => {
                return MmError::err(WithdrawError::UnsupportedError(
                    "`PrivKeyPolicy::Metamask` is not supported for UTXO coins!".to_string(),
                ))
            },
        };

        self.task_handle
            .update_in_progress_status(WithdrawInProgressStatus::WaitingForUserToConfirmSigning)?;
        let signed = self.coin.sign_tx(sign_params, sign_policy).await?;

        Ok(signed)
    }
}

impl<Coin> InitUtxoWithdraw<Coin> {
    pub async fn new(
        ctx: MmArc,
        coin: Coin,
        req: WithdrawRequest,
        task_handle: WithdrawTaskHandleShared,
    ) -> Result<InitUtxoWithdraw<Coin>, MmError<WithdrawError>>
    where
        Coin: CoinWithDerivationMethod + GetWithdrawSenderAddress<Address = Address, Pubkey = PublicKey>,
    {
        let from = coin.get_withdraw_sender_address(&req).await?;
        let from_address_string = from.address.display_address().map_to_mm(WithdrawError::InternalError)?;

        let from_derivation_path = match from.derivation_path {
            Some(der_path) => der_path,
            // [`WithdrawSenderAddress::derivation_path`] is not set, but the coin is initialized with an HD wallet derivation method.
            None if coin.has_hd_wallet_derivation_method() => {
                let error = "Cannot determine 'from' address derivation path".to_owned();
                return MmError::err(WithdrawError::UnexpectedFromAddress(error));
            },
            // Temporary initialize the derivation path by default since this field is not used without Trezor.
            None => DerivationPath::default(),
        };

        Ok(InitUtxoWithdraw {
            ctx,
            coin,
            task_handle: task_handle.clone(),
            req,
            from_address: from.address,
            from_address_string,
            from_derivation_path,
            from_pubkey: from.pubkey,
        })
    }
}

pub struct StandardUtxoWithdraw<Coin> {
    coin: Coin,
    req: WithdrawRequest,
    key_pair: KeyPair,
    from_address: Address,
    from_address_string: String,
}

#[async_trait]
impl<Coin> UtxoWithdraw<Coin> for StandardUtxoWithdraw<Coin>
where
    Coin: UtxoCommonOps + GetUtxoListOps,
{
    fn coin(&self) -> &Coin { &self.coin }

    fn sender_address(&self) -> Address { self.from_address.clone() }

    fn sender_address_string(&self) -> String { self.from_address_string.clone() }

    fn request(&self) -> &WithdrawRequest { &self.req }

    fn on_generating_transaction(&self) -> Result<(), MmError<WithdrawError>> { Ok(()) }

    fn on_finishing(&self) -> Result<(), MmError<WithdrawError>> { Ok(()) }

    async fn sign_tx(&self, unsigned_tx: TransactionInputSigner) -> Result<UtxoTx, MmError<WithdrawError>> {
        Ok(with_key_pair::sign_tx(
            unsigned_tx,
            &self.key_pair,
            self.signature_version(),
            self.coin.as_ref().conf.fork_id,
        )?)
    }
}

impl<Coin> StandardUtxoWithdraw<Coin>
where
    Coin: AsRef<UtxoCoinFields>
        + MarketCoinOps
        + CoinWithDerivationMethod
        + GetWithdrawSenderAddress<Address = Address, Pubkey = PublicKey>,
{
    #[allow(clippy::result_large_err)]
    pub async fn new(coin: Coin, req: WithdrawRequest) -> Result<Self, MmError<WithdrawError>> {
        let from = coin.get_withdraw_sender_address(&req).await?;
        let from_address_string = from.address.display_address().map_to_mm(WithdrawError::InternalError)?;

        let key_pair = match from.derivation_path {
            Some(der_path) => {
                let secret = coin
                    .as_ref()
                    .priv_key_policy
                    .hd_wallet_derived_priv_key_or_err(&der_path)?;
                let private = Private {
                    prefix: coin.as_ref().conf.wif_prefix,
                    secret,
                    compressed: true,
                    checksum_type: coin.as_ref().conf.checksum_type,
                };
                KeyPair::from_private(private).map_to_mm(|e| WithdrawError::InternalError(e.to_string()))?
            },
            // [`WithdrawSenderAddress::derivation_path`] is not set, but the coin is initialized with an HD wallet derivation method.
            None if coin.has_hd_wallet_derivation_method() => {
                let error = "Cannot determine 'from' address derivation path".to_owned();
                return MmError::err(WithdrawError::UnexpectedFromAddress(error));
            },
            None => *coin.as_ref().priv_key_policy.activated_key_or_err()?,
        };

        Ok(StandardUtxoWithdraw {
            coin,
            req,
            key_pair,
            from_address: from.address,
            from_address_string,
        })
    }
}<|MERGE_RESOLUTION|>--- conflicted
+++ resolved
@@ -2,12 +2,9 @@
 use crate::utxo::utxo_common::{big_decimal_from_sat, UtxoTxBuilder};
 use crate::utxo::{output_script, sat_from_big_decimal, Address, FeePolicy, GetUtxoListOps, PrivKeyPolicy, TxFeeType,
                   UtxoAddressFormat, UtxoCoinFields, UtxoCommonOps, UtxoFeeDetails, UtxoTx, UTXO_LOCK};
-<<<<<<< HEAD
-use crate::{CoinWithDerivationMethod, GetWithdrawSenderAddress, MarketCoinOps, TransactionDetails, UtxoFeePriority,
-=======
 use crate::{CoinWithDerivationMethod, GetWithdrawSenderAddress, MarketCoinOps, TransactionData, TransactionDetails,
->>>>>>> b2019cbb
-            WithdrawError, WithdrawFee, WithdrawRequest, WithdrawResult};
+            UtxoFeePriority, WithdrawError, WithdrawFee, WithdrawRequest, WithdrawResult};
+
 use async_trait::async_trait;
 use chain::TransactionOutput;
 use common::log::info;
