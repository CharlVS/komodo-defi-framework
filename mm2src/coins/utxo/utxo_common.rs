use super::*;
use crate::coin_balance::{AddressBalanceStatus, HDAddressBalance, HDWalletBalanceOps};
use crate::hd_pubkey::{ExtractExtendedPubkey, HDExtractPubkeyError, HDXPubExtractor};
use crate::hd_wallet::{AddressDerivingError, HDAccountMut, NewAccountCreatingError};
use crate::init_withdraw::WithdrawTaskHandle;
use crate::utxo::rpc_clients::{electrum_script_hash, BlockHashOrHeight, UnspentInfo, UtxoRpcClientEnum,
                               UtxoRpcClientOps, UtxoRpcResult};
use crate::utxo::utxo_withdraw::{InitUtxoWithdraw, StandardUtxoWithdraw, UtxoWithdraw};
use crate::{CanRefundHtlc, CoinBalance, CoinWithDerivationMethod, GetWithdrawSenderAddress, HDAddressId,
            TradePreimageValue, TxFeeDetails, ValidateAddressResult, ValidatePaymentInput, WithdrawFrom,
            WithdrawResult, WithdrawSenderAddress};
use bigdecimal::{BigDecimal, Zero};
pub use bitcrypto::{dhash160, sha256, ChecksumType};
use chain::constants::SEQUENCE_FINAL;
use chain::{OutPoint, TransactionOutput};
use common::executor::Timer;
use common::jsonrpc_client::JsonRpcErrorType;
use common::log::{error, info, warn};
use common::mm_ctx::MmArc;
use common::mm_error::prelude::*;
use common::mm_metrics::MetricsArc;
use common::mm_number::MmNumber;
use common::now_ms;
use crypto::{Bip32DerPathOps, Bip44Chain, Bip44DerPathError, Bip44DerivationPath, RpcDerivationPath};
use futures::compat::Future01CompatExt;
use futures::future::{FutureExt, TryFutureExt};
use futures01::future::Either;
use keys::bytes::Bytes;
use keys::{Address, AddressFormat as UtxoAddressFormat, AddressHashEnum, Public, SegwitAddress, Type as ScriptType};
use primitives::hash::H512;
use rpc::v1::types::{Bytes as BytesJson, TransactionInputEnum, H256 as H256Json};
use script::{Builder, Opcode, Script, ScriptAddress, TransactionInputSigner, UnsignedTransactionInput};
use secp256k1::{PublicKey, Signature};
use serde_json::{self as json};
use serialization::{deserialize, serialize, serialize_with_flags, CoinVariant, SERIALIZE_TRANSACTION_WITNESS};
use std::cmp::Ordering;
use std::collections::hash_map::{Entry, HashMap};
use std::str::FromStr;
use std::sync::atomic::Ordering as AtomicOrdering;
use utxo_signer::with_key_pair::p2sh_spend;
use utxo_signer::UtxoSignerOps;

pub use chain::Transaction as UtxoTx;
use common::privkey::key_pair_from_secret;

pub const DEFAULT_FEE_VOUT: usize = 0;
pub const DEFAULT_SWAP_TX_SPEND_SIZE: u64 = 305;
pub const DEFAULT_SWAP_VOUT: usize = 0;
const MIN_BTC_TRADING_VOL: &str = "0.00777";

macro_rules! true_or {
    ($cond: expr, $etype: expr) => {
        if !$cond {
            return Err(MmError::new($etype));
        }
    };
}

lazy_static! {
    pub static ref HISTORY_TOO_LARGE_ERROR: Json = json!({
        "code": 1,
        "message": "history too large"
    });
}

pub const HISTORY_TOO_LARGE_ERR_CODE: i64 = -1;

pub async fn get_tx_fee(coin: &UtxoCoinFields) -> UtxoRpcResult<ActualTxFee> {
    let conf = &coin.conf;
    match &coin.tx_fee {
        TxFee::Dynamic(method) => {
            let fee = coin
                .rpc_client
                .estimate_fee_sat(coin.decimals, method, &conf.estimate_fee_mode, conf.estimate_fee_blocks)
                .compat()
                .await?;
            Ok(ActualTxFee::Dynamic(fee))
        },
        TxFee::FixedPerKb(satoshis) => Ok(ActualTxFee::FixedPerKb(*satoshis)),
    }
}

pub fn derive_address<T>(
    coin: &T,
    hd_account: &UtxoHDAccount,
    chain: Bip44Chain,
    address_id: u32,
) -> MmResult<HDAddress<Address, Public>, AddressDerivingError>
where
    T: UtxoCommonOps,
{
    let change_child = chain.to_child_number();
    let address_id_child = ChildNumber::from(address_id);

    let derived_pubkey = hd_account
        .extended_pubkey
        .derive_child(change_child)?
        .derive_child(address_id_child)?;
    let address = coin.address_from_extended_pubkey(&derived_pubkey);
    let pubkey = Public::Compressed(H264::from(derived_pubkey.public_key().serialize()));

    let mut derivation_path = hd_account.account_derivation_path.to_derivation_path();
    derivation_path.push(change_child);
    derivation_path.push(address_id_child);
    Ok(HDAddress {
        address,
        pubkey,
        derivation_path,
    })
}

pub async fn create_new_account<'a, Coin, XPubExtractor>(
    coin: &Coin,
    hd_wallet: &'a UtxoHDWallet,
    xpub_extractor: &XPubExtractor,
) -> MmResult<HDAccountMut<'a, UtxoHDAccount>, NewAccountCreatingError>
where
    Coin: ExtractExtendedPubkey<ExtendedPublicKey = Secp256k1ExtendedPublicKey>,
    XPubExtractor: HDXPubExtractor + Sync,
{
    const INIT_ACCOUNT_ID: u32 = 0;
    let new_account_id = hd_wallet
        .accounts
        .lock()
        .await
        .iter()
        // The last element of the BTreeMap has the max account index.
        .last()
        .map(|(account_id, _account)| *account_id + 1)
        .unwrap_or(INIT_ACCOUNT_ID);
    if new_account_id >= ChildNumber::HARDENED_FLAG {
        return MmError::err(NewAccountCreatingError::AccountLimitReached {
            max_accounts_number: ChildNumber::HARDENED_FLAG,
        });
    }

    let account_child_hardened = true;
    let account_child = ChildNumber::new(new_account_id, account_child_hardened)
        .map_to_mm(|e| NewAccountCreatingError::Internal(e.to_string()))?;

    let account_derivation_path: Bip44PathToAccount = hd_wallet.derivation_path.derive(account_child)?;
    let account_pubkey = coin
        .extract_extended_pubkey(xpub_extractor, account_derivation_path.to_derivation_path())
        .await?;

    let new_account = UtxoHDAccount {
        account_id: new_account_id,
        extended_pubkey: account_pubkey,
        account_derivation_path,
        // We don't know how many addresses are used by the user at this moment.
        external_addresses_number: 0,
        internal_addresses_number: 0,
    };

    let accounts = hd_wallet.accounts.lock().await;
    if accounts.contains_key(&new_account_id) {
        let error = format!(
            "Account '{}' has been activated while we proceed the 'create_new_account' function",
            new_account_id
        );
        return MmError::err(NewAccountCreatingError::Internal(error));
    }
    Ok(AsyncMutexGuard::map(accounts, |accounts| {
        accounts
            .entry(new_account_id)
            // the `entry` method should return [`Entry::Vacant`] due to the checks above
            .or_insert(new_account)
    }))
}

pub async fn produce_hd_address_checker<T>(coin: &T) -> BalanceResult<UtxoAddressBalanceChecker>
where
    T: AsRef<UtxoCoinFields>,
{
    Ok(UtxoAddressBalanceChecker::init(coin.as_ref().rpc_client.clone()).await?)
}

pub async fn scan_for_new_addresses<T>(
    coin: &T,
    hd_account: &mut T::HDAccount,
    address_checker: &T::HDAddressChecker,
    gap_limit: u32,
) -> BalanceResult<Vec<HDAddressBalance>>
where
    T: HDWalletBalanceOps + Sync,
    T::Address: std::fmt::Display,
{
    let mut addresses =
        scan_for_new_addresses_impl(coin, hd_account, address_checker, Bip44Chain::External, gap_limit).await?;
    addresses
        .extend(scan_for_new_addresses_impl(coin, hd_account, address_checker, Bip44Chain::Internal, gap_limit).await?);

    Ok(addresses)
}

/// Checks addresses that either had empty transaction history last time we checked or has not been checked before.
/// The checking stops at the moment when we find `gap_limit` consecutive empty addresses.
pub async fn scan_for_new_addresses_impl<T>(
    coin: &T,
    hd_account: &mut T::HDAccount,
    address_checker: &T::HDAddressChecker,
    chain: Bip44Chain,
    gap_limit: u32,
) -> BalanceResult<Vec<HDAddressBalance>>
where
    T: HDWalletBalanceOps + Sync,
    T::Address: std::fmt::Display,
{
    let mut balances = Vec::with_capacity(gap_limit as usize);

    // Get the first unknown address id.
    let mut checking_address_id = hd_account
        .known_addresses_number(chain)
        // A UTXO coin should support both [`Bip44Chain::External`] and [`Bip44Chain::Internal`].
        .mm_err(|e| BalanceError::Internal(e.to_string()))?;

    let mut unused_addresses_counter = 0;
    while checking_address_id < ChildNumber::HARDENED_FLAG && unused_addresses_counter < gap_limit {
        let HDAddress {
            address: checking_address,
            derivation_path: checking_address_der_path,
            ..
        } = coin.derive_address(hd_account, chain, checking_address_id)?;

        match coin.is_address_used(&checking_address, address_checker).await? {
            // We found a non-empty address, so we have to fill up the balance list
            // with zeros starting from `last_non_empty_address_id = checking_address_id - unused_addresses_counter`.
            AddressBalanceStatus::Used(non_empty_balance) => {
                let last_non_empty_address_id = checking_address_id - unused_addresses_counter;
                for empty_address_id in last_non_empty_address_id..checking_address_id {
                    let empty_address = coin.derive_address(hd_account, chain, empty_address_id)?;

                    balances.push(HDAddressBalance {
                        address: empty_address.address.to_string(),
                        derivation_path: RpcDerivationPath(empty_address.derivation_path),
                        chain,
                        balance: CoinBalance::default(),
                    });
                }

                balances.push(HDAddressBalance {
                    address: checking_address.to_string(),
                    derivation_path: RpcDerivationPath(checking_address_der_path),
                    chain,
                    balance: non_empty_balance,
                });
                // Reset the counter of unused addresses to zero since we found a non-empty address.
                unused_addresses_counter = 0;
            },
            AddressBalanceStatus::NotUsed => unused_addresses_counter += 1,
        }

        checking_address_id += 1;
    }

    let known_addresses_number_mut = hd_account
        .known_addresses_number_mut(chain)
        // A UTXO coin should support both [`Bip44Chain::External`] and [`Bip44Chain::Internal`].
        .mm_err(|e| BalanceError::Internal(e.to_string()))?;
    *known_addresses_number_mut = checking_address_id - unused_addresses_counter;

    Ok(balances)
}

pub async fn address_balance<T>(coin: &T, address: &Address) -> BalanceResult<CoinBalance>
where
    T: AsRef<UtxoCoinFields> + UtxoCommonOps + MarketCoinOps,
{
    let balance = coin
        .as_ref()
        .rpc_client
        .display_balance(address.clone(), coin.as_ref().decimals)
        .compat()
        .await?;

    if !coin.as_ref().check_utxo_maturity {
        return Ok(CoinBalance {
            spendable: balance,
            unspendable: BigDecimal::from(0),
        });
    }

    let unspendable = address_unspendable_balance(coin, address, &balance).await?;
    let spendable = &balance - &unspendable;
    Ok(CoinBalance { spendable, unspendable })
}

pub fn derivation_method(coin: &UtxoCoinFields) -> &DerivationMethod<Address, UtxoHDWallet> { &coin.derivation_method }

pub async fn extract_extended_pubkey<XPubExtractor>(
    conf: &UtxoCoinConf,
    xpub_extractor: &XPubExtractor,
    derivation_path: DerivationPath,
) -> MmResult<Secp256k1ExtendedPublicKey, HDExtractPubkeyError>
where
    XPubExtractor: HDXPubExtractor,
{
    let trezor_coin = conf
        .trezor_coin
        .or_mm_err(|| HDExtractPubkeyError::CoinDoesntSupportTrezor)?;
    let xpub = xpub_extractor.extract_utxo_xpub(trezor_coin, derivation_path).await?;
    Secp256k1ExtendedPublicKey::from_str(&xpub).map_to_mm(HDExtractPubkeyError::InvalidXpub)
}

/// returns the fee required to be paid for HTLC spend transaction
pub async fn get_htlc_spend_fee<T>(coin: &T, tx_size: u64) -> UtxoRpcResult<u64>
where
    T: AsRef<UtxoCoinFields> + UtxoCommonOps,
{
    let coin_fee = coin.get_tx_fee().await?;
    let mut fee = match coin_fee {
        // atomic swap payment spend transaction is slightly more than 300 bytes in average as of now
        ActualTxFee::Dynamic(fee_per_kb) => (fee_per_kb * tx_size) / KILO_BYTE,
        // return satoshis here as swap spend transaction size is always less than 1 kb
        ActualTxFee::FixedPerKb(satoshis) => {
            let tx_size_kb = if tx_size % KILO_BYTE == 0 {
                tx_size / KILO_BYTE
            } else {
                tx_size / KILO_BYTE + 1
            };
            satoshis * tx_size_kb
        },
    };
    if coin.as_ref().conf.force_min_relay_fee {
        let relay_fee = coin.as_ref().rpc_client.get_relay_fee().compat().await?;
        let relay_fee_sat = sat_from_big_decimal(&relay_fee, coin.as_ref().decimals)?;
        if fee < relay_fee_sat {
            fee = relay_fee_sat;
        }
    }
    Ok(fee)
}

pub fn addresses_from_script<T: AsRef<UtxoCoinFields> + UtxoCommonOps>(
    coin: &T,
    script: &Script,
) -> Result<Vec<Address>, String> {
    let destinations: Vec<ScriptAddress> = try_s!(script.extract_destinations());

    let conf = &coin.as_ref().conf;

    let addresses = destinations
        .into_iter()
        .map(|dst| {
            let (prefix, t_addr_prefix, addr_format) = match dst.kind {
                ScriptType::P2PKH => (
                    conf.pub_addr_prefix,
                    conf.pub_t_addr_prefix,
                    coin.addr_format_for_standard_scripts(),
                ),
                ScriptType::P2SH => (
                    conf.p2sh_addr_prefix,
                    conf.p2sh_t_addr_prefix,
                    coin.addr_format_for_standard_scripts(),
                ),
                ScriptType::P2WPKH => (conf.pub_addr_prefix, conf.pub_t_addr_prefix, UtxoAddressFormat::Segwit),
                ScriptType::P2WSH => (conf.pub_addr_prefix, conf.pub_t_addr_prefix, UtxoAddressFormat::Segwit),
            };

            Address {
                hash: dst.hash,
                checksum_type: conf.checksum_type,
                prefix,
                t_addr_prefix,
                hrp: conf.bech32_hrp.clone(),
                addr_format,
            }
        })
        .collect();

    Ok(addresses)
}

pub fn denominate_satoshis(coin: &UtxoCoinFields, satoshi: i64) -> f64 {
    satoshi as f64 / 10f64.powf(coin.decimals as f64)
}

pub fn base_coin_balance<T>(coin: &T) -> BalanceFut<BigDecimal>
where
    T: MarketCoinOps,
{
    coin.my_spendable_balance()
}

pub fn address_from_str_unchecked(coin: &UtxoCoinFields, address: &str) -> Result<Address, String> {
    if let Ok(legacy) = Address::from_str(address) {
        return Ok(legacy);
    }

    if let Ok(segwit) = Address::from_segwitaddress(
        address,
        coin.conf.checksum_type,
        coin.conf.pub_addr_prefix,
        coin.conf.pub_t_addr_prefix,
    ) {
        return Ok(segwit);
    }

    if let Ok(cashaddress) = Address::from_cashaddress(
        address,
        coin.conf.checksum_type,
        coin.conf.pub_addr_prefix,
        coin.conf.p2sh_addr_prefix,
        coin.conf.pub_t_addr_prefix,
    ) {
        return Ok(cashaddress);
    }

    return ERR!("Invalid address: {}", address);
}

pub fn my_public_key(coin: &UtxoCoinFields) -> Result<&Public, MmError<DerivationMethodNotSupported>> {
    match coin.priv_key_policy {
        PrivKeyPolicy::KeyPair(ref key_pair) => Ok(key_pair.public()),
        // As of now, Hardware Wallets requires BIP39/BIP44 derivation path to extract a public key
        PrivKeyPolicy::HardwareWallet => MmError::err(DerivationMethodNotSupported::HdWalletNotSupported),
    }
}

pub fn checked_address_from_str<T>(coin: &T, address: &str) -> Result<Address, String>
where
    T: AsRef<UtxoCoinFields> + UtxoCommonOps,
{
    let addr = try_s!(address_from_str_unchecked(coin.as_ref(), address));
    try_s!(check_withdraw_address_supported(coin, &addr));
    Ok(addr)
}

pub async fn get_current_mtp(coin: &UtxoCoinFields, coin_variant: CoinVariant) -> UtxoRpcResult<u32> {
    let current_block = coin.rpc_client.get_block_count().compat().await?;
    coin.rpc_client
        .get_median_time_past(current_block, coin.conf.mtp_block_count, coin_variant)
        .compat()
        .await
}

pub fn send_outputs_from_my_address<T>(coin: T, outputs: Vec<TransactionOutput>) -> TransactionFut
where
    T: AsRef<UtxoCoinFields> + UtxoCommonOps + Send + Sync + 'static,
{
    let fut = send_outputs_from_my_address_impl(coin, outputs);
    Box::new(fut.boxed().compat().map(|tx| tx.into()))
}

pub fn tx_size_in_v_bytes(from_addr_format: &UtxoAddressFormat, tx: &UtxoTx) -> usize {
    let transaction_bytes = serialize(tx);
    // 2 bytes are used to indicate the length of signature and pubkey
    // total is 107
    let additional_len = 2 + MAX_DER_SIGNATURE_LEN + COMPRESSED_PUBKEY_LEN;
    // Virtual size of the transaction
    // https://bitcoin.stackexchange.com/questions/87275/how-to-calculate-segwit-transaction-fee-in-bytes/87276#87276
    match from_addr_format {
        UtxoAddressFormat::Segwit => {
            let base_size = transaction_bytes.len();
            // 4 additional bytes (2 for the marker and 2 for the flag) and 1 additional byte for every input in the witness for the SIGHASH flag
            let total_size = transaction_bytes.len() + 4 + tx.inputs().len() * (additional_len + 1);
            ((0.75 * base_size as f64) + (0.25 * total_size as f64)) as usize
        },
        _ => transaction_bytes.len() + tx.inputs().len() * additional_len,
    }
}

pub struct UtxoTxBuilder<'a, T: AsRef<UtxoCoinFields> + UtxoTxGenerationOps> {
    coin: &'a T,
    from: Option<Address>,
    /// The available inputs that *can* be included in the resulting tx
    available_inputs: Vec<UnspentInfo>,
    fee_policy: FeePolicy,
    fee: Option<ActualTxFee>,
    gas_fee: Option<u64>,
    tx: TransactionInputSigner,
    change: u64,
    sum_inputs: u64,
    sum_outputs_value: u64,
    tx_fee: u64,
    min_relay_fee: Option<u64>,
    dust: Option<u64>,
}

impl<'a, T: AsRef<UtxoCoinFields> + UtxoTxGenerationOps> UtxoTxBuilder<'a, T> {
    pub fn new(coin: &'a T) -> Self {
        UtxoTxBuilder {
            tx: coin.as_ref().transaction_preimage(),
            coin,
            from: coin.as_ref().derivation_method.iguana().cloned(),
            available_inputs: vec![],
            fee_policy: FeePolicy::SendExact,
            fee: None,
            gas_fee: None,
            change: 0,
            sum_inputs: 0,
            sum_outputs_value: 0,
            tx_fee: 0,
            min_relay_fee: None,
            dust: None,
        }
    }

    pub fn with_from_address(mut self, from: Address) -> Self {
        self.from = Some(from);
        self
    }

    pub fn with_dust(mut self, dust_amount: u64) -> Self {
        self.dust = Some(dust_amount);
        self
    }

    pub fn add_required_inputs(mut self, inputs: impl IntoIterator<Item = UnspentInfo>) -> Self {
        self.tx
            .inputs
            .extend(inputs.into_iter().map(|input| UnsignedTransactionInput {
                previous_output: input.outpoint,
                sequence: SEQUENCE_FINAL,
                amount: input.value,
                witness: Vec::new(),
            }));
        self
    }

    /// This function expects that utxos are sorted by amounts in ascending order
    /// Consider sorting before calling this function
    pub fn add_available_inputs(mut self, inputs: impl IntoIterator<Item = UnspentInfo>) -> Self {
        self.available_inputs.extend(inputs);
        self
    }

    pub fn add_outputs(mut self, outputs: impl IntoIterator<Item = TransactionOutput>) -> Self {
        self.tx.outputs.extend(outputs);
        self
    }

    pub fn with_fee_policy(mut self, new_policy: FeePolicy) -> Self {
        self.fee_policy = new_policy;
        self
    }

    pub fn with_fee(mut self, fee: ActualTxFee) -> Self {
        self.fee = Some(fee);
        self
    }

    /// Note `gas_fee` should be enough to execute all of the contract calls within UTXO outputs.
    /// QRC20 specific: `gas_fee` should be calculated by: gas_limit * gas_price * (count of contract calls),
    /// or should be sum of gas fee of all contract calls.
    pub fn with_gas_fee(mut self, gas_fee: u64) -> Self {
        self.gas_fee = Some(gas_fee);
        self
    }

    /// Recalculates fee and checks whether transaction is complete (inputs collected cover the outputs)
    fn update_fee_and_check_completeness(
        &mut self,
        from_addr_format: &UtxoAddressFormat,
        actual_tx_fee: &ActualTxFee,
    ) -> bool {
        self.tx_fee = match &actual_tx_fee {
            ActualTxFee::Dynamic(f) => {
                let transaction = UtxoTx::from(self.tx.clone());
                let v_size = tx_size_in_v_bytes(from_addr_format, &transaction);
                (f * v_size as u64) / KILO_BYTE
            },
            ActualTxFee::FixedPerKb(f) => {
                let transaction = UtxoTx::from(self.tx.clone());
                let v_size = tx_size_in_v_bytes(from_addr_format, &transaction) as u64;
                let v_size_kb = if v_size % KILO_BYTE == 0 {
                    v_size / KILO_BYTE
                } else {
                    v_size / KILO_BYTE + 1
                };
                f * v_size_kb
            },
        };

        match self.fee_policy {
            FeePolicy::SendExact => {
                let mut outputs_plus_fee = self.sum_outputs_value + self.tx_fee;
                if self.sum_inputs >= outputs_plus_fee {
                    self.change = self.sum_inputs - outputs_plus_fee;
                    if self.change > self.dust() {
                        // there will be change output
                        if let ActualTxFee::Dynamic(ref f) = actual_tx_fee {
                            self.tx_fee += (f * P2PKH_OUTPUT_LEN) / KILO_BYTE;
                            outputs_plus_fee += (f * P2PKH_OUTPUT_LEN) / KILO_BYTE;
                        }
                    }
                    if let Some(min_relay) = self.min_relay_fee {
                        if self.tx_fee < min_relay {
                            outputs_plus_fee -= self.tx_fee;
                            outputs_plus_fee += min_relay;
                            self.tx_fee = min_relay;
                        }
                    }
                    self.sum_inputs >= outputs_plus_fee
                } else {
                    false
                }
            },
            FeePolicy::DeductFromOutput(_) => {
                if self.sum_inputs >= self.sum_outputs_value {
                    self.change = self.sum_inputs - self.sum_outputs_value;
                    if self.change > self.dust() {
                        if let ActualTxFee::Dynamic(ref f) = actual_tx_fee {
                            self.tx_fee += (f * P2PKH_OUTPUT_LEN) / KILO_BYTE;
                        }
                    }
                    if let Some(min_relay) = self.min_relay_fee {
                        if self.tx_fee < min_relay {
                            self.tx_fee = min_relay;
                        }
                    }
                    true
                } else {
                    false
                }
            },
        }
    }

    fn dust(&self) -> u64 {
        match self.dust {
            Some(dust) => dust,
            None => self.coin.as_ref().dust_amount,
        }
    }

    /// Generates unsigned transaction (TransactionInputSigner) from specified utxos and outputs.
    /// Sends the change (inputs amount - outputs amount) to the [`UtxoTxBuilder::from`] address.
    /// Also returns additional transaction data
    pub async fn build(mut self) -> GenerateTxResult {
        let coin = self.coin;
        let dust: u64 = self.dust();
        let from = self
            .from
            .clone()
            .or_mm_err(|| GenerateTxError::Internal("'from' address is not specified".to_owned()))?;
        let change_script_pubkey = output_script(&from, ScriptType::P2PKH).to_bytes();

        let actual_tx_fee = match self.fee {
            Some(fee) => fee,
            None => coin.get_tx_fee().await?,
        };

        true_or!(!self.tx.outputs.is_empty(), GenerateTxError::EmptyOutputs);

        let mut received_by_me = 0;
        for output in self.tx.outputs.iter() {
            let script: Script = output.script_pubkey.clone().into();
            if script.opcodes().next() != Some(Ok(Opcode::OP_RETURN)) {
                true_or!(output.value >= dust, GenerateTxError::OutputValueLessThanDust {
                    value: output.value,
                    dust
                });
            }
            self.sum_outputs_value += output.value;
            if output.script_pubkey == change_script_pubkey {
                received_by_me += output.value;
            }
        }

        if let Some(gas_fee) = self.gas_fee {
            self.sum_outputs_value += gas_fee;
        }

        true_or!(
            !self.available_inputs.is_empty() || !self.tx.inputs.is_empty(),
            GenerateTxError::EmptyUtxoSet {
                required: self.sum_outputs_value
            }
        );

        self.min_relay_fee = if coin.as_ref().conf.force_min_relay_fee {
            let fee_dec = coin.as_ref().rpc_client.get_relay_fee().compat().await?;
            let min_relay_fee = sat_from_big_decimal(&fee_dec, coin.as_ref().decimals)?;
            Some(min_relay_fee)
        } else {
            None
        };

        for utxo in self.available_inputs.clone() {
            self.tx.inputs.push(UnsignedTransactionInput {
                previous_output: utxo.outpoint.clone(),
                sequence: SEQUENCE_FINAL,
                amount: utxo.value,
                witness: vec![],
            });
            self.sum_inputs += utxo.value;

            if self.update_fee_and_check_completeness(&from.addr_format, &actual_tx_fee) {
                break;
            }
        }

        match self.fee_policy {
            FeePolicy::SendExact => self.sum_outputs_value += self.tx_fee,
            FeePolicy::DeductFromOutput(i) => {
                let min_output = self.tx_fee + dust;
                let val = self.tx.outputs[i].value;
                true_or!(val >= min_output, GenerateTxError::DeductFeeFromOutputFailed {
                    output_idx: i,
                    output_value: val,
                    required: min_output,
                });
                self.tx.outputs[i].value -= self.tx_fee;
                if self.tx.outputs[i].script_pubkey == change_script_pubkey {
                    received_by_me -= self.tx_fee;
                }
            },
        };
        true_or!(
            self.sum_inputs >= self.sum_outputs_value,
            GenerateTxError::NotEnoughUtxos {
                sum_utxos: self.sum_inputs,
                required: self.sum_outputs_value
            }
        );

        let change = self.sum_inputs - self.sum_outputs_value;
        let unused_change = if change > dust {
            self.tx.outputs.push({
                TransactionOutput {
                    value: change,
                    script_pubkey: change_script_pubkey.clone(),
                }
            });
            received_by_me += change;
            None
        } else if change > 0 {
            Some(change)
        } else {
            None
        };

        let data = AdditionalTxData {
            fee_amount: self.tx_fee,
            received_by_me,
            spent_by_me: self.sum_inputs,
            unused_change,
            // will be changed if the ticker is KMD
            kmd_rewards: None,
        };

        Ok(coin
            .calc_interest_if_required(self.tx, data, change_script_pubkey)
            .await?)
    }
}

/// Calculates interest if the coin is KMD
/// Adds the value to existing output to my_script_pub or creates additional interest output
/// returns transaction and data as is if the coin is not KMD
pub async fn calc_interest_if_required<T>(
    coin: &T,
    mut unsigned: TransactionInputSigner,
    mut data: AdditionalTxData,
    my_script_pub: Bytes,
) -> UtxoRpcResult<(TransactionInputSigner, AdditionalTxData)>
where
    T: AsRef<UtxoCoinFields> + UtxoCommonOps,
{
    if coin.as_ref().conf.ticker != "KMD" {
        return Ok((unsigned, data));
    }
    unsigned.lock_time = coin.get_current_mtp().await?;
    let mut interest = 0;
    for input in unsigned.inputs.iter() {
        let prev_hash = input.previous_output.hash.reversed().into();
        let tx = coin
            .as_ref()
            .rpc_client
            .get_verbose_transaction(&prev_hash)
            .compat()
            .await?;
        if let Ok(output_interest) =
            kmd_interest(tx.height, input.amount, tx.locktime as u64, unsigned.lock_time as u64)
        {
            interest += output_interest;
        };
    }
    if interest > 0 {
        data.received_by_me += interest;
        let mut output_to_me = unsigned
            .outputs
            .iter_mut()
            .find(|out| out.script_pubkey == my_script_pub);
        // add calculated interest to existing output to my address
        // or create the new one if it's not found
        match output_to_me {
            Some(ref mut output) => output.value += interest,
            None => {
                let interest_output = TransactionOutput {
                    script_pubkey: my_script_pub,
                    value: interest,
                };
                unsigned.outputs.push(interest_output);
            },
        };
    } else {
        // if interest is zero attempt to set the lowest possible lock_time to claim it later
        unsigned.lock_time = (now_ms() / 1000) as u32 - 3600 + 777 * 2;
    }
    let rewards_amount = big_decimal_from_sat_unsigned(interest, coin.as_ref().decimals);
    data.kmd_rewards = Some(KmdRewardsDetails::claimed_by_me(rewards_amount));
    Ok((unsigned, data))
}

#[allow(clippy::too_many_arguments)]
pub async fn p2sh_spending_tx<T>(
    coin: &T,
    prev_transaction: UtxoTx,
    redeem_script: Bytes,
    outputs: Vec<TransactionOutput>,
    script_data: Script,
    sequence: u32,
    lock_time: u32,
    keypair: &KeyPair,
) -> Result<UtxoTx, String>
where
    T: AsRef<UtxoCoinFields> + UtxoCommonOps,
{
    let lock_time = try_s!(coin.p2sh_tx_locktime(lock_time).await);
    let n_time = if coin.as_ref().conf.is_pos {
        Some((now_ms() / 1000) as u32)
    } else {
        None
    };
    let str_d_zeel = if coin.as_ref().conf.ticker == "NAV" {
        Some("".into())
    } else {
        None
    };
    let hash_algo = coin.as_ref().tx_hash_algo.into();
    let unsigned = TransactionInputSigner {
        lock_time,
        version: coin.as_ref().conf.tx_version,
        n_time,
        overwintered: coin.as_ref().conf.overwintered,
        inputs: vec![UnsignedTransactionInput {
            sequence,
            previous_output: OutPoint {
                hash: prev_transaction.hash(),
                index: DEFAULT_SWAP_VOUT as u32,
            },
            amount: prev_transaction.outputs[0].value,
            witness: Vec::new(),
        }],
        outputs: outputs.clone(),
        expiry_height: 0,
        join_splits: vec![],
        shielded_spends: vec![],
        shielded_outputs: vec![],
        value_balance: 0,
        version_group_id: coin.as_ref().conf.version_group_id,
        consensus_branch_id: coin.as_ref().conf.consensus_branch_id,
        zcash: coin.as_ref().conf.zcash,
        str_d_zeel,
        hash_algo,
    };
    let signed_input = try_s!(p2sh_spend(
        &unsigned,
        DEFAULT_SWAP_VOUT,
        keypair,
        script_data,
        redeem_script.into(),
        coin.as_ref().conf.signature_version,
        coin.as_ref().conf.fork_id
    ));
    Ok(UtxoTx {
        version: unsigned.version,
        n_time: unsigned.n_time,
        overwintered: unsigned.overwintered,
        lock_time: unsigned.lock_time,
        inputs: vec![signed_input],
        outputs,
        expiry_height: unsigned.expiry_height,
        join_splits: vec![],
        shielded_spends: vec![],
        shielded_outputs: vec![],
        value_balance: 0,
        version_group_id: coin.as_ref().conf.version_group_id,
        binding_sig: H512::default(),
        join_split_sig: H512::default(),
        join_split_pubkey: H256::default(),
        zcash: coin.as_ref().conf.zcash,
        str_d_zeel: unsigned.str_d_zeel,
        tx_hash_algo: unsigned.hash_algo.into(),
    })
}

pub fn send_taker_fee<T>(coin: T, fee_pub_key: &[u8], amount: BigDecimal) -> TransactionFut
where
    T: AsRef<UtxoCoinFields> + UtxoCommonOps + Send + Sync + 'static,
{
    let address = try_fus!(address_from_raw_pubkey(
        fee_pub_key,
        coin.as_ref().conf.pub_addr_prefix,
        coin.as_ref().conf.pub_t_addr_prefix,
        coin.as_ref().conf.checksum_type,
        coin.as_ref().conf.bech32_hrp.clone(),
        coin.addr_format().clone(),
    ));
    let amount = try_fus!(sat_from_big_decimal(&amount, coin.as_ref().decimals));
    let output = TransactionOutput {
        value: amount,
        script_pubkey: Builder::build_p2pkh(&address.hash).to_bytes(),
    };
    send_outputs_from_my_address(coin, vec![output])
}

pub fn send_maker_payment<T>(
    coin: T,
    time_lock: u32,
    maker_pub: &[u8],
    taker_pub: &[u8],
    secret_hash: &[u8],
    amount: BigDecimal,
) -> TransactionFut
where
    T: AsRef<UtxoCoinFields> + UtxoCommonOps + Clone + Send + Sync + 'static,
{
    let SwapPaymentOutputsResult {
        payment_address,
        outputs,
    } = try_fus!(generate_swap_payment_outputs(
        &coin,
        time_lock,
        maker_pub,
        taker_pub,
        secret_hash,
        amount
    ));
    let send_fut = match &coin.as_ref().rpc_client {
        UtxoRpcClientEnum::Electrum(_) => Either::A(send_outputs_from_my_address(coin, outputs)),
        UtxoRpcClientEnum::Native(client) => {
            let addr_string = try_fus!(payment_address.display_address());
            Either::B(
                client
                    .import_address(&addr_string, &addr_string, false)
                    .map_err(|e| ERRL!("{}", e))
                    .and_then(move |_| send_outputs_from_my_address(coin, outputs)),
            )
        },
    };
    Box::new(send_fut)
}

pub fn send_taker_payment<T>(
    coin: T,
    time_lock: u32,
    taker_pub: &[u8],
    maker_pub: &[u8],
    secret_hash: &[u8],
    amount: BigDecimal,
) -> TransactionFut
where
    T: AsRef<UtxoCoinFields> + UtxoCommonOps + Clone + Send + Sync + 'static,
{
    let SwapPaymentOutputsResult {
        payment_address,
        outputs,
    } = try_fus!(generate_swap_payment_outputs(
        &coin,
        time_lock,
        taker_pub,
        maker_pub,
        secret_hash,
        amount
    ));
    let send_fut = match &coin.as_ref().rpc_client {
        UtxoRpcClientEnum::Electrum(_) => Either::A(send_outputs_from_my_address(coin, outputs)),
        UtxoRpcClientEnum::Native(client) => {
            let addr_string = try_fus!(payment_address.display_address());
            Either::B(
                client
                    .import_address(&addr_string, &addr_string, false)
                    .map_err(|e| ERRL!("{}", e))
                    .and_then(move |_| send_outputs_from_my_address(coin, outputs)),
            )
        },
    };
    Box::new(send_fut)
}

pub fn send_maker_spends_taker_payment<T>(
    coin: T,
    taker_payment_tx: &[u8],
    time_lock: u32,
    taker_pub: &[u8],
    secret: &[u8],
    htlc_privkey: &[u8],
) -> TransactionFut
where
    T: AsRef<UtxoCoinFields> + UtxoCommonOps + Send + Sync + 'static,
{
    let key_pair = try_fus!(key_pair_from_secret(htlc_privkey));
    let my_address = try_fus!(coin.as_ref().derivation_method.iguana_or_err()).clone();

    let mut prev_tx: UtxoTx = try_fus!(deserialize(taker_payment_tx).map_err(|e| ERRL!("{:?}", e)));
    prev_tx.tx_hash_algo = coin.as_ref().tx_hash_algo;
    let script_data = Builder::default()
        .push_data(secret)
        .push_opcode(Opcode::OP_0)
        .into_script();
    let redeem_script = payment_script(
        time_lock,
        &*dhash160(secret),
        &try_fus!(Public::from_slice(taker_pub)),
        key_pair.public(),
    );
    let fut = async move {
        let fee = try_s!(coin.get_htlc_spend_fee(DEFAULT_SWAP_TX_SPEND_SIZE).await);
        let script_pubkey = output_script(&my_address, ScriptType::P2PKH).to_bytes();
        let output = TransactionOutput {
            value: prev_tx.outputs[0].value - fee,
            script_pubkey,
        };
        let transaction = try_s!(
            coin.p2sh_spending_tx(
                prev_tx,
                redeem_script.into(),
                vec![output],
                script_data,
                SEQUENCE_FINAL,
                time_lock,
                &key_pair,
            )
            .await
        );
        let tx_fut = coin.as_ref().rpc_client.send_transaction(&transaction).compat();
        try_s!(tx_fut.await);
        Ok(transaction.into())
    };
    Box::new(fut.boxed().compat())
}

pub fn send_taker_spends_maker_payment<T>(
    coin: T,
    maker_payment_tx: &[u8],
    time_lock: u32,
    maker_pub: &[u8],
    secret: &[u8],
    htlc_privkey: &[u8],
) -> TransactionFut
where
    T: AsRef<UtxoCoinFields> + UtxoCommonOps + Send + Sync + 'static,
{
    let key_pair = try_fus!(key_pair_from_secret(htlc_privkey));
    let my_address = try_fus!(coin.as_ref().derivation_method.iguana_or_err()).clone();

    let mut prev_tx: UtxoTx = try_fus!(deserialize(maker_payment_tx).map_err(|e| ERRL!("{:?}", e)));
    prev_tx.tx_hash_algo = coin.as_ref().tx_hash_algo;
    let script_data = Builder::default()
        .push_data(secret)
        .push_opcode(Opcode::OP_0)
        .into_script();
    let redeem_script = payment_script(
        time_lock,
        &*dhash160(secret),
        &try_fus!(Public::from_slice(maker_pub)),
        key_pair.public(),
    );
    let fut = async move {
        let fee = try_s!(coin.get_htlc_spend_fee(DEFAULT_SWAP_TX_SPEND_SIZE).await);
        let script_pubkey = output_script(&my_address, ScriptType::P2PKH).to_bytes();
        let output = TransactionOutput {
            value: prev_tx.outputs[0].value - fee,
            script_pubkey,
        };
        let transaction = try_s!(
            coin.p2sh_spending_tx(
                prev_tx,
                redeem_script.into(),
                vec![output],
                script_data,
                SEQUENCE_FINAL,
                time_lock,
                &key_pair,
            )
            .await
        );
        let tx_fut = coin.as_ref().rpc_client.send_transaction(&transaction).compat();
        try_s!(tx_fut.await);
        Ok(transaction.into())
    };
    Box::new(fut.boxed().compat())
}

pub fn send_taker_refunds_payment<T>(
    coin: T,
    taker_payment_tx: &[u8],
    time_lock: u32,
    maker_pub: &[u8],
    secret_hash: &[u8],
    htlc_privkey: &[u8],
) -> TransactionFut
where
    T: AsRef<UtxoCoinFields> + UtxoCommonOps + Send + Sync + 'static,
{
    let key_pair = try_fus!(key_pair_from_secret(htlc_privkey));
    let my_address = try_fus!(coin.as_ref().derivation_method.iguana_or_err()).clone();

    let mut prev_tx: UtxoTx = try_fus!(deserialize(taker_payment_tx).map_err(|e| ERRL!("{:?}", e)));
    prev_tx.tx_hash_algo = coin.as_ref().tx_hash_algo;
    let script_data = Builder::default().push_opcode(Opcode::OP_1).into_script();
    let redeem_script = payment_script(
        time_lock,
        secret_hash,
        key_pair.public(),
        &try_fus!(Public::from_slice(maker_pub)),
    );
    let fut = async move {
        let fee = try_s!(coin.get_htlc_spend_fee(DEFAULT_SWAP_TX_SPEND_SIZE).await);
        let script_pubkey = output_script(&my_address, ScriptType::P2PKH).to_bytes();
        let output = TransactionOutput {
            value: prev_tx.outputs[0].value - fee,
            script_pubkey,
        };
        let transaction = try_s!(
            coin.p2sh_spending_tx(
                prev_tx,
                redeem_script.into(),
                vec![output],
                script_data,
                SEQUENCE_FINAL - 1,
                time_lock,
                &key_pair,
            )
            .await
        );
        let tx_fut = coin.as_ref().rpc_client.send_transaction(&transaction).compat();
        try_s!(tx_fut.await);
        Ok(transaction.into())
    };
    Box::new(fut.boxed().compat())
}

pub fn send_maker_refunds_payment<T>(
    coin: T,
    maker_payment_tx: &[u8],
    time_lock: u32,
    taker_pub: &[u8],
    secret_hash: &[u8],
    htlc_privkey: &[u8],
) -> TransactionFut
where
    T: AsRef<UtxoCoinFields> + UtxoCommonOps + Send + Sync + 'static,
{
    let key_pair = try_fus!(key_pair_from_secret(htlc_privkey));
    let my_address = try_fus!(coin.as_ref().derivation_method.iguana_or_err()).clone();

    let mut prev_tx: UtxoTx = try_fus!(deserialize(maker_payment_tx).map_err(|e| ERRL!("{:?}", e)));
    prev_tx.tx_hash_algo = coin.as_ref().tx_hash_algo;
    let script_data = Builder::default().push_opcode(Opcode::OP_1).into_script();
    let redeem_script = payment_script(
        time_lock,
        secret_hash,
        key_pair.public(),
        &try_fus!(Public::from_slice(taker_pub)),
    );
    let fut = async move {
        let fee = try_s!(coin.get_htlc_spend_fee(DEFAULT_SWAP_TX_SPEND_SIZE).await);
        let script_pubkey = output_script(&my_address, ScriptType::P2PKH).to_bytes();
        let output = TransactionOutput {
            value: prev_tx.outputs[0].value - fee,
            script_pubkey,
        };
        let transaction = try_s!(
            coin.p2sh_spending_tx(
                prev_tx,
                redeem_script.into(),
                vec![output],
                script_data,
                SEQUENCE_FINAL - 1,
                time_lock,
                &key_pair,
            )
            .await
        );
        let tx_fut = coin.as_ref().rpc_client.send_transaction(&transaction).compat();
        try_s!(tx_fut.await);
        Ok(transaction.into())
    };
    Box::new(fut.boxed().compat())
}

/// Extracts pubkey from script sig
fn pubkey_from_script_sig(script: &Script) -> Result<H264, String> {
    match script.get_instruction(0) {
        Some(Ok(instruction)) => match instruction.opcode {
            Opcode::OP_PUSHBYTES_70 | Opcode::OP_PUSHBYTES_71 | Opcode::OP_PUSHBYTES_72 => match instruction.data {
                Some(bytes) => try_s!(Signature::from_der(&bytes[..bytes.len() - 1])),
                None => return ERR!("No data at instruction 0 of script {:?}", script),
            },
            _ => return ERR!("Unexpected opcode {:?}", instruction.opcode),
        },
        Some(Err(e)) => return ERR!("Error {} on getting instruction 0 of script {:?}", e, script),
        None => return ERR!("None instruction 0 of script {:?}", script),
    };

    let pubkey = match script.get_instruction(1) {
        Some(Ok(instruction)) => match instruction.opcode {
            Opcode::OP_PUSHBYTES_33 => match instruction.data {
                Some(bytes) => try_s!(PublicKey::from_slice(bytes)),
                None => return ERR!("No data at instruction 1 of script {:?}", script),
            },
            _ => return ERR!("Unexpected opcode {:?}", instruction.opcode),
        },
        Some(Err(e)) => return ERR!("Error {} on getting instruction 1 of script {:?}", e, script),
        None => return ERR!("None instruction 1 of script {:?}", script),
    };

    if script.get_instruction(2).is_some() {
        return ERR!("Unexpected instruction at position 2 of script {:?}", script);
    }
    Ok(pubkey.serialize().into())
}

/// Extracts pubkey from witness script
fn pubkey_from_witness_script(witness_script: &[Bytes]) -> Result<H264, String> {
    if witness_script.len() != 2 {
        return ERR!("Invalid witness length {}", witness_script.len());
    }

    let signature = witness_script[0].clone().take();
    if signature.is_empty() {
        return ERR!("Empty signature data in witness script");
    }
    try_s!(Signature::from_der(&signature[..signature.len() - 1]));

    let pubkey = try_s!(PublicKey::from_slice(&witness_script[1]));

    Ok(pubkey.serialize().into())
}

pub async fn is_tx_confirmed_before_block<T>(coin: &T, tx: &RpcTransaction, block_number: u64) -> Result<bool, String>
where
    T: AsRef<UtxoCoinFields> + Send + Sync + 'static,
{
    match tx.height {
        Some(confirmed_at) => Ok(confirmed_at <= block_number),
        // fallback to a number of confirmations
        None => {
            if tx.confirmations > 0 {
                let current_block = try_s!(coin.as_ref().rpc_client.get_block_count().compat().await);
                let confirmed_at = current_block + 1 - tx.confirmations as u64;
                Ok(confirmed_at <= block_number)
            } else {
                Ok(false)
            }
        },
    }
}

pub fn check_all_inputs_signed_by_pub(tx: &UtxoTx, expected_pub: &[u8]) -> Result<bool, String> {
    for input in &tx.inputs {
        let pubkey = if input.has_witness() {
            try_s!(pubkey_from_witness_script(&input.script_witness))
        } else {
            let script: Script = input.script_sig.clone().into();
            try_s!(pubkey_from_script_sig(&script))
        };
        if *pubkey != expected_pub {
            return Ok(false);
        }
    }

    Ok(true)
}

pub fn validate_fee<T>(
    coin: T,
    tx: UtxoTx,
    output_index: usize,
    sender_pubkey: &[u8],
    amount: &BigDecimal,
    min_block_number: u64,
    fee_addr: &[u8],
) -> Box<dyn Future<Item = (), Error = String> + Send>
where
    T: AsRef<UtxoCoinFields> + UtxoCommonOps + Send + Sync + 'static,
{
    let amount = amount.clone();
    let address = try_fus!(address_from_raw_pubkey(
        fee_addr,
        coin.as_ref().conf.pub_addr_prefix,
        coin.as_ref().conf.pub_t_addr_prefix,
        coin.as_ref().conf.checksum_type,
        coin.as_ref().conf.bech32_hrp.clone(),
        coin.addr_format().clone(),
    ));

    if !try_fus!(check_all_inputs_signed_by_pub(&tx, sender_pubkey)) {
        return Box::new(futures01::future::err(ERRL!("The dex fee was sent from wrong address")));
    }
    let fut = async move {
        let amount = try_s!(sat_from_big_decimal(&amount, coin.as_ref().decimals));
        let tx_from_rpc = try_s!(
            coin.as_ref()
                .rpc_client
                .get_verbose_transaction(&tx.hash().reversed().into())
                .compat()
                .await
        );

        if try_s!(is_tx_confirmed_before_block(&coin, &tx_from_rpc, min_block_number).await) {
            return ERR!(
                "Fee tx {:?} confirmed before min_block {}",
                tx_from_rpc,
                min_block_number,
            );
        }
        if tx_from_rpc.hex.0 != serialize(&tx).take()
            && tx_from_rpc.hex.0 != serialize_with_flags(&tx, SERIALIZE_TRANSACTION_WITNESS).take()
        {
            return ERR!(
                "Provided dex fee tx {:?} doesn't match tx data from rpc {:?}",
                tx,
                tx_from_rpc
            );
        }

        match tx.outputs.get(output_index) {
            Some(out) => {
                let expected_script_pubkey = Builder::build_p2pkh(&address.hash).to_bytes();
                if out.script_pubkey != expected_script_pubkey {
                    return ERR!(
                        "Provided dex fee tx output script_pubkey doesn't match expected {:?} {:?}",
                        out.script_pubkey,
                        expected_script_pubkey
                    );
                }
                if out.value < amount {
                    return ERR!(
                        "Provided dex fee tx output value is less than expected {:?} {:?}",
                        out.value,
                        amount
                    );
                }
            },
            None => {
                return ERR!("Provided dex fee tx {:?} does not have output {}", tx, output_index);
            },
        }
        Ok(())
    };
    Box::new(fut.boxed().compat())
}

pub fn validate_maker_payment<T>(
    coin: &T,
    input: ValidatePaymentInput,
) -> Box<dyn Future<Item = (), Error = String> + Send>
where
    T: AsRef<UtxoCoinFields> + Clone + Send + Sync + 'static,
{
    let my_public = try_fus!(Public::from_slice(&input.taker_pub));
    let mut tx: UtxoTx = try_fus!(deserialize(input.payment_tx.as_slice()).map_err(|e| ERRL!("{:?}", e)));
    tx.tx_hash_algo = coin.as_ref().tx_hash_algo;

    validate_payment(
        coin.clone(),
        tx,
        DEFAULT_SWAP_VOUT,
        &try_fus!(Public::from_slice(&input.maker_pub)),
        &my_public,
        &input.secret_hash,
        input.amount,
        input.time_lock,
    )
}

pub fn validate_taker_payment<T>(
    coin: &T,
    input: ValidatePaymentInput,
) -> Box<dyn Future<Item = (), Error = String> + Send>
where
    T: AsRef<UtxoCoinFields> + Clone + Send + Sync + 'static,
{
    let my_public = try_fus!(Public::from_slice(&input.maker_pub));
    let mut tx: UtxoTx = try_fus!(deserialize(input.payment_tx.as_slice()).map_err(|e| ERRL!("{:?}", e)));
    tx.tx_hash_algo = coin.as_ref().tx_hash_algo;

    validate_payment(
        coin.clone(),
        tx,
        DEFAULT_SWAP_VOUT,
        &try_fus!(Public::from_slice(&input.taker_pub)),
        &my_public,
        &input.secret_hash,
        input.amount,
        input.time_lock,
    )
}

pub fn check_if_my_payment_sent<T>(
    coin: T,
    time_lock: u32,
    my_pub: &[u8],
    other_pub: &[u8],
    secret_hash: &[u8],
) -> Box<dyn Future<Item = Option<TransactionEnum>, Error = String> + Send>
where
    T: AsRef<UtxoCoinFields> + UtxoCommonOps + Send + Sync + 'static,
{
    let my_public = try_fus!(Public::from_slice(my_pub));
    let script = payment_script(
        time_lock,
        secret_hash,
        &my_public,
        &try_fus!(Public::from_slice(other_pub)),
    );
    let hash = dhash160(&script);
    let p2sh = Builder::build_p2sh(&hash.into());
    let script_hash = electrum_script_hash(&p2sh);
    let fut = async move {
        match &coin.as_ref().rpc_client {
            UtxoRpcClientEnum::Electrum(client) => {
                let history = try_s!(client.scripthash_get_history(&hex::encode(script_hash)).compat().await);
                match history.first() {
                    Some(item) => {
                        let tx_bytes = try_s!(client.get_transaction_bytes(&item.tx_hash).compat().await);
                        let mut tx: UtxoTx = try_s!(deserialize(tx_bytes.0.as_slice()).map_err(|e| ERRL!("{:?}", e)));
                        tx.tx_hash_algo = coin.as_ref().tx_hash_algo;
                        Ok(Some(tx.into()))
                    },
                    None => Ok(None),
                }
            },
            UtxoRpcClientEnum::Native(client) => {
                let target_addr = Address {
                    t_addr_prefix: coin.as_ref().conf.p2sh_t_addr_prefix,
                    prefix: coin.as_ref().conf.p2sh_addr_prefix,
                    hash: hash.into(),
                    checksum_type: coin.as_ref().conf.checksum_type,
                    hrp: coin.as_ref().conf.bech32_hrp.clone(),
                    addr_format: coin.addr_format().clone(),
                };
                let target_addr = target_addr.to_string();
                let is_imported = try_s!(client.is_address_imported(&target_addr).await);
                if !is_imported {
                    return Ok(None);
                }
                let received_by_addr = try_s!(client.list_received_by_address(0, true, true).compat().await);
                for item in received_by_addr {
                    if item.address == target_addr && !item.txids.is_empty() {
                        let tx_bytes = try_s!(client.get_transaction_bytes(&item.txids[0]).compat().await);
                        let mut tx: UtxoTx = try_s!(deserialize(tx_bytes.0.as_slice()).map_err(|e| ERRL!("{:?}", e)));
                        tx.tx_hash_algo = coin.as_ref().tx_hash_algo;
                        return Ok(Some(tx.into()));
                    }
                }
                Ok(None)
            },
        }
    };
    Box::new(fut.boxed().compat())
}

pub async fn search_for_swap_tx_spend_my(
    coin: &UtxoCoinFields,
    time_lock: u32,
    other_pub: &[u8],
    secret_hash: &[u8],
    tx: &[u8],
    output_index: usize,
    search_from_block: u64,
) -> Result<Option<FoundSwapTxSpend>, String> {
    let my_public = try_s!(coin.priv_key_policy.key_pair_or_err()).public();
    search_for_swap_output_spend(
        coin,
        time_lock,
        my_public,
        &try_s!(Public::from_slice(other_pub)),
        secret_hash,
        tx,
        output_index,
        search_from_block,
    )
    .await
}

pub async fn search_for_swap_tx_spend_other(
    coin: &UtxoCoinFields,
    time_lock: u32,
    other_pub: &[u8],
    secret_hash: &[u8],
    tx: &[u8],
    output_index: usize,
    search_from_block: u64,
) -> Result<Option<FoundSwapTxSpend>, String> {
    let my_public = try_s!(coin.priv_key_policy.key_pair_or_err()).public();
    search_for_swap_output_spend(
        coin,
        time_lock,
        &try_s!(Public::from_slice(other_pub)),
        my_public,
        secret_hash,
        tx,
        output_index,
        search_from_block,
    )
    .await
}

/// Extract a secret from the `spend_tx`.
/// Note spender could generate the spend with several inputs where the only one input is the p2sh script.
pub fn extract_secret(secret_hash: &[u8], spend_tx: &[u8]) -> Result<Vec<u8>, String> {
    let spend_tx: UtxoTx = try_s!(deserialize(spend_tx).map_err(|e| ERRL!("{:?}", e)));
    for (input_idx, input) in spend_tx.inputs.into_iter().enumerate() {
        let script: Script = input.script_sig.clone().into();
        let instruction = match script.get_instruction(1) {
            Some(Ok(instr)) => instr,
            Some(Err(e)) => {
                log!("Warning: "[e]);
                continue;
            },
            None => {
                log!("Warning: couldn't find secret in "[input_idx]" input");
                continue;
            },
        };

        if instruction.opcode != Opcode::OP_PUSHBYTES_32 {
            log!("Warning: expected "[Opcode::OP_PUSHBYTES_32]" opcode, found "[instruction.opcode] " in "[input_idx]" input");
            continue;
        }

        let secret = match instruction.data {
            Some(data) => data.to_vec(),
            None => {
                log!("Warning: secret is empty in "[input_idx] " input");
                continue;
            },
        };

        let actual_secret_hash = &*dhash160(&secret);
        if actual_secret_hash != secret_hash {
            log!("Warning: invalid 'dhash160(secret)' "[actual_secret_hash]", expected "[secret_hash]);
            continue;
        }
        return Ok(secret);
    }
    ERR!("Couldn't extract secret")
}

pub fn my_address<T>(coin: &T) -> Result<String, String>
where
    T: AsRef<UtxoCoinFields> + UtxoCommonOps,
{
    match coin.as_ref().derivation_method {
        DerivationMethod::Iguana(ref my_address) => my_address.display_address(),
        DerivationMethod::HDWallet(_) => ERR!("'my_address' is deprecated for HD wallets"),
    }
}

pub fn my_balance<T>(coin: T) -> BalanceFut<CoinBalance>
where
    T: AsRef<UtxoCoinFields> + UtxoCommonOps + MarketCoinOps + Send + Sync + 'static,
{
    let my_address = try_f!(coin
        .as_ref()
        .derivation_method
        .iguana_or_err()
        .mm_err(BalanceError::from))
    .clone();
    let fut = async move { address_balance(&coin, &my_address).await };
    Box::new(fut.boxed().compat())
}

pub fn send_raw_tx(coin: &UtxoCoinFields, tx: &str) -> Box<dyn Future<Item = String, Error = String> + Send> {
    let bytes = try_fus!(hex::decode(tx));
    Box::new(
        coin.rpc_client
            .send_raw_transaction(bytes.into())
            .map_err(|e| ERRL!("{}", e))
            .map(|hash| format!("{:?}", hash)),
    )
}

pub fn wait_for_confirmations(
    coin: &UtxoCoinFields,
    tx: &[u8],
    confirmations: u64,
    requires_nota: bool,
    wait_until: u64,
    check_every: u64,
) -> Box<dyn Future<Item = (), Error = String> + Send> {
    let mut tx: UtxoTx = try_fus!(deserialize(tx).map_err(|e| ERRL!("{:?}", e)));
    tx.tx_hash_algo = coin.tx_hash_algo;
    coin.rpc_client.wait_for_confirmations(
        tx.hash().reversed().into(),
        tx.expiry_height,
        confirmations as u32,
        requires_nota,
        wait_until,
        check_every,
    )
}

pub fn wait_for_output_spend(
    coin: &UtxoCoinFields,
    tx_bytes: &[u8],
    output_index: usize,
    from_block: u64,
    wait_until: u64,
) -> TransactionFut {
    let mut tx: UtxoTx = try_fus!(deserialize(tx_bytes).map_err(|e| ERRL!("{:?}", e)));
    tx.tx_hash_algo = coin.tx_hash_algo;
    let client = coin.rpc_client.clone();
    let tx_hash_algo = coin.tx_hash_algo;
    let fut = async move {
        loop {
            match client
                .find_output_spend(
                    tx.hash(),
                    &tx.outputs[output_index].script_pubkey,
                    output_index,
                    BlockHashOrHeight::Height(from_block as i64),
                )
                .compat()
                .await
            {
                Ok(Some(spent_output_info)) => {
                    let mut tx = spent_output_info.spending_tx;
                    tx.tx_hash_algo = tx_hash_algo;
                    return Ok(tx.into());
                },
                Ok(None) => (),
                Err(e) => {
                    log!("Error " (e) " on find_output_spend of tx " [e]);
                },
            };

            if now_ms() / 1000 > wait_until {
                return ERR!(
                    "Waited too long until {} for transaction {:?} {} to be spent ",
                    wait_until,
                    tx,
                    output_index,
                );
            }
            Timer::sleep(10.).await;
        }
    };
    Box::new(fut.boxed().compat())
}

pub fn tx_enum_from_bytes(coin: &UtxoCoinFields, bytes: &[u8]) -> Result<TransactionEnum, String> {
    let mut transaction: UtxoTx = try_s!(deserialize(bytes).map_err(|err| format!("{:?}", err)));
    transaction.tx_hash_algo = coin.tx_hash_algo;
    Ok(transaction.into())
}

pub fn current_block(coin: &UtxoCoinFields) -> Box<dyn Future<Item = u64, Error = String> + Send> {
    Box::new(coin.rpc_client.get_block_count().map_err(|e| ERRL!("{}", e)))
}

pub fn display_priv_key(coin: &UtxoCoinFields) -> Result<String, String> {
    match coin.priv_key_policy {
        PrivKeyPolicy::KeyPair(ref key_pair) => Ok(key_pair.private().to_string()),
        PrivKeyPolicy::HardwareWallet => ERR!("'display_priv_key' doesn't support Hardware Wallets"),
    }
}

pub fn min_tx_amount(coin: &UtxoCoinFields) -> BigDecimal {
    big_decimal_from_sat(coin.dust_amount as i64, coin.decimals)
}

pub fn min_trading_vol(coin: &UtxoCoinFields) -> MmNumber {
    if coin.conf.ticker == "BTC" {
        return MmNumber::from(MIN_BTC_TRADING_VOL);
    }
    let dust_multiplier = MmNumber::from(10);
    dust_multiplier * min_tx_amount(coin).into()
}

pub fn is_asset_chain(coin: &UtxoCoinFields) -> bool { coin.conf.asset_chain }

pub async fn withdraw<T>(coin: T, req: WithdrawRequest) -> WithdrawResult
where
    T: AsRef<UtxoCoinFields> + UtxoCommonOps + MarketCoinOps + Send + Sync + 'static,
{
    StandardUtxoWithdraw::new(coin, req)?.build().await
}

pub async fn init_withdraw<T>(
    ctx: MmArc,
    coin: T,
    req: WithdrawRequest,
    task_handle: &WithdrawTaskHandle,
) -> WithdrawResult
where
    T: AsRef<UtxoCoinFields>
        + UtxoCommonOps
        + MarketCoinOps
        + UtxoSignerOps
        + GetWithdrawSenderAddress<Address = Address, Pubkey = Public>
        + Send
        + Sync
        + 'static,
{
    InitUtxoWithdraw::new(ctx, coin, req, task_handle).await?.build().await
}

pub async fn get_withdraw_from_address<T>(
    coin: &T,
    req: &WithdrawRequest,
) -> MmResult<WithdrawSenderAddress<Address, Public>, WithdrawError>
where
    T: CoinWithDerivationMethod<Address = Address, HDWallet = <T as HDWalletCoinOps>::HDWallet>
        + HDWalletCoinOps<Address = Address, Pubkey = Public>
        + UtxoCommonOps,
{
    match coin.derivation_method() {
        DerivationMethod::Iguana(my_address) => get_withdraw_iguana_sender(coin, req, my_address),
        DerivationMethod::HDWallet(hd_wallet) => get_withdraw_hd_sender(coin, req, hd_wallet).await,
    }
}

pub fn get_withdraw_iguana_sender<T>(
    coin: &T,
    req: &WithdrawRequest,
    my_address: &Address,
) -> MmResult<WithdrawSenderAddress<Address, Public>, WithdrawError>
where
    T: UtxoCommonOps,
{
    if req.from.is_some() {
        let error = "'from' is not supported if the coin is initialized with an Iguana private key";
        return MmError::err(WithdrawError::UnexpectedFromAddress(error.to_owned()));
    }
    let pubkey = coin
        .my_public_key()
        .mm_err(|e| WithdrawError::InternalError(e.to_string()))?;
    Ok(WithdrawSenderAddress {
        address: my_address.clone(),
        pubkey: *pubkey,
        derivation_path: None,
    })
}

pub async fn get_withdraw_hd_sender<T>(
    coin: &T,
    req: &WithdrawRequest,
    hd_wallet: &T::HDWallet,
) -> MmResult<WithdrawSenderAddress<Address, Public>, WithdrawError>
where
    T: HDWalletCoinOps<Address = Address, Pubkey = Public>,
{
    let HDAddressId {
        account_id,
        chain,
        address_id,
    } = match req.from.clone().or_mm_err(|| WithdrawError::FromAddressNotFound)? {
        WithdrawFrom::AddressId(id) => id,
        WithdrawFrom::DerivationPath { derivation_path } => {
            let derivation_path = Bip44DerivationPath::from_str(&derivation_path)
                .map_to_mm(Bip44DerPathError::from)
                .mm_err(|e| WithdrawError::UnexpectedFromAddress(e.to_string()))?;
            let coin_type = derivation_path.coin_type();
            let expected_coin_type = hd_wallet.coin_type();
            if coin_type != expected_coin_type {
                let error = format!(
                    "Derivation path '{}' must has '{}' coin type",
                    derivation_path, expected_coin_type
                );
                return MmError::err(WithdrawError::UnexpectedFromAddress(error));
            }
            HDAddressId::from(derivation_path)
        },
    };

<<<<<<< HEAD
    let fee_amount = data.fee_amount + data.unused_change.unwrap_or_default();
    let fee_details = UtxoFeeDetails {
        amount: big_decimal_from_sat(fee_amount as i64, decimals),
    };
    let my_address = coin.my_address().map_to_mm(WithdrawError::InternalError)?;
    let tx_hex = match coin.as_ref().my_address.addr_format {
        UtxoAddressFormat::Segwit => serialize_with_flags(&signed, SERIALIZE_TRANSACTION_WITNESS).into(),
        _ => serialize(&signed).into(),
    };
    Ok(TransactionDetails {
        from: vec![my_address],
        to: vec![req.to],
        total_amount: big_decimal_from_sat(data.spent_by_me as i64, decimals),
        spent_by_me: big_decimal_from_sat(data.spent_by_me as i64, decimals),
        received_by_me: big_decimal_from_sat(data.received_by_me as i64, decimals),
        my_balance_change: big_decimal_from_sat(data.received_by_me as i64 - data.spent_by_me as i64, decimals),
        tx_hash: format!("{:02x}", BytesJson(signed.hash().reversed().to_vec())),
        tx_hex,
        fee_details: Some(fee_details.into()),
        block_height: 0,
        coin: coin.as_ref().conf.ticker.clone(),
        internal_id: vec![].into(),
        timestamp: now_ms() / 1000,
        kmd_rewards: data.kmd_rewards,
        transaction_type: Default::default(),
    })
=======
    let hd_account = hd_wallet
        .get_account(account_id)
        .await
        .or_mm_err(|| WithdrawError::UnknownAccount { account_id })?;
    let hd_address = coin.derive_address(&hd_account, chain, address_id)?;

    let is_address_activated = hd_account
        .is_address_activated(chain, address_id)
        // If [`HDWalletCoinOps::derive_address`] succeeds, [`HDAccountOps::is_address_activated`] shouldn't fails with an `InvalidBip44ChainError`.
        .mm_err(|e| WithdrawError::InternalError(e.to_string()))?;
    if !is_address_activated {
        let error = format!("'{}' address is not activated", hd_address.address);
        return MmError::err(WithdrawError::UnexpectedFromAddress(error));
    }

    Ok(WithdrawSenderAddress::from(hd_address))
>>>>>>> 54d999f9
}

pub fn decimals(coin: &UtxoCoinFields) -> u8 { coin.decimals }

pub fn convert_to_address<T>(coin: &T, from: &str, to_address_format: Json) -> Result<String, String>
where
    T: AsRef<UtxoCoinFields> + UtxoCommonOps,
{
    let to_address_format: UtxoAddressFormat =
        json::from_value(to_address_format).map_err(|e| ERRL!("Error on parse UTXO address format {:?}", e))?;
    let mut from_address = try_s!(coin.address_from_str(from));
    match to_address_format {
        UtxoAddressFormat::Standard => {
            from_address.addr_format = UtxoAddressFormat::Standard;
            Ok(from_address.to_string())
        },
        UtxoAddressFormat::Segwit => {
            let bech32_hrp = &coin.as_ref().conf.bech32_hrp;
            match bech32_hrp {
                Some(hrp) => Ok(SegwitAddress::new(&from_address.hash, hrp.clone()).to_string()),
                None => ERR!("Cannot convert to a segwit address for a coin with no bech32_hrp in config"),
            }
        },
        UtxoAddressFormat::CashAddress { network, .. } => Ok(try_s!(from_address
            .to_cashaddress(
                &network,
                coin.as_ref().conf.pub_addr_prefix,
                coin.as_ref().conf.p2sh_addr_prefix
            )
            .and_then(|cashaddress| cashaddress.encode()))),
    }
}

pub fn validate_address<T>(coin: &T, address: &str) -> ValidateAddressResult
where
    T: AsRef<UtxoCoinFields> + UtxoCommonOps,
{
    let result = coin.address_from_str(address);
    let address = match result {
        Ok(addr) => addr,
        Err(e) => {
            return ValidateAddressResult {
                is_valid: false,
                reason: Some(e),
            }
        },
    };

    let is_p2pkh = address.prefix == coin.as_ref().conf.pub_addr_prefix
        && address.t_addr_prefix == coin.as_ref().conf.pub_t_addr_prefix;
    let is_p2sh = address.prefix == coin.as_ref().conf.p2sh_addr_prefix
        && address.t_addr_prefix == coin.as_ref().conf.p2sh_t_addr_prefix
        && coin.as_ref().conf.segwit;
    let is_segwit = address.hrp.is_some() && address.hrp == coin.as_ref().conf.bech32_hrp && coin.as_ref().conf.segwit;

    if is_p2pkh || is_p2sh || is_segwit {
        ValidateAddressResult {
            is_valid: true,
            reason: None,
        }
    } else {
        ValidateAddressResult {
            is_valid: false,
            reason: Some(ERRL!("Address {} has invalid prefixes", address)),
        }
    }
}

#[allow(clippy::cognitive_complexity)]
pub async fn process_history_loop<T>(coin: T, ctx: MmArc)
where
    T: AsRef<UtxoCoinFields> + UtxoStandardOps + UtxoCommonOps + MmCoin + MarketCoinOps,
{
    let mut my_balance: Option<CoinBalance> = None;
    let history = match coin.load_history_from_file(&ctx).compat().await {
        Ok(history) => history,
        Err(e) => {
            log_tag!(
                ctx,
                "",
                "tx_history",
                "coin" => coin.as_ref().conf.ticker;
                fmt = "Error {} on 'load_history_from_file', stop the history loop", e
            );
            return;
        },
    };
    let mut history_map: HashMap<H256Json, TransactionDetails> = history
        .into_iter()
        .map(|tx| (H256Json::from(tx.tx_hash.as_bytes()), tx))
        .collect();

    let mut success_iteration = 0i32;
    loop {
        if ctx.is_stopping() {
            break;
        };
        {
            let coins_ctx = CoinsContext::from_ctx(&ctx).unwrap();
            let coins = coins_ctx.coins.lock().await;
            if !coins.contains_key(&coin.as_ref().conf.ticker) {
                log_tag!(ctx, "", "tx_history", "coin" => coin.as_ref().conf.ticker; fmt = "Loop stopped");
                break;
            };
        }

        let actual_balance = match coin.my_balance().compat().await {
            Ok(actual_balance) => Some(actual_balance),
            Err(err) => {
                log_tag!(
                    ctx,
                    "",
                    "tx_history",
                    "coin" => coin.as_ref().conf.ticker;
                    fmt = "Error {:?} on getting balance", err
                );
                None
            },
        };

        let need_update = history_map.iter().any(|(_, tx)| tx.should_update());
        match (&my_balance, &actual_balance) {
            (Some(prev_balance), Some(actual_balance)) if prev_balance == actual_balance && !need_update => {
                // my balance hasn't been changed, there is no need to reload tx_history
                Timer::sleep(30.).await;
                continue;
            },
            _ => (),
        }

        let metrics = ctx.metrics.clone();
        let tx_ids = match coin.request_tx_history(metrics).await {
            RequestTxHistoryResult::Ok(tx_ids) => tx_ids,
            RequestTxHistoryResult::Retry { error } => {
                log_tag!(
                    ctx,
                    "",
                    "tx_history",
                    "coin" => coin.as_ref().conf.ticker;
                    fmt = "{}, retrying", error
                );
                Timer::sleep(10.).await;
                continue;
            },
            RequestTxHistoryResult::HistoryTooLarge => {
                log_tag!(
                    ctx,
                    "",
                    "tx_history",
                    "coin" => coin.as_ref().conf.ticker;
                    fmt = "Got `history too large`, stopping further attempts to retrieve it"
                );
                *coin.as_ref().history_sync_state.lock().unwrap() = HistorySyncState::Error(json!({
                    "code": HISTORY_TOO_LARGE_ERR_CODE,
                    "message": "Got `history too large` error from Electrum server. History is not available",
                }));
                break;
            },
            RequestTxHistoryResult::CriticalError(e) => {
                log_tag!(
                    ctx,
                    "",
                    "tx_history",
                    "coin" => coin.as_ref().conf.ticker;
                    fmt = "{}, stopping futher attempts to retreive it", e
                );
                break;
            },
        };
        let mut transactions_left = if tx_ids.len() > history_map.len() {
            *coin.as_ref().history_sync_state.lock().unwrap() = HistorySyncState::InProgress(json!({
                "transactions_left": tx_ids.len() - history_map.len()
            }));
            tx_ids.len() - history_map.len()
        } else {
            *coin.as_ref().history_sync_state.lock().unwrap() = HistorySyncState::InProgress(json!({
                "transactions_left": 0
            }));
            0
        };

        // This is the cache of the already requested transactions.
        let mut input_transactions = HistoryUtxoTxMap::default();
        for (txid, height) in tx_ids {
            let mut updated = false;
            match history_map.entry(txid) {
                Entry::Vacant(e) => {
                    mm_counter!(ctx.metrics, "tx.history.request.count", 1, "coin" => coin.as_ref().conf.ticker.clone(), "method" => "tx_detail_by_hash");

                    match coin.tx_details_by_hash(&txid.0, &mut input_transactions).await {
                        Ok(mut tx_details) => {
                            mm_counter!(ctx.metrics, "tx.history.response.count", 1, "coin" => coin.as_ref().conf.ticker.clone(), "method" => "tx_detail_by_hash");

                            if tx_details.block_height == 0 && height > 0 {
                                tx_details.block_height = height;
                            }

                            e.insert(tx_details);
                            if transactions_left > 0 {
                                transactions_left -= 1;
                                *coin.as_ref().history_sync_state.lock().unwrap() =
                                    HistorySyncState::InProgress(json!({ "transactions_left": transactions_left }));
                            }
                            updated = true;
                        },
                        Err(e) => log_tag!(
                            ctx,
                            "",
                            "tx_history",
                            "coin" => coin.as_ref().conf.ticker;
                            fmt = "Error {:?} on getting the details of {:?}, skipping the tx", e, txid
                        ),
                    }
                },
                Entry::Occupied(mut e) => {
                    // update block height for previously unconfirmed transaction
                    if e.get().should_update_block_height() && height > 0 {
                        e.get_mut().block_height = height;
                        updated = true;
                    }
                    if e.get().should_update_timestamp() || e.get().firo_negative_fee() {
                        mm_counter!(ctx.metrics, "tx.history.request.count", 1, "coin" => coin.as_ref().conf.ticker.clone(), "method" => "tx_detail_by_hash");

                        if let Ok(tx_details) = coin.tx_details_by_hash(&txid.0, &mut input_transactions).await {
                            mm_counter!(ctx.metrics, "tx.history.response.count", 1, "coin" => coin.as_ref().conf.ticker.clone(), "method" => "tx_detail_by_hash");
                            // replace with new tx details in case we need to update any data
                            e.insert(tx_details);
                            updated = true;
                        }
                    }
                },
            }
            if updated {
                let mut to_write: Vec<TransactionDetails> =
                    history_map.iter().map(|(_, value)| value.clone()).collect();
                // the transactions with block_height == 0 are the most recent so we need to separately handle them while sorting
                to_write.sort_unstable_by(|a, b| {
                    if a.block_height == 0 {
                        Ordering::Less
                    } else if b.block_height == 0 {
                        Ordering::Greater
                    } else {
                        b.block_height.cmp(&a.block_height)
                    }
                });
                if let Err(e) = coin.save_history_to_file(&ctx, to_write).compat().await {
                    log_tag!(
                        ctx,
                        "",
                        "tx_history",
                        "coin" => coin.as_ref().conf.ticker;
                        fmt = "Error {} on 'save_history_to_file', stop the history loop", e
                    );
                    return;
                };
            }
        }
        *coin.as_ref().history_sync_state.lock().unwrap() = HistorySyncState::Finished;

        if success_iteration == 0 {
            log_tag!(
                ctx,
                "😅",
                "tx_history",
                "coin" => coin.as_ref().conf.ticker;
                fmt = "history has been loaded successfully"
            );
        }

        my_balance = actual_balance;
        success_iteration += 1;
        Timer::sleep(30.).await;
    }
}

pub async fn request_tx_history<T>(coin: &T, metrics: MetricsArc) -> RequestTxHistoryResult
where
    T: AsRef<UtxoCoinFields> + MmCoin + MarketCoinOps,
{
    let my_address = match coin.my_address() {
        Ok(addr) => addr,
        Err(e) => {
            return RequestTxHistoryResult::CriticalError(ERRL!(
                "Error on getting self address: {}. Stop tx history",
                e
            ))
        },
    };

    let tx_ids = match &coin.as_ref().rpc_client {
        UtxoRpcClientEnum::Native(client) => {
            let mut from = 0;
            let mut all_transactions = vec![];
            loop {
                mm_counter!(metrics, "tx.history.request.count", 1,
                    "coin" => coin.as_ref().conf.ticker.clone(), "client" => "native", "method" => "listtransactions");

                let transactions = match client.list_transactions(100, from).compat().await {
                    Ok(value) => value,
                    Err(e) => {
                        return RequestTxHistoryResult::Retry {
                            error: ERRL!("Error {} on list transactions", e),
                        };
                    },
                };

                mm_counter!(metrics, "tx.history.response.count", 1,
                    "coin" => coin.as_ref().conf.ticker.clone(), "client" => "native", "method" => "listtransactions");

                if transactions.is_empty() {
                    break;
                }
                from += 100;
                all_transactions.extend(transactions);
            }

            mm_counter!(metrics, "tx.history.response.total_length", all_transactions.len() as u64,
                "coin" => coin.as_ref().conf.ticker.clone(), "client" => "native", "method" => "listtransactions");

            all_transactions
                .into_iter()
                .filter_map(|item| {
                    if item.address == my_address {
                        Some((item.txid, item.blockindex))
                    } else {
                        None
                    }
                })
                .collect()
        },
        UtxoRpcClientEnum::Electrum(client) => {
            let my_address = match coin.as_ref().derivation_method.iguana_or_err() {
                Ok(my_address) => my_address,
                Err(e) => return RequestTxHistoryResult::CriticalError(e.to_string()),
            };
            let script = output_script(my_address, ScriptType::P2PKH);
            let script_hash = electrum_script_hash(&script);

            mm_counter!(metrics, "tx.history.request.count", 1,
                "coin" => coin.as_ref().conf.ticker.clone(), "client" => "electrum", "method" => "blockchain.scripthash.get_history");

            let electrum_history = match client.scripthash_get_history(&hex::encode(script_hash)).compat().await {
                Ok(value) => value,
                Err(e) => match &e.error {
                    JsonRpcErrorType::Transport(e) | JsonRpcErrorType::Parse(_, e) => {
                        return RequestTxHistoryResult::Retry {
                            error: ERRL!("Error {} on scripthash_get_history", e),
                        };
                    },
                    JsonRpcErrorType::Response(_addr, err) => {
                        if HISTORY_TOO_LARGE_ERROR.eq(err) {
                            return RequestTxHistoryResult::HistoryTooLarge;
                        } else {
                            return RequestTxHistoryResult::Retry {
                                error: ERRL!("Error {:?} on scripthash_get_history", e),
                            };
                        }
                    },
                },
            };
            mm_counter!(metrics, "tx.history.response.count", 1,
                "coin" => coin.as_ref().conf.ticker.clone(), "client" => "electrum", "method" => "blockchain.scripthash.get_history");

            mm_counter!(metrics, "tx.history.response.total_length", electrum_history.len() as u64,
                "coin" => coin.as_ref().conf.ticker.clone(), "client" => "electrum", "method" => "blockchain.scripthash.get_history");

            // electrum returns the most recent transactions in the end but we need to
            // process them first so rev is required
            electrum_history
                .into_iter()
                .rev()
                .map(|item| {
                    let height = if item.height < 0 { 0 } else { item.height as u64 };
                    (item.tx_hash, height)
                })
                .collect()
        },
    };
    RequestTxHistoryResult::Ok(tx_ids)
}

pub async fn tx_details_by_hash<T>(
    coin: &T,
    hash: &[u8],
    input_transactions: &mut HistoryUtxoTxMap,
) -> Result<TransactionDetails, String>
where
    T: AsRef<UtxoCoinFields> + UtxoCommonOps + Send + Sync + 'static,
{
    let ticker = &coin.as_ref().conf.ticker;
    let hash = H256Json::from(hash);
    let verbose_tx = try_s!(coin.as_ref().rpc_client.get_verbose_transaction(&hash).compat().await);
    let mut tx: UtxoTx = try_s!(deserialize(verbose_tx.hex.as_slice()).map_err(|e| ERRL!("{:?}", e)));
    tx.tx_hash_algo = coin.as_ref().tx_hash_algo;
    let my_address = try_s!(coin.as_ref().derivation_method.iguana_or_err());

    input_transactions.insert(hash, HistoryUtxoTx {
        tx: tx.clone(),
        height: verbose_tx.height,
    });

    let mut input_amount = 0;
    let mut output_amount = 0;
    let mut from_addresses = Vec::new();
    let mut to_addresses = Vec::new();
    let mut spent_by_me = 0;
    let mut received_by_me = 0;

    for input in tx.inputs.iter() {
        // input transaction is zero if the tx is the coinbase transaction
        if input.previous_output.hash.is_zero() {
            continue;
        }

        let prev_tx_hash: H256Json = input.previous_output.hash.reversed().into();
        let prev_tx = try_s!(
            coin.get_mut_verbose_transaction_from_map_or_rpc(prev_tx_hash, input_transactions)
                .await
        );
        let prev_tx = &mut prev_tx.tx;
        prev_tx.tx_hash_algo = coin.as_ref().tx_hash_algo;

        let prev_tx_value = prev_tx.outputs[input.previous_output.index as usize].value;
        input_amount += prev_tx_value;
        let from: Vec<Address> = try_s!(coin.addresses_from_script(
            &prev_tx.outputs[input.previous_output.index as usize]
                .script_pubkey
                .clone()
                .into()
        ));
        if from.contains(my_address) {
            spent_by_me += prev_tx_value;
        }
        from_addresses.extend(from.into_iter());
    }

    for output in tx.outputs.iter() {
        output_amount += output.value;
        let to = try_s!(coin.addresses_from_script(&output.script_pubkey.clone().into()));
        if to.contains(my_address) {
            received_by_me += output.value;
        }
        to_addresses.extend(to.into_iter());
    }

    // TODO uncomment this when `calc_interest_of_tx` works fine
    // let (fee, kmd_rewards) = if ticker == "KMD" {
    //     let kmd_rewards = try_s!(coin.calc_interest_of_tx(&tx, input_transactions).await);
    //     // `input_amount = output_amount + fee`, where `output_amount = actual_output_amount + kmd_rewards`,
    //     // so to calculate an actual transaction fee, we have to subtract the `kmd_rewards` from the total `output_amount`:
    //     // `fee = input_amount - actual_output_amount` or simplified `fee = input_amount - output_amount + kmd_rewards`
    //     let fee = input_amount as i64 - output_amount as i64 + kmd_rewards as i64;
    //
    //     let my_address = &coin.as_ref().my_address;
    //     let claimed_by_me = from_addresses.iter().all(|from| from == my_address) && to_addresses.contains(my_address);
    //     let kmd_rewards_details = KmdRewardsDetails {
    //         amount: big_decimal_from_sat_unsigned(kmd_rewards, coin.as_ref().decimals),
    //         claimed_by_me,
    //     };
    //     (
    //         big_decimal_from_sat(fee, coin.as_ref().decimals),
    //         Some(kmd_rewards_details),
    //     )
    // } else if input_amount == 0 {
    //     let fee = verbose_tx.vin.iter().fold(0., |cur, input| {
    //         let fee = match input {
    //             TransactionInputEnum::Lelantus(lelantus) => lelantus.n_fees,
    //             _ => 0.,
    //         };
    //         cur + fee
    //     });
    //     (fee.into(), None)
    // } else {
    //     let fee = input_amount as i64 - output_amount as i64;
    //     (big_decimal_from_sat(fee, coin.as_ref().decimals), None)
    // };

    let (fee, kmd_rewards) = if input_amount == 0 {
        let fee = verbose_tx.vin.iter().fold(0., |cur, input| {
            let fee = match input {
                TransactionInputEnum::Lelantus(lelantus) => lelantus.n_fees,
                _ => 0.,
            };
            cur + fee
        });
        (fee.into(), None)
    } else {
        let fee = input_amount as i64 - output_amount as i64;
        (big_decimal_from_sat(fee, coin.as_ref().decimals), None)
    };

    // remove address duplicates in case several inputs were spent from same address
    // or several outputs are sent to same address
    let mut from_addresses: Vec<String> =
        try_s!(from_addresses.into_iter().map(|addr| addr.display_address()).collect());
    from_addresses.sort();
    from_addresses.dedup();
    let mut to_addresses: Vec<String> = try_s!(to_addresses.into_iter().map(|addr| addr.display_address()).collect());
    to_addresses.sort();
    to_addresses.dedup();

    let fee_details = UtxoFeeDetails {
        coin: Some(coin.as_ref().conf.ticker.clone()),
        amount: fee,
    };

    Ok(TransactionDetails {
        from: from_addresses,
        to: to_addresses,
        received_by_me: big_decimal_from_sat_unsigned(received_by_me, coin.as_ref().decimals),
        spent_by_me: big_decimal_from_sat_unsigned(spent_by_me, coin.as_ref().decimals),
        my_balance_change: big_decimal_from_sat(received_by_me as i64 - spent_by_me as i64, coin.as_ref().decimals),
        total_amount: big_decimal_from_sat_unsigned(input_amount, coin.as_ref().decimals),
        tx_hash: format!("{:02x}", BytesJson(tx.hash().reversed().to_vec())),
        tx_hex: verbose_tx.hex,
        fee_details: Some(fee_details.into()),
        block_height: verbose_tx.height.unwrap_or(0),
        coin: ticker.clone(),
        internal_id: tx.hash().reversed().to_vec().into(),
        timestamp: verbose_tx.time.into(),
        kmd_rewards,
        transaction_type: Default::default(),
    })
}

pub async fn get_mut_verbose_transaction_from_map_or_rpc<'a, 'b, T>(
    coin: &'a T,
    tx_hash: H256Json,
    utxo_tx_map: &'b mut HistoryUtxoTxMap,
) -> UtxoRpcResult<&'b mut HistoryUtxoTx>
where
    T: AsRef<UtxoCoinFields>,
{
    let tx = match utxo_tx_map.entry(tx_hash) {
        Entry::Vacant(e) => {
            let verbose = coin
                .as_ref()
                .rpc_client
                .get_verbose_transaction(&tx_hash)
                .compat()
                .await?;
            let tx = HistoryUtxoTx {
                tx: deserialize(verbose.hex.as_slice())
                    .map_to_mm(|e| UtxoRpcError::InvalidResponse(format!("{:?}, tx: {:?}", e, tx_hash)))?,
                height: verbose.height,
            };
            e.insert(tx)
        },
        Entry::Occupied(e) => e.into_mut(),
    };
    Ok(tx)
}

/// This function is used when the transaction details were calculated without considering the KMD rewards.
/// We know that [`TransactionDetails::fee`] was calculated by `fee = input_amount - output_amount`,
/// where `output_amount = actual_output_amount + kmd_rewards` or `actual_output_amount = output_amount - kmd_rewards`.
/// To calculate an actual fee amount, we have to replace `output_amount` with `actual_output_amount`:
/// `actual_fee = input_amount - actual_output_amount` or `actual_fee = input_amount - output_amount + kmd_rewards`.
/// Substitute [`TransactionDetails::fee`] to the last equation:
/// `actual_fee = TransactionDetails::fee + kmd_rewards`
pub async fn update_kmd_rewards<T>(
    coin: &T,
    tx_details: &mut TransactionDetails,
    input_transactions: &mut HistoryUtxoTxMap,
) -> UtxoRpcResult<()>
where
    T: AsRef<UtxoCoinFields> + UtxoCommonOps + UtxoStandardOps + MarketCoinOps + Send + Sync + 'static,
{
    if !tx_details.should_update_kmd_rewards() {
        let error = "There is no need to update KMD rewards".to_owned();
        return MmError::err(UtxoRpcError::Internal(error));
    }
    let tx: UtxoTx = deserialize(tx_details.tx_hex.as_slice()).map_to_mm(|e| {
        UtxoRpcError::Internal(format!(
            "Error deserializing the {:?} transaction hex: {:?}",
            tx_details.tx_hash, e
        ))
    })?;
    let kmd_rewards = coin.calc_interest_of_tx(&tx, input_transactions).await?;
    let kmd_rewards = big_decimal_from_sat_unsigned(kmd_rewards, coin.as_ref().decimals);

    if let Some(TxFeeDetails::Utxo(UtxoFeeDetails { ref amount, .. })) = tx_details.fee_details {
        let actual_fee_amount = amount + &kmd_rewards;
        tx_details.fee_details = Some(TxFeeDetails::Utxo(UtxoFeeDetails {
            coin: Some(coin.as_ref().conf.ticker.clone()),
            amount: actual_fee_amount,
        }));
    }

    let my_address = &coin.my_address().map_to_mm(UtxoRpcError::Internal)?;
    let claimed_by_me = tx_details.from.iter().all(|from| from == my_address) && tx_details.to.contains(my_address);

    tx_details.kmd_rewards = Some(KmdRewardsDetails {
        amount: kmd_rewards,
        claimed_by_me,
    });
    Ok(())
}

pub async fn calc_interest_of_tx<T>(
    coin: &T,
    tx: &UtxoTx,
    input_transactions: &mut HistoryUtxoTxMap,
) -> UtxoRpcResult<u64>
where
    T: AsRef<UtxoCoinFields> + UtxoCommonOps + Send + Sync + 'static,
{
    if coin.as_ref().conf.ticker != "KMD" {
        let error = format!("Expected KMD ticker, found {}", coin.as_ref().conf.ticker);
        return MmError::err(UtxoRpcError::Internal(error));
    }

    let mut kmd_rewards = 0;
    for input in tx.inputs.iter() {
        // input transaction is zero if the tx is the coinbase transaction
        if input.previous_output.hash.is_zero() {
            continue;
        }

        let prev_tx_hash: H256Json = input.previous_output.hash.reversed().into();
        let prev_tx = coin
            .get_mut_verbose_transaction_from_map_or_rpc(prev_tx_hash, input_transactions)
            .await?;

        let prev_tx_value = prev_tx.tx.outputs[input.previous_output.index as usize].value;
        let prev_tx_locktime = prev_tx.tx.lock_time as u64;
        let this_tx_locktime = tx.lock_time as u64;
        if let Ok(interest) = kmd_interest(prev_tx.height, prev_tx_value, prev_tx_locktime, this_tx_locktime) {
            kmd_rewards += interest;
        }
    }
    Ok(kmd_rewards)
}

pub fn history_sync_status(coin: &UtxoCoinFields) -> HistorySyncState {
    coin.history_sync_state.lock().unwrap().clone()
}

pub fn get_trade_fee<T>(coin: T) -> Box<dyn Future<Item = TradeFee, Error = String> + Send>
where
    T: AsRef<UtxoCoinFields> + UtxoCommonOps + Send + Sync + 'static,
{
    let ticker = coin.as_ref().conf.ticker.clone();
    let decimals = coin.as_ref().decimals;
    let fut = async move {
        let fee = try_s!(coin.get_tx_fee().await);
        let amount = match fee {
            ActualTxFee::Dynamic(f) => f,
            ActualTxFee::FixedPerKb(f) => f,
        };
        Ok(TradeFee {
            coin: ticker,
            amount: big_decimal_from_sat(amount as i64, decimals).into(),
            paid_from_trading_vol: false,
        })
    };
    Box::new(fut.boxed().compat())
}

/// To ensure the `get_sender_trade_fee(x) <= get_sender_trade_fee(y)` condition is satisfied for any `x < y`,
/// we should include a `change` output into the result fee. Imagine this case:
/// Let `sum_inputs = 11000` and `total_tx_fee: { 200, if there is no the change output; 230, if there is the change output }`.
///
/// If `value = TradePreimageValue::Exact(10000)`, therefore `sum_outputs = 10000`.
/// then `change = sum_inputs - sum_outputs - total_tx_fee = 800`, so `change < dust` and `total_tx_fee = 200` (including the change output).
///
/// But if `value = TradePreimageValue::Exact(9000)`, therefore `sum_outputs = 9000`. Let `sum_inputs = 11000`, `total_tx_fee = 230`
/// where `change = sum_inputs - sum_outputs - total_tx_fee = 1770`, so `change > dust` and `total_tx_fee = 230` (including the change output).
///
/// To sum up, `get_sender_trade_fee(TradePreimageValue::Exact(9000)) > get_sender_trade_fee(TradePreimageValue::Exact(10000))`.
/// So we should always return a fee as if a transaction includes the change output.
pub async fn preimage_trade_fee_required_to_send_outputs<T>(
    coin: &T,
    outputs: Vec<TransactionOutput>,
    fee_policy: FeePolicy,
    gas_fee: Option<u64>,
    stage: &FeeApproxStage,
) -> TradePreimageResult<BigDecimal>
where
    T: AsRef<UtxoCoinFields> + UtxoCommonOps,
{
    let ticker = coin.as_ref().conf.ticker.clone();
    let decimals = coin.as_ref().decimals;
    let tx_fee = coin.get_tx_fee().await?;
    // [`FeePolicy::DeductFromOutput`] is used if the value is [`TradePreimageValue::UpperBound`] only
    let is_amount_upper_bound = matches!(fee_policy, FeePolicy::DeductFromOutput(_));
    let my_address = coin.as_ref().derivation_method.iguana_or_err()?;

    match tx_fee {
        // if it's a dynamic fee, we should generate a swap transaction to get an actual trade fee
        ActualTxFee::Dynamic(fee) => {
            // take into account that the dynamic tx fee may increase during the swap
            let dynamic_fee = coin.increase_dynamic_fee_by_stage(fee, stage);

            let outputs_count = outputs.len();
            let (unspents, _recently_sent_txs) = coin.list_unspent_ordered(my_address).await?;

            let actual_tx_fee = ActualTxFee::Dynamic(dynamic_fee);

            let mut tx_builder = UtxoTxBuilder::new(coin)
                .add_available_inputs(unspents)
                .add_outputs(outputs)
                .with_fee_policy(fee_policy)
                .with_fee(actual_tx_fee);
            if let Some(gas) = gas_fee {
                tx_builder = tx_builder.with_gas_fee(gas);
            }
            let (tx, data) = tx_builder
                .build()
                .await
                .mm_err(|e| TradePreimageError::from_generate_tx_error(e, ticker, decimals, is_amount_upper_bound))?;

            let total_fee = if tx.outputs.len() == outputs_count {
                // take into account the change output
                data.fee_amount + (dynamic_fee * P2PKH_OUTPUT_LEN) / KILO_BYTE
            } else {
                // the change output is included already
                data.fee_amount
            };

            Ok(big_decimal_from_sat(total_fee as i64, decimals))
        },
        ActualTxFee::FixedPerKb(fee) => {
            let outputs_count = outputs.len();
            let (unspents, _recently_sent_txs) = coin.list_unspent_ordered(my_address).await?;

            let mut tx_builder = UtxoTxBuilder::new(coin)
                .add_available_inputs(unspents)
                .add_outputs(outputs)
                .with_fee_policy(fee_policy)
                .with_fee(tx_fee);
            if let Some(gas) = gas_fee {
                tx_builder = tx_builder.with_gas_fee(gas);
            }
            let (tx, data) = tx_builder
                .build()
                .await
                .mm_err(|e| TradePreimageError::from_generate_tx_error(e, ticker, decimals, is_amount_upper_bound))?;

            let total_fee = if tx.outputs.len() == outputs_count {
                // take into account the change output if tx_size_kb(tx with change) > tx_size_kb(tx without change)
                let tx = UtxoTx::from(tx);
                let tx_bytes = serialize(&tx);
                if tx_bytes.len() as u64 % KILO_BYTE + P2PKH_OUTPUT_LEN > KILO_BYTE {
                    data.fee_amount + fee
                } else {
                    data.fee_amount
                }
            } else {
                // the change output is included already
                data.fee_amount
            };

            Ok(big_decimal_from_sat(total_fee as i64, decimals))
        },
    }
}

/// Maker or Taker should pay fee only for sending his payment.
/// Even if refund will be required the fee will be deducted from P2SH input.
/// Please note the `get_sender_trade_fee` satisfies the following condition:
/// `get_sender_trade_fee(x) <= get_sender_trade_fee(y)` for any `x < y`.
pub async fn get_sender_trade_fee<T>(
    coin: &T,
    value: TradePreimageValue,
    stage: FeeApproxStage,
) -> TradePreimageResult<TradeFee>
where
    T: AsRef<UtxoCoinFields> + MarketCoinOps + UtxoCommonOps + Send + Sync + 'static,
{
    let (amount, fee_policy) = match value {
        TradePreimageValue::UpperBound(upper_bound) => (upper_bound, FeePolicy::DeductFromOutput(0)),
        TradePreimageValue::Exact(amount) => (amount, FeePolicy::SendExact),
    };

    // pass the dummy params
    let time_lock = (now_ms() / 1000) as u32;
    let my_pub = &[0; 33]; // H264 is 33 bytes
    let other_pub = &[0; 33]; // H264 is 33 bytes
    let secret_hash = &[0; 20]; // H160 is 20 bytes

    // `generate_swap_payment_outputs` may fail due to either invalid `other_pub` or a number conversation error
    let SwapPaymentOutputsResult { outputs, .. } =
        generate_swap_payment_outputs(&coin, time_lock, my_pub, other_pub, secret_hash, amount)
            .map_to_mm(TradePreimageError::InternalError)?;
    let gas_fee = None;
    let fee_amount = coin
        .preimage_trade_fee_required_to_send_outputs(outputs, fee_policy, gas_fee, &stage)
        .await?;
    Ok(TradeFee {
        coin: coin.as_ref().conf.ticker.clone(),
        amount: fee_amount.into(),
        paid_from_trading_vol: false,
    })
}

/// The fee to spend (receive) other payment is deducted from the trading amount so we should display it
pub fn get_receiver_trade_fee<T>(coin: T) -> TradePreimageFut<TradeFee>
where
    T: AsRef<UtxoCoinFields> + UtxoCommonOps + Send + Sync + 'static,
{
    let fut = async move {
        let amount_sat = get_htlc_spend_fee(&coin, DEFAULT_SWAP_TX_SPEND_SIZE).await?;
        let amount = big_decimal_from_sat_unsigned(amount_sat, coin.as_ref().decimals).into();
        Ok(TradeFee {
            coin: coin.as_ref().conf.ticker.clone(),
            amount,
            paid_from_trading_vol: true,
        })
    };
    Box::new(fut.boxed().compat())
}

pub async fn get_fee_to_send_taker_fee<T>(
    coin: &T,
    dex_fee_amount: BigDecimal,
    stage: FeeApproxStage,
) -> TradePreimageResult<TradeFee>
where
    T: AsRef<UtxoCoinFields> + MarketCoinOps + UtxoCommonOps + Send + Sync + 'static,
{
    let decimals = coin.as_ref().decimals;
    let value = sat_from_big_decimal(&dex_fee_amount, decimals)?;
    let output = TransactionOutput {
        value,
        script_pubkey: Builder::build_p2pkh(&AddressHashEnum::default_address_hash()).to_bytes(),
    };
    let gas_fee = None;
    let fee_amount = coin
        .preimage_trade_fee_required_to_send_outputs(vec![output], FeePolicy::SendExact, gas_fee, &stage)
        .await?;
    Ok(TradeFee {
        coin: coin.ticker().to_owned(),
        amount: fee_amount.into(),
        paid_from_trading_vol: false,
    })
}

pub fn required_confirmations(coin: &UtxoCoinFields) -> u64 {
    coin.conf.required_confirmations.load(AtomicOrdering::Relaxed)
}

pub fn requires_notarization(coin: &UtxoCoinFields) -> bool {
    coin.conf.requires_notarization.load(AtomicOrdering::Relaxed)
}

pub fn set_required_confirmations(coin: &UtxoCoinFields, confirmations: u64) {
    coin.conf
        .required_confirmations
        .store(confirmations, AtomicOrdering::Relaxed);
}

pub fn set_requires_notarization(coin: &UtxoCoinFields, requires_nota: bool) {
    coin.conf
        .requires_notarization
        .store(requires_nota, AtomicOrdering::Relaxed);
}

pub fn coin_protocol_info(coin: &dyn UtxoCommonOps) -> Vec<u8> {
    rmp_serde::to_vec(coin.addr_format()).expect("Serialization should not fail")
}

pub fn is_coin_protocol_supported(coin: &dyn UtxoCommonOps, info: &Option<Vec<u8>>) -> bool {
    match info {
        Some(format) => rmp_serde::from_read_ref::<_, UtxoAddressFormat>(format).is_ok(),
        None => !coin.addr_format().is_segwit(),
    }
}

pub async fn list_mature_unspent_ordered<'a, T>(
    coin: &'a T,
    address: &Address,
) -> UtxoRpcResult<(Vec<UnspentInfo>, AsyncMutexGuard<'a, RecentlySpentOutPoints>)>
where
    T: AsRef<UtxoCoinFields> + UtxoCommonOps,
{
    fn calc_actual_cached_tx_confirmations(tx: &RpcTransaction, block_count: u64) -> UtxoRpcResult<u32> {
        let tx_height = tx.height.or_mm_err(|| {
            UtxoRpcError::Internal(format!(r#"Warning, height of cached "{:?}" tx is unknown"#, tx.txid))
        })?;
        // utxo_common::cache_transaction_if_possible() shouldn't cache transaction with height == 0
        if tx_height == 0 {
            let error = format!(
                r#"Warning, height of cached "{:?}" tx is expected to be non-zero"#,
                tx.txid
            );
            return MmError::err(UtxoRpcError::Internal(error));
        }
        if block_count < tx_height {
            let error = format!(
                r#"Warning, actual block_count {} less than cached tx_height {} of {:?}"#,
                block_count, tx_height, tx.txid
            );
            return MmError::err(UtxoRpcError::Internal(error));
        }

        let confirmations = block_count - tx_height + 1;
        Ok(confirmations as u32)
    }

    let (unspents, recently_spent) = coin.list_all_unspent_ordered(address).await?;
    let block_count = coin.as_ref().rpc_client.get_block_count().compat().await?;

    let mut result = Vec::with_capacity(unspents.len());
    for unspent in unspents {
        let tx_hash: H256Json = unspent.outpoint.hash.reversed().into();
        let tx_info = match coin.get_verbose_transaction_from_cache_or_rpc(tx_hash).compat().await {
            Ok(x) => x,
            Err(err) => {
                log!("Error " [err] " getting the transaction " [tx_hash] ", skip the unspent output");
                continue;
            },
        };

        let tx_info = match tx_info {
            VerboseTransactionFrom::Cache(mut tx) => {
                if unspent.height.is_some() {
                    tx.height = unspent.height;
                }
                match calc_actual_cached_tx_confirmations(&tx, block_count) {
                    Ok(conf) => tx.confirmations = conf,
                    // do not skip the transaction with unknown confirmations,
                    // because the transaction can be matured
                    Err(e) => log!((e)),
                }
                tx
            },
            VerboseTransactionFrom::Rpc(mut tx) => {
                if tx.height.is_none() {
                    tx.height = unspent.height;
                }
                if let Err(e) = coin.cache_transaction_if_possible(&tx).await {
                    log!((e));
                }
                tx
            },
        };

        if coin.is_unspent_mature(&tx_info) {
            result.push(unspent);
        }
    }

    Ok((result, recently_spent))
}

pub fn is_unspent_mature(mature_confirmations: u32, output: &RpcTransaction) -> bool {
    // don't skip outputs with confirmations == 0, because we can spend them
    !output.is_coinbase() || output.confirmations >= mature_confirmations
}

#[cfg(not(target_arch = "wasm32"))]
pub async fn get_verbose_transaction_from_cache_or_rpc(
    coin: &UtxoCoinFields,
    txid: H256Json,
) -> UtxoRpcResult<VerboseTransactionFrom> {
    let tx_cache_path = match &coin.tx_cache_directory {
        Some(p) => p.clone(),
        _ => {
            // the coin doesn't support TX local cache, don't try to load from cache and don't cache it
            let tx = coin.rpc_client.get_verbose_transaction(&txid).compat().await?;
            return Ok(VerboseTransactionFrom::Rpc(tx));
        },
    };

    match tx_cache::load_transaction_from_cache(&tx_cache_path, &txid).await {
        Ok(Some(tx)) => return Ok(VerboseTransactionFrom::Cache(tx)),
        Err(err) => log!("Error " [err] " loading the " [txid] " transaction. Try request tx using Rpc client"),
        // txid just not found
        _ => (),
    }

    let tx = coin.rpc_client.get_verbose_transaction(&txid).compat().await?;
    Ok(VerboseTransactionFrom::Rpc(tx))
}

#[cfg(target_arch = "wasm32")]
pub async fn get_verbose_transaction_from_cache_or_rpc(
    coin: &UtxoCoinFields,
    txid: H256Json,
) -> UtxoRpcResult<VerboseTransactionFrom> {
    let tx = coin.rpc_client.get_verbose_transaction(&txid).compat().await?;
    Ok(VerboseTransactionFrom::Rpc(tx))
}

#[cfg(not(target_arch = "wasm32"))]
pub async fn cache_transaction_if_possible(coin: &UtxoCoinFields, tx: &RpcTransaction) -> Result<(), String> {
    let tx_cache_path = match &coin.tx_cache_directory {
        Some(p) => p.clone(),
        _ => {
            return Ok(());
        },
    };
    // check if the transaction height is set and not zero
    match tx.height {
        Some(0) => return Ok(()),
        Some(_) => (),
        None => return Ok(()),
    }

    tx_cache::cache_transaction(&tx_cache_path, tx)
        .await
        .map_err(|e| ERRL!("Error {:?} on caching transaction {:?}", e, tx.txid))
}

#[cfg(target_arch = "wasm32")]
pub async fn cache_transaction_if_possible(_coin: &UtxoCoinFields, _tx: &RpcTransaction) -> Result<(), String> {
    Ok(())
}

pub async fn address_unspendable_balance<T>(
    coin: &T,
    address: &Address,
    total_balance: &BigDecimal,
) -> BalanceResult<BigDecimal>
where
    T: AsRef<UtxoCoinFields> + UtxoCommonOps + MarketCoinOps,
{
    let mut attempts = 0i32;
    loop {
        let (mature_unspents, _) = coin.list_mature_unspent_ordered(address).await?;
        let spendable_balance = mature_unspents.iter().fold(BigDecimal::zero(), |acc, x| {
            acc + big_decimal_from_sat(x.value as i64, coin.as_ref().decimals)
        });
        if total_balance >= &spendable_balance {
            return Ok(total_balance - spendable_balance);
        }

        if attempts == 2 {
            let error = format!(
                "Spendable balance {} greater than total balance {}",
                spendable_balance, total_balance
            );
            return MmError::err(BalanceError::Internal(error));
        }

        warn!(
            "Attempt N{}: spendable balance {} greater than total balance {}",
            attempts, spendable_balance, total_balance
        );

        // the balance could be changed by other instance between my_balance() and list_mature_unspent_ordered() calls
        // try again
        attempts += 1;
        Timer::sleep(0.3).await;
    }
}

/// Swap contract address is not used by standard UTXO coins.
pub fn swap_contract_address() -> Option<BytesJson> { None }

/// Convert satoshis to BigDecimal amount of coin units
pub fn big_decimal_from_sat(satoshis: i64, decimals: u8) -> BigDecimal {
    BigDecimal::from(satoshis) / BigDecimal::from(10u64.pow(decimals as u32))
}

pub fn big_decimal_from_sat_unsigned(satoshis: u64, decimals: u8) -> BigDecimal {
    BigDecimal::from(satoshis) / BigDecimal::from(10u64.pow(decimals as u32))
}

pub fn address_from_raw_pubkey(
    pub_key: &[u8],
    prefix: u8,
    t_addr_prefix: u8,
    checksum_type: ChecksumType,
    hrp: Option<String>,
    addr_format: UtxoAddressFormat,
) -> Result<Address, String> {
    Ok(Address {
        t_addr_prefix,
        prefix,
        hash: try_s!(Public::from_slice(pub_key)).address_hash().into(),
        checksum_type,
        hrp,
        addr_format,
    })
}

pub fn address_from_pubkey(
    pub_key: &Public,
    prefix: u8,
    t_addr_prefix: u8,
    checksum_type: ChecksumType,
    hrp: Option<String>,
    addr_format: UtxoAddressFormat,
) -> Address {
    Address {
        t_addr_prefix,
        prefix,
        hash: pub_key.address_hash().into(),
        checksum_type,
        hrp,
        addr_format,
    }
}

#[allow(clippy::too_many_arguments)]
pub fn validate_payment<T>(
    coin: T,
    tx: UtxoTx,
    output_index: usize,
    first_pub0: &Public,
    second_pub0: &Public,
    priv_bn_hash: &[u8],
    amount: BigDecimal,
    time_lock: u32,
) -> Box<dyn Future<Item = (), Error = String> + Send>
where
    T: AsRef<UtxoCoinFields> + Send + Sync + 'static,
{
    let amount = try_fus!(sat_from_big_decimal(&amount, coin.as_ref().decimals));

    let expected_redeem = payment_script(time_lock, priv_bn_hash, first_pub0, second_pub0);
    let fut = async move {
        let mut attempts = 0;
        loop {
            let tx_from_rpc = match coin
                .as_ref()
                .rpc_client
                .get_transaction_bytes(&tx.hash().reversed().into())
                .compat()
                .await
            {
                Ok(t) => t,
                Err(e) => {
                    if attempts > 2 {
                        return ERR!(
                            "Got error {:?} after 3 attempts of getting tx {:?} from RPC",
                            e,
                            tx.tx_hash()
                        );
                    };
                    attempts += 1;
                    log!("Error " [e] " getting the tx " [tx.tx_hash()] " from rpc");
                    Timer::sleep(10.).await;
                    continue;
                },
            };
            if serialize(&tx).take() != tx_from_rpc.0
                && serialize_with_flags(&tx, SERIALIZE_TRANSACTION_WITNESS).take() != tx_from_rpc.0
            {
                return ERR!(
                    "Provided payment tx {:?} doesn't match tx data from rpc {:?}",
                    tx,
                    tx_from_rpc
                );
            }

            let expected_output = TransactionOutput {
                value: amount,
                script_pubkey: Builder::build_p2sh(&dhash160(&expected_redeem).into()).into(),
            };

            let actual_output = tx.outputs.get(output_index);
            if actual_output != Some(&expected_output) {
                return ERR!(
                    "Provided payment tx output doesn't match expected {:?} {:?}",
                    actual_output,
                    expected_output
                );
            }
            return Ok(());
        }
    };
    Box::new(fut.boxed().compat())
}

#[allow(clippy::too_many_arguments)]
async fn search_for_swap_output_spend(
    coin: &UtxoCoinFields,
    time_lock: u32,
    first_pub: &Public,
    second_pub: &Public,
    secret_hash: &[u8],
    tx: &[u8],
    output_index: usize,
    search_from_block: u64,
) -> Result<Option<FoundSwapTxSpend>, String> {
    let mut tx: UtxoTx = try_s!(deserialize(tx).map_err(|e| ERRL!("{:?}", e)));
    tx.tx_hash_algo = coin.tx_hash_algo;
    let script = payment_script(time_lock, secret_hash, first_pub, second_pub);
    let expected_script_pubkey = Builder::build_p2sh(&dhash160(&script).into()).to_bytes();
    if tx.outputs[0].script_pubkey != expected_script_pubkey {
        return ERR!(
            "Transaction {:?} output 0 script_pubkey doesn't match expected {:?}",
            tx,
            expected_script_pubkey
        );
    }

    let spend = try_s!(
        coin.rpc_client
            .find_output_spend(
                tx.hash(),
                &tx.outputs[output_index].script_pubkey,
                output_index,
                BlockHashOrHeight::Height(search_from_block as i64)
            )
            .compat()
            .await
    );
    match spend {
        Some(spent_output_info) => {
            let mut tx = spent_output_info.spending_tx;
            tx.tx_hash_algo = coin.tx_hash_algo;
            let script: Script = tx.inputs[0].script_sig.clone().into();
            if let Some(Ok(ref i)) = script.iter().nth(2) {
                if i.opcode == Opcode::OP_0 {
                    return Ok(Some(FoundSwapTxSpend::Spent(tx.into())));
                }
            }

            if let Some(Ok(ref i)) = script.iter().nth(1) {
                if i.opcode == Opcode::OP_1 {
                    return Ok(Some(FoundSwapTxSpend::Refunded(tx.into())));
                }
            }

            ERR!(
                "Couldn't find required instruction in script_sig of input 0 of tx {:?}",
                tx
            )
        },
        None => Ok(None),
    }
}

struct SwapPaymentOutputsResult {
    payment_address: Address,
    outputs: Vec<TransactionOutput>,
}

fn generate_swap_payment_outputs<T>(
    coin: T,
    time_lock: u32,
    my_pub: &[u8],
    other_pub: &[u8],
    secret_hash: &[u8],
    amount: BigDecimal,
) -> Result<SwapPaymentOutputsResult, String>
where
    T: AsRef<UtxoCoinFields>,
{
    let my_public = try_s!(Public::from_slice(my_pub));
    let redeem_script = payment_script(
        time_lock,
        secret_hash,
        &my_public,
        &try_s!(Public::from_slice(other_pub)),
    );
    let redeem_script_hash = dhash160(&redeem_script);
    let amount = try_s!(sat_from_big_decimal(&amount, coin.as_ref().decimals));
    let htlc_out = TransactionOutput {
        value: amount,
        script_pubkey: Builder::build_p2sh(&redeem_script_hash.into()).into(),
    };
    // record secret hash to blockchain too making it impossible to lose
    // lock time may be easily brute forced so it is not mandatory to record it
    let mut op_return_builder = Builder::default().push_opcode(Opcode::OP_RETURN);

    // add the full redeem script to the OP_RETURN for ARRR to simplify the validation for the daemon
    op_return_builder = if coin.as_ref().conf.ticker == "ARRR" {
        op_return_builder.push_data(&redeem_script)
    } else {
        op_return_builder.push_bytes(secret_hash)
    };

    let op_return_script = op_return_builder.into_bytes();

    let op_return_out = TransactionOutput {
        value: 0,
        script_pubkey: op_return_script,
    };

    let payment_address = Address {
        checksum_type: coin.as_ref().conf.checksum_type,
        hash: redeem_script_hash.into(),
        prefix: coin.as_ref().conf.p2sh_addr_prefix,
        t_addr_prefix: coin.as_ref().conf.p2sh_t_addr_prefix,
        hrp: coin.as_ref().conf.bech32_hrp.clone(),
        addr_format: UtxoAddressFormat::Standard,
    };
    let result = SwapPaymentOutputsResult {
        payment_address,
        outputs: vec![htlc_out, op_return_out],
    };
    Ok(result)
}

pub fn payment_script(time_lock: u32, secret_hash: &[u8], pub_0: &Public, pub_1: &Public) -> Script {
    let builder = Builder::default();
    builder
        .push_opcode(Opcode::OP_IF)
        .push_bytes(&time_lock.to_le_bytes())
        .push_opcode(Opcode::OP_CHECKLOCKTIMEVERIFY)
        .push_opcode(Opcode::OP_DROP)
        .push_bytes(pub_0)
        .push_opcode(Opcode::OP_CHECKSIG)
        .push_opcode(Opcode::OP_ELSE)
        .push_opcode(Opcode::OP_SIZE)
        .push_bytes(&[32])
        .push_opcode(Opcode::OP_EQUALVERIFY)
        .push_opcode(Opcode::OP_HASH160)
        .push_bytes(secret_hash)
        .push_opcode(Opcode::OP_EQUALVERIFY)
        .push_bytes(pub_1)
        .push_opcode(Opcode::OP_CHECKSIG)
        .push_opcode(Opcode::OP_ENDIF)
        .into_script()
}

pub fn dex_fee_script(uuid: [u8; 16], time_lock: u32, watcher_pub: &Public, sender_pub: &Public) -> Script {
    let builder = Builder::default();
    builder
        .push_bytes(&uuid)
        .push_opcode(Opcode::OP_DROP)
        .push_opcode(Opcode::OP_IF)
        .push_bytes(&time_lock.to_le_bytes())
        .push_opcode(Opcode::OP_CHECKLOCKTIMEVERIFY)
        .push_opcode(Opcode::OP_DROP)
        .push_bytes(sender_pub)
        .push_opcode(Opcode::OP_CHECKSIG)
        .push_opcode(Opcode::OP_ELSE)
        .push_bytes(watcher_pub)
        .push_opcode(Opcode::OP_CHECKSIG)
        .push_opcode(Opcode::OP_ENDIF)
        .into_script()
}

pub async fn list_unspent_ordered<'a, T>(
    coin: &'a T,
    address: &Address,
) -> UtxoRpcResult<(Vec<UnspentInfo>, AsyncMutexGuard<'a, RecentlySpentOutPoints>)>
where
    T: AsRef<UtxoCoinFields> + UtxoCommonOps,
{
    if coin.as_ref().check_utxo_maturity {
        coin.list_mature_unspent_ordered(address).await
    } else {
        coin.list_all_unspent_ordered(address).await
    }
}

pub async fn list_all_unspent_ordered<'a, T>(
    coin: &'a T,
    address: &Address,
) -> UtxoRpcResult<(Vec<UnspentInfo>, AsyncMutexGuard<'a, RecentlySpentOutPoints>)>
where
    T: AsRef<UtxoCoinFields>,
{
    let decimals = coin.as_ref().decimals;
    let mut unspents = coin
        .as_ref()
        .rpc_client
        .list_unspent(address, decimals)
        .compat()
        .await?;
    let recently_spent = coin.as_ref().recently_spent_outpoints.lock().await;
    unspents = recently_spent
        .replace_spent_outputs_with_cache(unspents.into_iter().collect())
        .into_iter()
        .collect();
    unspents.sort_unstable_by(|a, b| {
        if a.value < b.value {
            Ordering::Less
        } else {
            Ordering::Greater
        }
    });
    // dedup just in case we add duplicates of same unspent out
    // all duplicates will be removed because vector in sorted before dedup
    unspents.dedup_by(|one, another| one.outpoint == another.outpoint);
    Ok((unspents, recently_spent))
}

/// Increase the given `dynamic_fee` according to the fee approximation `stage` using the [`UtxoCoinFields::tx_fee_volatility_percent`].
pub fn increase_dynamic_fee_by_stage<T>(coin: &T, dynamic_fee: u64, stage: &FeeApproxStage) -> u64
where
    T: AsRef<UtxoCoinFields>,
{
    let base_percent = coin.as_ref().conf.tx_fee_volatility_percent;
    let percent = match stage {
        FeeApproxStage::WithoutApprox => return dynamic_fee,
        // Take into account that the dynamic fee may increase during the swap by [`UtxoCoinFields::tx_fee_volatility_percent`].
        FeeApproxStage::StartSwap => base_percent,
        // Take into account that the dynamic fee may increase at each of the following stages up to [`UtxoCoinFields::tx_fee_volatility_percent`]:
        // - until a swap is started;
        // - during the swap.
        FeeApproxStage::OrderIssue => base_percent * 2.,
        // Take into account that the dynamic fee may increase at each of the following stages up to [`UtxoCoinFields::tx_fee_volatility_percent`]:
        // - until an order is issued;
        // - until a swap is started;
        // - during the swap.
        FeeApproxStage::TradePreimage => base_percent * 2.5,
    };
    increase_by_percent(dynamic_fee, percent)
}

fn increase_by_percent(num: u64, percent: f64) -> u64 {
    let percent = num as f64 / 100. * percent;
    num + (percent.round() as u64)
}

pub async fn merge_utxo_loop<T>(
    weak: UtxoWeak,
    merge_at: usize,
    check_every: f64,
    max_merge_at_once: usize,
    constructor: impl Fn(UtxoArc) -> T,
) where
    T: AsRef<UtxoCoinFields> + UtxoCommonOps,
{
    loop {
        Timer::sleep(check_every).await;

        let coin = match weak.upgrade() {
            Some(arc) => constructor(arc),
            None => break,
        };

        let my_address = match coin.as_ref().derivation_method {
            DerivationMethod::Iguana(ref my_address) => my_address,
            DerivationMethod::HDWallet(_) => {
                warn!("'merge_utxo_loop' is currently not used for HD wallets");
                return;
            },
        };

        let ticker = &coin.as_ref().conf.ticker;
        let (unspents, recently_spent) = match coin.list_unspent_ordered(my_address).await {
            Ok((unspents, recently_spent)) => (unspents, recently_spent),
            Err(e) => {
                error!("Error {} on list_unspent_ordered of coin {}", e, ticker);
                continue;
            },
        };
        if unspents.len() >= merge_at {
            let unspents: Vec<_> = unspents.into_iter().take(max_merge_at_once).collect();
            info!("Trying to merge {} UTXOs of coin {}", unspents.len(), ticker);
            let value = unspents.iter().fold(0, |sum, unspent| sum + unspent.value);
            let script_pubkey = Builder::build_p2pkh(&my_address.hash).to_bytes();
            let output = TransactionOutput { value, script_pubkey };
            let merge_tx_fut = generate_and_send_tx(
                &coin,
                unspents,
                None,
                FeePolicy::DeductFromOutput(0),
                recently_spent,
                vec![output],
            );
            match merge_tx_fut.await {
                Ok(tx) => info!(
                    "UTXO merge successful for coin {}, tx_hash {:?}",
                    ticker,
                    tx.hash().reversed()
                ),
                Err(e) => error!("Error {} on UTXO merge attempt for coin {}", e, ticker),
            }
        }
    }
}

pub async fn can_refund_htlc<T>(coin: &T, locktime: u64) -> Result<CanRefundHtlc, MmError<UtxoRpcError>>
where
    T: UtxoCommonOps,
{
    let now = now_ms() / 1000;
    if now < locktime {
        let to_wait = locktime - now + 1;
        return Ok(CanRefundHtlc::HaveToWait(to_wait.max(3600)));
    }

    let mtp = coin.get_current_mtp().await?;
    let locktime = coin.p2sh_tx_locktime(locktime as u32).await?;

    if locktime < mtp {
        Ok(CanRefundHtlc::CanRefundNow)
    } else {
        let to_wait = (locktime - mtp + 1) as u64;
        Ok(CanRefundHtlc::HaveToWait(to_wait.max(3600)))
    }
}

pub async fn p2sh_tx_locktime<T>(coin: &T, ticker: &str, htlc_locktime: u32) -> Result<u32, MmError<UtxoRpcError>>
where
    T: UtxoCommonOps,
{
    let lock_time = if ticker == "KMD" {
        (now_ms() / 1000) as u32 - 3600 + 2 * 777
    } else {
        coin.get_current_mtp().await? - 1
    };
    Ok(lock_time.max(htlc_locktime))
}

pub fn addr_format(coin: &dyn AsRef<UtxoCoinFields>) -> &UtxoAddressFormat {
    match coin.as_ref().derivation_method {
        DerivationMethod::Iguana(ref my_address) => &my_address.addr_format,
        DerivationMethod::HDWallet(UtxoHDWallet { ref address_format, .. }) => address_format,
    }
}

pub fn addr_format_for_standard_scripts(coin: &dyn AsRef<UtxoCoinFields>) -> UtxoAddressFormat {
    match &coin.as_ref().conf.default_address_format {
        UtxoAddressFormat::Segwit => UtxoAddressFormat::Standard,
        format @ (UtxoAddressFormat::Standard | UtxoAddressFormat::CashAddress { .. }) => format.clone(),
    }
}

fn check_withdraw_address_supported<T>(coin: &T, addr: &Address) -> Result<(), MmError<UnsupportedAddr>>
where
    T: AsRef<UtxoCoinFields> + UtxoCommonOps,
{
    let conf = &coin.as_ref().conf;

    match addr.addr_format {
        // Considering that legacy is supported with any configured formats
        // This can be changed depending on the coins implementation
        UtxoAddressFormat::Standard => {
            let is_p2pkh = addr.prefix == conf.pub_addr_prefix && addr.t_addr_prefix == conf.pub_t_addr_prefix;
            let is_p2sh =
                addr.prefix == conf.p2sh_addr_prefix && addr.t_addr_prefix == conf.p2sh_t_addr_prefix && conf.segwit;
            if !is_p2pkh && !is_p2sh {
                MmError::err(UnsupportedAddr::PrefixError(conf.ticker.clone()))
            } else {
                Ok(())
            }
        },
        UtxoAddressFormat::Segwit => {
            if !conf.segwit {
                return MmError::err(UnsupportedAddr::SegwitNotActivated(conf.ticker.clone()));
            }

            if addr.hrp != conf.bech32_hrp {
                MmError::err(UnsupportedAddr::HrpError {
                    ticker: conf.ticker.clone(),
                    hrp: addr.hrp.clone().unwrap_or_default(),
                })
            } else {
                Ok(())
            }
        },
        UtxoAddressFormat::CashAddress { .. } => {
            if addr.addr_format == conf.default_address_format || addr.addr_format == *coin.addr_format() {
                Ok(())
            } else {
                MmError::err(UnsupportedAddr::FormatMismatch {
                    ticker: conf.ticker.clone(),
                    activated_format: coin.addr_format().to_string(),
                    used_format: addr.addr_format.to_string(),
                })
            }
        },
    }
}

pub async fn broadcast_tx<T>(coin: &T, tx: &UtxoTx) -> Result<H256Json, MmError<BroadcastTxErr>>
where
    T: AsRef<UtxoCoinFields>,
{
    coin.as_ref()
        .rpc_client
        .send_transaction(tx)
        .compat()
        .await
        .mm_err(From::from)
}

pub fn get_htlc_key_pair<T>(coin: &T) -> KeyPair
where
    T: AsRef<UtxoCoinFields>,
{
    match &coin.as_ref().priv_key_policy {
        PrivKeyPolicy::KeyPair(key_pair) => key_pair.clone(),
        PrivKeyPolicy::HardwareWallet => KeyPair::random_compressed(),
    }
}

#[test]
fn test_increase_by_percent() {
    assert_eq!(increase_by_percent(4300, 1.), 4343);
    assert_eq!(increase_by_percent(30, 6.9), 32);
    assert_eq!(increase_by_percent(30, 6.), 32);
    assert_eq!(increase_by_percent(10, 6.), 11);
    assert_eq!(increase_by_percent(1000, 0.1), 1001);
    assert_eq!(increase_by_percent(0, 20.), 0);
    assert_eq!(increase_by_percent(20, 0.), 20);
    assert_eq!(increase_by_percent(23, 100.), 46);
    assert_eq!(increase_by_percent(100, 2.4), 102);
    assert_eq!(increase_by_percent(100, 2.5), 103);
}

#[test]
fn test_pubkey_from_script_sig() {
    let script_sig = Script::from("473044022071edae37cf518e98db3f7637b9073a7a980b957b0c7b871415dbb4898ec3ebdc022031b402a6b98e64ffdf752266449ca979a9f70144dba77ed7a6a25bfab11648f6012103ad6f89abc2e5beaa8a3ac28e22170659b3209fe2ddf439681b4b8f31508c36fa");
    let expected_pub = H264::from("03ad6f89abc2e5beaa8a3ac28e22170659b3209fe2ddf439681b4b8f31508c36fa");
    let actual_pub = pubkey_from_script_sig(&script_sig).unwrap();
    assert_eq!(expected_pub, actual_pub);

    let script_sig_err = Script::from("473044022071edae37cf518e98db3f7637b9073a7a980b957b0c7b871415dbb4898ec3ebdc022031b402a6b98e64ffdf752266449ca979a9f70144dba77ed7a6a25bfab11648f6012103ad6f89abc2e5beaa8a3ac28e22170659b3209fe2ddf439681b4b8f31508c36fa21");
    pubkey_from_script_sig(&script_sig_err).unwrap_err();

    let script_sig_err = Script::from("493044022071edae37cf518e98db3f7637b9073a7a980b957b0c7b871415dbb4898ec3ebdc022031b402a6b98e64ffdf752266449ca979a9f70144dba77ed7a6a25bfab11648f6012103ad6f89abc2e5beaa8a3ac28e22170659b3209fe2ddf439681b4b8f31508c36fa");
    pubkey_from_script_sig(&script_sig_err).unwrap_err();
}

#[test]
fn test_tx_v_size() {
    // Multiple legacy inputs with P2SH and P2PKH output
    // https://live.blockcypher.com/btc-testnet/tx/ac6218b33d02e069c4055af709bbb6ca92ce11e55450cde96bc17411e281e5e7/
    let mut tx: UtxoTx = "0100000002440f1a2929eb08c350cc8d2385c77c40411560c3b43b65efb5b06f997fc67672020000006b483045022100f82e88af256d2487afe0c30a166c9ecf6b7013e764e1407317c712d47f7731bd0220358a4d7987bfde2271599b5c4376d26f9ce9f1df2e04f5de8f89593352607110012103c6a78589e18b482aea046975e6d0acbdea7bf7dbf04d9d5bd67fda917815e3edfffffffffb9c2fd7a19b55a4ffbda2ce5065d988a4f4efcf1ae567b4ddb6d97529c8fb0c000000006b483045022100dd75291db32dc859657a5eead13b85c340b4d508e57d2450ebfad76484f254130220727fcd65dda046ea62b449ab217da264dbf7c7ca7e63b39c8835973a152752c1012103c6a78589e18b482aea046975e6d0acbdea7bf7dbf04d9d5bd67fda917815e3edffffffff03102700000000000017a9148d0ad41545dea44e914c419d33d422148c35a274870000000000000000166a149c0a919d4e9a23f0234df916a7dd21f9e2fdaa8f931d0000000000001976a9146d9d2b554d768232320587df75c4338ecc8bf37d88acbd8ff160".into();
    // Removing inputs script_sig as it's not included in UnsignedTransactionInput when fees are calculated
    tx.inputs[0].script_sig = Bytes::new();
    tx.inputs[1].script_sig = Bytes::new();
    let v_size = tx_size_in_v_bytes(&UtxoAddressFormat::Standard, &tx);
    assert_eq!(v_size, 403);
    // Segwit input with 2 P2WPKH outputs
    // https://live.blockcypher.com/btc-testnet/tx/8a32e794b2a8a0356bb3b2717279d118b4010bf8bb3229abb5a2b4fb86541bb2/
    // the transaction is deserialized without the witnesses which makes the calculation of v_size similar to how
    // it's calculated in generate_transaction
    let tx: UtxoTx = "0200000000010192a4497268107d7999e9551be733f5e0eab479be7d995a061a7bbdc43ef0e5ed0000000000feffffff02cd857a00000000001600145cb39bfcd68d520e29cadc990bceb5cd1562c507a0860100000000001600149a85cc05e9a722575feb770a217c73fd6145cf01024730440220030e0fb58889ab939c701f12d950f00b64836a1a33ec0d6697fd3053d469d244022053e33d72ef53b37b86eea8dfebbafffb0f919ef952dcb6ea6058b81576d8dc86012102225de6aed071dc29d0ca10b9f64a4b502e33e55b3c0759eedd8e333834c6a7d07a1f2000".into();
    let v_size = tx_size_in_v_bytes(&UtxoAddressFormat::Segwit, &tx);
    assert_eq!(v_size, 141);
    // Segwit input with 1 P2WSH output
    // https://live.blockcypher.com/btc-testnet/tx/f8c1fed6f307eb131040965bd11018787567413e6437c907b1fd15de6517ad16/
    let tx: UtxoTx = "010000000001017996e77b2b1f4e66da606cfc2f16e3f52e1eac4a294168985bd4dbd54442e61f0100000000ffffffff01ab36010000000000220020693090c0e291752d448826a9dc72c9045b34ed4f7bd77e6e8e62645c23d69ac502483045022100d0800719239d646e69171ede7f02af916ac778ffe384fa0a5928645b23826c9f022044072622de2b47cfc81ac5172b646160b0c48d69d881a0ce77be06dbd6f6e5ac0121031ac6d25833a5961e2a8822b2e8b0ac1fd55d90cbbbb18a780552cbd66fc02bb3735a9e61".into();
    let v_size = tx_size_in_v_bytes(&UtxoAddressFormat::Segwit, &tx);
    assert_eq!(v_size, 122);
    // Multipl segwit inputs with P2PKH output
    // https://live.blockcypher.com/btc-testnet/tx/649d514d76702a0925a917d830e407f4f1b52d78832520e486c140ce8d0b879f/
    let tx: UtxoTx = "0100000000010250c434acbad252481564d56b41990577c55d247aedf4bb853dca3567c4404c8f0000000000ffffffff55baf016f0628ecf0f0ec228e24d8029879b0491ab18bac61865afaa9d16e8bb0000000000ffffffff01e8030000000000001976a9146d9d2b554d768232320587df75c4338ecc8bf37d88ac0247304402202611c05dd0e748f7c9955ed94a172af7ed56a0cdf773e8c919bef6e70b13ec1c02202fd7407891c857d95cdad1038dcc333186815f50da2fc9a334f814dd8d0a2d63012103c6a78589e18b482aea046975e6d0acbdea7bf7dbf04d9d5bd67fda917815e3ed02483045022100bb9d483f6b2b46f8e70d62d65b33b6de056e1878c9c2a1beed69005daef2f89502201690cd44cf6b114fa0d494258f427e1ed11a21d897e407d8a1ff3b7e09b9a426012103c6a78589e18b482aea046975e6d0acbdea7bf7dbf04d9d5bd67fda917815e3ed9cf7bd60".into();
    let v_size = tx_size_in_v_bytes(&UtxoAddressFormat::Segwit, &tx);
    assert_eq!(v_size, 181);
    // Multiple segwit inputs
    // https://live.blockcypher.com/btc-testnet/tx/a7bb128703b57058955d555ed48b65c2c9bdefab6d3acbb4243c56e430533def/
    let tx: UtxoTx = "010000000001023b7308e5ca5d02000b743441f7653c1110e07275b7ab0e983f489e92bfdd2b360100000000ffffffffd6c4f22e9b1090b2584a82cf4cb6f85595dd13c16ad065711a7585cc373ae2e50000000000ffffffff02947b2a00000000001600148474e72f396d44504cd30b1e7b992b65344240c609050700000000001600141b891309c8fe1338786fa3476d5d1a9718d43a0202483045022100bfae465fcd8d2636b2513f68618eb4996334c94d47e285cb538e3416eaf4521b02201b953f46ff21c8715a0997888445ca814dfdb834ef373a29e304bee8b32454d901210226bde3bca3fe7c91e4afb22c4bc58951c60b9bd73514081b6bd35f5c09b8c9a602483045022100ba48839f7becbf8f91266140f9727edd08974fcc18017661477af1d19603ed31022042fd35af1b393eeb818b420e3a5922079776cc73f006d26dd67be932e1b4f9000121034b6a54040ad2175e4c198370ac36b70d0b0ab515b59becf100c4cd310afbfd0c00000000".into();
    let v_size = tx_size_in_v_bytes(&UtxoAddressFormat::Segwit, &tx);
    assert_eq!(v_size, 209)
}<|MERGE_RESOLUTION|>--- conflicted
+++ resolved
@@ -1770,34 +1770,6 @@
         },
     };
 
-<<<<<<< HEAD
-    let fee_amount = data.fee_amount + data.unused_change.unwrap_or_default();
-    let fee_details = UtxoFeeDetails {
-        amount: big_decimal_from_sat(fee_amount as i64, decimals),
-    };
-    let my_address = coin.my_address().map_to_mm(WithdrawError::InternalError)?;
-    let tx_hex = match coin.as_ref().my_address.addr_format {
-        UtxoAddressFormat::Segwit => serialize_with_flags(&signed, SERIALIZE_TRANSACTION_WITNESS).into(),
-        _ => serialize(&signed).into(),
-    };
-    Ok(TransactionDetails {
-        from: vec![my_address],
-        to: vec![req.to],
-        total_amount: big_decimal_from_sat(data.spent_by_me as i64, decimals),
-        spent_by_me: big_decimal_from_sat(data.spent_by_me as i64, decimals),
-        received_by_me: big_decimal_from_sat(data.received_by_me as i64, decimals),
-        my_balance_change: big_decimal_from_sat(data.received_by_me as i64 - data.spent_by_me as i64, decimals),
-        tx_hash: format!("{:02x}", BytesJson(signed.hash().reversed().to_vec())),
-        tx_hex,
-        fee_details: Some(fee_details.into()),
-        block_height: 0,
-        coin: coin.as_ref().conf.ticker.clone(),
-        internal_id: vec![].into(),
-        timestamp: now_ms() / 1000,
-        kmd_rewards: data.kmd_rewards,
-        transaction_type: Default::default(),
-    })
-=======
     let hd_account = hd_wallet
         .get_account(account_id)
         .await
@@ -1814,7 +1786,6 @@
     }
 
     Ok(WithdrawSenderAddress::from(hd_address))
->>>>>>> 54d999f9
 }
 
 pub fn decimals(coin: &UtxoCoinFields) -> u8 { coin.decimals }
