use super::*;
use bigdecimal::{BigDecimal, Zero};
pub use bitcrypto::{dhash160, sha256, ChecksumType};
use chain::constants::SEQUENCE_FINAL;
use chain::{OutPoint, TransactionInput, TransactionOutput};
use common::executor::Timer;
use common::jsonrpc_client::{JsonRpcError, JsonRpcErrorType};
use common::log::{error, info, warn};
use common::mm_ctx::MmArc;
use common::mm_error::prelude::*;
use common::mm_metrics::MetricsArc;
use common::mm_number::MmNumber;
use common::{block_on, now_ms};
use futures::compat::Future01CompatExt;
use futures::future::{FutureExt, TryFutureExt};
use futures01::future::Either;
use keys::bytes::Bytes;
use keys::{Address, AddressFormat as UtxoAddressFormat, AddressHash, KeyPair, Public, SegwitAddress,
           Type as ScriptType};
use primitives::hash::H512;
use rpc::v1::types::{Bytes as BytesJson, TransactionInputEnum, H256 as H256Json};
use script::{Builder, Opcode, Script, ScriptAddress, SignatureVersion, TransactionInputSigner,
             UnsignedTransactionInput};
use secp256k1::{PublicKey, Signature};
use serde_json::{self as json};
use serialization::{deserialize, serialize, serialize_with_flags, CoinVariant, SERIALIZE_TRANSACTION_WITNESS};
use std::cmp::Ordering;
use std::collections::hash_map::{Entry, HashMap};
use std::str::FromStr;
use std::sync::atomic::Ordering as AtomicOrdering;

pub use chain::Transaction as UtxoTx;

use self::rpc_clients::{electrum_script_hash, UnspentInfo, UtxoRpcClientEnum, UtxoRpcClientOps, UtxoRpcResult};
use crate::{CanRefundHtlc, CoinBalance, TradePreimageValue, TxFeeDetails, ValidateAddressResult, WithdrawResult};

pub const DEFAULT_FEE_VOUT: usize = 0;
pub const DEFAULT_SWAP_TX_SPEND_SIZE: u64 = 305;
pub const DEFAULT_SWAP_VOUT: usize = 0;
const MIN_BTC_TRADING_VOL: &str = "0.00777";

macro_rules! true_or {
    ($cond: expr, $etype: expr) => {
        if !$cond {
            return Err(MmError::new($etype));
        }
    };
}

lazy_static! {
    pub static ref HISTORY_TOO_LARGE_ERROR: Json = json!({
        "code": 1,
        "message": "history too large"
    });
}

pub const HISTORY_TOO_LARGE_ERR_CODE: i64 = -1;

pub struct UtxoArcBuilder<'a> {
    ctx: &'a MmArc,
    ticker: &'a str,
    conf: &'a Json,
    activation_params: UtxoActivationParams,
    priv_key: &'a [u8],
}

impl<'a> UtxoArcBuilder<'a> {
    pub fn new(
        ctx: &'a MmArc,
        ticker: &'a str,
        conf: &'a Json,
        activation_params: UtxoActivationParams,
        priv_key: &'a [u8],
    ) -> UtxoArcBuilder<'a> {
        UtxoArcBuilder {
            ctx,
            ticker,
            conf,
            activation_params,
            priv_key,
        }
    }
}

#[async_trait]
impl UtxoCoinBuilder for UtxoArcBuilder<'_> {
    type ResultCoin = UtxoArc;

    async fn build(self) -> Result<Self::ResultCoin, String> {
        let utxo = try_s!(self.build_utxo_fields().await);
        Ok(UtxoArc(Arc::new(utxo)))
    }

    fn ctx(&self) -> &MmArc { self.ctx }

    fn conf(&self) -> &Json { self.conf }

    fn activation_params(&self) -> UtxoActivationParams { self.activation_params.clone() }

    fn ticker(&self) -> &str { self.ticker }

    fn priv_key(&self) -> &[u8] { self.priv_key }
}

pub async fn utxo_arc_from_conf_and_params<T>(
    ctx: &MmArc,
    ticker: &str,
    conf: &Json,
    activation_params: UtxoActivationParams,
    priv_key: &[u8],
    constructor: impl Fn(UtxoArc) -> T + Send + 'static,
) -> Result<T, String>
where
    T: AsRef<UtxoCoinFields> + UtxoCommonOps + Send + Sync + 'static,
{
    let builder = UtxoArcBuilder::new(ctx, ticker, conf, activation_params.clone(), priv_key);
    let utxo_arc = try_s!(builder.build().await);
    let coin = constructor(utxo_arc.clone());

    if let Some(merge_params) = activation_params.utxo_merge_params {
        let weak = utxo_arc.downgrade();
        let merge_loop = merge_utxo_loop(
            weak,
            merge_params.merge_at,
            merge_params.check_every,
            merge_params.max_merge_at_once,
            constructor,
        );
        info!("Starting UTXO merge loop for coin {}", ticker);
        spawn(merge_loop);
    }
    Ok(coin)
}

fn ten_f64() -> f64 { 10. }

fn one_hundred() -> usize { 100 }

#[derive(Clone, Debug, Deserialize, Serialize)]
pub struct UtxoMergeParams {
    merge_at: usize,
    #[serde(default = "ten_f64")]
    check_every: f64,
    #[serde(default = "one_hundred")]
    max_merge_at_once: usize,
}

pub async fn get_tx_fee(coin: &UtxoCoinFields) -> Result<ActualTxFee, JsonRpcError> {
    let conf = &coin.conf;
    match &coin.tx_fee {
        TxFee::Fixed(fee) => Ok(ActualTxFee::Fixed(*fee)),
        TxFee::Dynamic(method) => {
            let fee = coin
                .rpc_client
                .estimate_fee_sat(coin.decimals, method, &conf.estimate_fee_mode, conf.estimate_fee_blocks)
                .compat()
                .await?;
            Ok(ActualTxFee::Dynamic(fee))
        },
        TxFee::FixedPerKb(satoshis) => Ok(ActualTxFee::FixedPerKb(*satoshis)),
    }
}

/// returns the fee required to be paid for HTLC spend transaction
pub async fn get_htlc_spend_fee<T>(coin: &T, tx_size: u64) -> UtxoRpcResult<u64>
where
    T: AsRef<UtxoCoinFields> + UtxoCommonOps,
{
    let coin_fee = coin.get_tx_fee().await?;
    let mut fee = match coin_fee {
        ActualTxFee::Fixed(fee) => fee,
        // atomic swap payment spend transaction is slightly more than 300 bytes in average as of now
        ActualTxFee::Dynamic(fee_per_kb) => (fee_per_kb * tx_size) / KILO_BYTE,
        // return satoshis here as swap spend transaction size is always less than 1 kb
        ActualTxFee::FixedPerKb(satoshis) => {
            let tx_size_kb = if tx_size % KILO_BYTE == 0 {
                tx_size / KILO_BYTE
            } else {
                tx_size / KILO_BYTE + 1
            };
            satoshis * tx_size_kb
        },
    };
    if coin.as_ref().conf.force_min_relay_fee {
        let relay_fee = coin.as_ref().rpc_client.get_relay_fee().compat().await?;
        let relay_fee_sat = sat_from_big_decimal(&relay_fee, coin.as_ref().decimals)?;
        if fee < relay_fee_sat {
            fee = relay_fee_sat;
        }
    }
    Ok(fee)
}

pub fn addresses_from_script<T: AsRef<UtxoCoinFields> + UtxoCommonOps>(
    coin: &T,
    script: &Script,
) -> Result<Vec<Address>, String> {
    let destinations: Vec<ScriptAddress> = try_s!(script.extract_destinations());

    let conf = &coin.as_ref().conf;

    let addresses = destinations
        .into_iter()
        .map(|dst| {
            let (prefix, t_addr_prefix, addr_format) = match dst.kind {
                ScriptType::P2PKH => (
                    conf.pub_addr_prefix,
                    conf.pub_t_addr_prefix,
                    coin.addr_format_for_standard_scripts(),
                ),
                ScriptType::P2SH => (
                    conf.p2sh_addr_prefix,
                    conf.p2sh_t_addr_prefix,
                    coin.addr_format_for_standard_scripts(),
                ),
                ScriptType::P2WPKH => (conf.pub_addr_prefix, conf.pub_t_addr_prefix, UtxoAddressFormat::Segwit),
            };

            Address {
                hash: dst.hash,
                checksum_type: conf.checksum_type,
                prefix,
                t_addr_prefix,
                hrp: conf.bech32_hrp.clone(),
                addr_format,
            }
        })
        .collect();

    Ok(addresses)
}

pub fn denominate_satoshis(coin: &UtxoCoinFields, satoshi: i64) -> f64 {
    satoshi as f64 / 10f64.powf(coin.decimals as f64)
}

pub fn base_coin_balance<T>(coin: &T) -> BalanceFut<BigDecimal>
where
    T: MarketCoinOps,
{
    coin.my_spendable_balance()
}

pub fn address_from_str_unchecked(coin: &UtxoCoinFields, address: &str) -> Result<Address, String> {
    if let Ok(legacy) = Address::from_str(address) {
        return Ok(legacy);
    }

    if let Ok(segwit) = Address::from_segwitaddress(
        address,
        coin.conf.checksum_type,
        coin.my_address.prefix,
        coin.my_address.t_addr_prefix,
    ) {
        return Ok(segwit);
    }

    if let Ok(cashaddress) = Address::from_cashaddress(
        address,
        coin.conf.checksum_type,
        coin.conf.pub_addr_prefix,
        coin.conf.p2sh_addr_prefix,
        coin.my_address.t_addr_prefix,
    ) {
        return Ok(cashaddress);
    }

    return ERR!("Invalid address: {}", address);
}

pub fn checked_address_from_str(coin: &UtxoCoinFields, address: &str) -> Result<Address, String> {
    let addr = try_s!(address_from_str_unchecked(coin, address));
    try_s!(coin.check_withdraw_address_supported(&addr));
    Ok(addr)
}

pub async fn get_current_mtp(coin: &UtxoCoinFields, coin_variant: CoinVariant) -> UtxoRpcResult<u32> {
    let current_block = coin.rpc_client.get_block_count().compat().await?;
    coin.rpc_client
        .get_median_time_past(current_block, coin.conf.mtp_block_count, coin_variant)
        .compat()
        .await
}

pub fn send_outputs_from_my_address<T>(coin: T, outputs: Vec<TransactionOutput>) -> TransactionFut
where
    T: AsRef<UtxoCoinFields> + UtxoCommonOps + Send + Sync + 'static,
{
    let fut = send_outputs_from_my_address_impl(coin, outputs);
    Box::new(fut.boxed().compat().map(|tx| tx.into()))
}

pub struct UtxoTxBuilder<'a, T: AsRef<UtxoCoinFields> + UtxoTxGenerationOps> {
    coin: &'a T,
    /// The available inputs that *can* be included in the resulting tx
    available_inputs: Vec<UnspentInfo>,
    fee_policy: FeePolicy,
    fee: Option<ActualTxFee>,
    gas_fee: Option<u64>,
    tx: TransactionInputSigner,
    change: u64,
    sum_inputs: u64,
    sum_outputs_value: u64,
    tx_fee: u64,
    min_relay_fee: Option<u64>,
    dust: Option<u64>,
}

impl<'a, T: AsRef<UtxoCoinFields> + UtxoTxGenerationOps> UtxoTxBuilder<'a, T> {
    pub fn new(coin: &'a T) -> Self {
        UtxoTxBuilder {
            tx: coin.as_ref().transaction_preimage(),
            coin,
            available_inputs: vec![],
            fee_policy: FeePolicy::SendExact,
            fee: None,
            gas_fee: None,
            change: 0,
            sum_inputs: 0,
            sum_outputs_value: 0,
            tx_fee: 0,
            min_relay_fee: None,
            dust: None,
        }
    }

    pub fn with_dust(mut self, dust_amount: u64) -> Self {
        self.dust = Some(dust_amount);
        self
    }

    pub fn add_required_inputs(mut self, inputs: impl IntoIterator<Item = UnspentInfo>) -> Self {
        self.tx
            .inputs
            .extend(inputs.into_iter().map(|input| UnsignedTransactionInput {
                previous_output: input.outpoint,
                sequence: SEQUENCE_FINAL,
                amount: input.value,
                witness: Vec::new(),
            }));
        self
    }

    /// This function expects that utxos are sorted by amounts in ascending order
    /// Consider sorting before calling this function
    pub fn add_available_inputs(mut self, inputs: impl IntoIterator<Item = UnspentInfo>) -> Self {
        self.available_inputs.extend(inputs);
        self
    }

    pub fn add_outputs(mut self, outputs: impl IntoIterator<Item = TransactionOutput>) -> Self {
        self.tx.outputs.extend(outputs);
        self
    }

    pub fn with_fee_policy(mut self, new_policy: FeePolicy) -> Self {
        self.fee_policy = new_policy;
        self
    }

    pub fn with_fee(mut self, fee: ActualTxFee) -> Self {
        self.fee = Some(fee);
        self
    }

    /// Note `gas_fee` should be enough to execute all of the contract calls within UTXO outputs.
    /// QRC20 specific: `gas_fee` should be calculated by: gas_limit * gas_price * (count of contract calls),
    /// or should be sum of gas fee of all contract calls.
    pub fn with_gas_fee(mut self, gas_fee: u64) -> Self {
        self.gas_fee = Some(gas_fee);
        self
    }

    /// Recalculates fee and checks whether transaction is complete (inputs collected cover the outputs)
    fn update_fee_and_check_completeness(&mut self, actual_tx_fee: &ActualTxFee) -> bool {
        self.tx_fee = match &actual_tx_fee {
            ActualTxFee::Fixed(f) => *f,
            ActualTxFee::Dynamic(f) => {
                let transaction = UtxoTx::from(self.tx.clone());
                let transaction_bytes = serialize(&transaction);
                // 2 bytes are used to indicate the length of signature and pubkey
                // total is 107
                let additional_len = 2 + MAX_DER_SIGNATURE_LEN + COMPRESSED_PUBKEY_LEN;
                let tx_size = transaction_bytes.len() + transaction.inputs().len() * additional_len;
                (f * tx_size as u64) / KILO_BYTE
            },
            ActualTxFee::FixedPerKb(f) => {
                let transaction = UtxoTx::from(self.tx.clone());
                let transaction_bytes = serialize(&transaction);
                // 2 bytes are used to indicate the length of signature and pubkey
                // total is 107
                let additional_len = 2 + MAX_DER_SIGNATURE_LEN + COMPRESSED_PUBKEY_LEN;
                let tx_size_bytes = (transaction_bytes.len() + transaction.inputs().len() * additional_len) as u64;
                let tx_size_kb = if tx_size_bytes % KILO_BYTE == 0 {
                    tx_size_bytes / KILO_BYTE
                } else {
                    tx_size_bytes / KILO_BYTE + 1
                };
                f * tx_size_kb
            },
        };

        match self.fee_policy {
            FeePolicy::SendExact => {
                let mut outputs_plus_fee = self.sum_outputs_value + self.tx_fee;
                if self.sum_inputs >= outputs_plus_fee {
                    self.change = self.sum_inputs - outputs_plus_fee;
                    if self.change > self.dust() {
                        // there will be change output
                        if let ActualTxFee::Dynamic(ref f) = actual_tx_fee {
                            self.tx_fee += (f * P2PKH_OUTPUT_LEN) / KILO_BYTE;
                            outputs_plus_fee += (f * P2PKH_OUTPUT_LEN) / KILO_BYTE;
                        }
                    }
                    if let Some(min_relay) = self.min_relay_fee {
                        if self.tx_fee < min_relay {
                            outputs_plus_fee -= self.tx_fee;
                            outputs_plus_fee += min_relay;
                            self.tx_fee = min_relay;
                        }
                    }
                    self.sum_inputs >= outputs_plus_fee
                } else {
                    false
                }
            },
            FeePolicy::DeductFromOutput(_) => {
                if self.sum_inputs >= self.sum_outputs_value {
                    self.change = self.sum_inputs - self.sum_outputs_value;
                    if self.change > self.dust() {
                        if let ActualTxFee::Dynamic(ref f) = actual_tx_fee {
                            self.tx_fee += (f * P2PKH_OUTPUT_LEN) / KILO_BYTE;
                        }
                    }
                    if let Some(min_relay) = self.min_relay_fee {
                        if self.tx_fee < min_relay {
                            self.tx_fee = min_relay;
                        }
                    }
                    true
                } else {
                    false
                }
            },
        }
    }

    fn dust(&self) -> u64 {
        match self.dust {
            Some(dust) => dust,
            None => self.coin.as_ref().dust_amount,
        }
    }

    /// Generates unsigned transaction (TransactionInputSigner) from specified utxos and outputs.
    /// Sends the change (inputs amount - outputs amount) to "my_address"
    /// Also returns additional transaction data
    pub async fn build(mut self) -> GenerateTxResult {
        let coin = self.coin;
        let dust: u64 = self.dust();
        let change_script_pubkey = output_script(&coin.as_ref().my_address, ScriptType::P2PKH).to_bytes();

        let actual_tx_fee = match self.fee {
            Some(fee) => fee,
            None => coin.get_tx_fee().await?,
        };

        true_or!(!self.tx.outputs.is_empty(), GenerateTxError::EmptyOutputs);

        let mut received_by_me = 0;
        for output in self.tx.outputs.iter() {
            let script: Script = output.script_pubkey.clone().into();
            if script.opcodes().next() != Some(Ok(Opcode::OP_RETURN)) {
                true_or!(output.value >= dust, GenerateTxError::OutputValueLessThanDust {
                    value: output.value,
                    dust
                });
            }
            self.sum_outputs_value += output.value;
            if output.script_pubkey == change_script_pubkey {
                received_by_me += output.value;
            }
        }

        if let Some(gas_fee) = self.gas_fee {
            self.sum_outputs_value += gas_fee;
        }

        true_or!(
            !self.available_inputs.is_empty() || !self.tx.inputs.is_empty(),
            GenerateTxError::EmptyUtxoSet {
                required: self.sum_outputs_value
            }
        );

        self.min_relay_fee = if coin.as_ref().conf.force_min_relay_fee {
            let fee_dec = coin.as_ref().rpc_client.get_relay_fee().compat().await?;
            let min_relay_fee = sat_from_big_decimal(&fee_dec, coin.as_ref().decimals)?;
            Some(min_relay_fee)
        } else {
            None
        };

        for utxo in self.available_inputs.clone() {
            self.tx.inputs.push(UnsignedTransactionInput {
                previous_output: utxo.outpoint.clone(),
                sequence: SEQUENCE_FINAL,
                amount: utxo.value,
                witness: vec![],
            });
            self.sum_inputs += utxo.value;

            if self.update_fee_and_check_completeness(&actual_tx_fee) {
                break;
            }
        }

        match self.fee_policy {
            FeePolicy::SendExact => self.sum_outputs_value += self.tx_fee,
            FeePolicy::DeductFromOutput(i) => {
                let min_output = self.tx_fee + dust;
                let val = self.tx.outputs[i].value;
                true_or!(val >= min_output, GenerateTxError::DeductFeeFromOutputFailed {
                    output_idx: i,
                    output_value: val,
                    required: min_output,
                });
                self.tx.outputs[i].value -= self.tx_fee;
                if self.tx.outputs[i].script_pubkey == change_script_pubkey {
                    received_by_me -= self.tx_fee;
                }
            },
        };
        true_or!(
            self.sum_inputs >= self.sum_outputs_value,
            GenerateTxError::NotEnoughUtxos {
                sum_utxos: self.sum_inputs,
                required: self.sum_outputs_value
            }
        );

        let change = self.sum_inputs - self.sum_outputs_value;
        let unused_change = if change > dust {
            self.tx.outputs.push({
                TransactionOutput {
                    value: change,
                    script_pubkey: change_script_pubkey.clone(),
                }
            });
            received_by_me += change;
            None
        } else if change > 0 {
            Some(change)
        } else {
            None
        };

        let data = AdditionalTxData {
            fee_amount: self.tx_fee,
            received_by_me,
            spent_by_me: self.sum_inputs,
            unused_change,
            // will be changed if the ticker is KMD
            kmd_rewards: None,
        };

        Ok(coin
            .calc_interest_if_required(self.tx, data, change_script_pubkey)
            .await?)
    }
}

/// Calculates interest if the coin is KMD
/// Adds the value to existing output to my_script_pub or creates additional interest output
/// returns transaction and data as is if the coin is not KMD
pub async fn calc_interest_if_required<T>(
    coin: &T,
    mut unsigned: TransactionInputSigner,
    mut data: AdditionalTxData,
    my_script_pub: Bytes,
) -> UtxoRpcResult<(TransactionInputSigner, AdditionalTxData)>
where
    T: AsRef<UtxoCoinFields> + UtxoCommonOps,
{
    if coin.as_ref().conf.ticker != "KMD" {
        return Ok((unsigned, data));
    }
    unsigned.lock_time = coin.get_current_mtp().await?;
    let mut interest = 0;
    for input in unsigned.inputs.iter() {
        let prev_hash = input.previous_output.hash.reversed().into();
        let tx = coin
            .as_ref()
            .rpc_client
            .get_verbose_transaction(&prev_hash)
            .compat()
            .await?;
        if let Ok(output_interest) =
            kmd_interest(tx.height, input.amount, tx.locktime as u64, unsigned.lock_time as u64)
        {
            interest += output_interest;
        };
    }
    if interest > 0 {
        data.received_by_me += interest;
        let mut output_to_me = unsigned
            .outputs
            .iter_mut()
            .find(|out| out.script_pubkey == my_script_pub);
        // add calculated interest to existing output to my address
        // or create the new one if it's not found
        match output_to_me {
            Some(ref mut output) => output.value += interest,
            None => {
                let interest_output = TransactionOutput {
                    script_pubkey: my_script_pub,
                    value: interest,
                };
                unsigned.outputs.push(interest_output);
            },
        };
    } else {
        // if interest is zero attempt to set the lowest possible lock_time to claim it later
        unsigned.lock_time = (now_ms() / 1000) as u32 - 3600 + 777 * 2;
    }
    let rewards_amount = big_decimal_from_sat_unsigned(interest, coin.as_ref().decimals);
    data.kmd_rewards = Some(KmdRewardsDetails::claimed_by_me(rewards_amount));
    Ok((unsigned, data))
}

pub async fn p2sh_spending_tx<T>(
    coin: &T,
    prev_transaction: UtxoTx,
    redeem_script: Bytes,
    outputs: Vec<TransactionOutput>,
    script_data: Script,
    sequence: u32,
    lock_time: u32,
) -> Result<UtxoTx, String>
where
    T: AsRef<UtxoCoinFields> + UtxoCommonOps,
{
    let lock_time = try_s!(coin.p2sh_tx_locktime(lock_time).await);
    let n_time = if coin.as_ref().conf.is_pos {
        Some((now_ms() / 1000) as u32)
    } else {
        None
    };
    let str_d_zeel = if coin.as_ref().conf.ticker == "NAV" {
        Some("".into())
    } else {
        None
    };
    let hash_algo = coin.as_ref().tx_hash_algo.into();
    let unsigned = TransactionInputSigner {
        lock_time,
        version: coin.as_ref().conf.tx_version,
        n_time,
        overwintered: coin.as_ref().conf.overwintered,
        inputs: vec![UnsignedTransactionInput {
            sequence,
            previous_output: OutPoint {
                hash: prev_transaction.hash(),
                index: DEFAULT_SWAP_VOUT as u32,
            },
            amount: prev_transaction.outputs[0].value,
            witness: Vec::new(),
        }],
        outputs: outputs.clone(),
        expiry_height: 0,
        join_splits: vec![],
        shielded_spends: vec![],
        shielded_outputs: vec![],
        value_balance: 0,
        version_group_id: coin.as_ref().conf.version_group_id,
        consensus_branch_id: coin.as_ref().conf.consensus_branch_id,
        zcash: coin.as_ref().conf.zcash,
        str_d_zeel,
        hash_algo,
    };
    let signed_input = try_s!(p2sh_spend(
        &unsigned,
        DEFAULT_SWAP_VOUT,
        &coin.as_ref().key_pair,
        script_data,
        redeem_script.into(),
        coin.as_ref().conf.signature_version,
        coin.as_ref().conf.fork_id
    ));
    Ok(UtxoTx {
        version: unsigned.version,
        n_time: unsigned.n_time,
        overwintered: unsigned.overwintered,
        lock_time: unsigned.lock_time,
        inputs: vec![signed_input],
        outputs,
        expiry_height: unsigned.expiry_height,
        join_splits: vec![],
        shielded_spends: vec![],
        shielded_outputs: vec![],
        value_balance: 0,
        version_group_id: coin.as_ref().conf.version_group_id,
        binding_sig: H512::default(),
        join_split_sig: H512::default(),
        join_split_pubkey: H256::default(),
        zcash: coin.as_ref().conf.zcash,
        str_d_zeel: unsigned.str_d_zeel,
        tx_hash_algo: unsigned.hash_algo.into(),
    })
}

pub fn send_taker_fee<T>(coin: T, fee_pub_key: &[u8], amount: BigDecimal) -> TransactionFut
where
    T: AsRef<UtxoCoinFields> + UtxoCommonOps + Send + Sync + 'static,
{
    let address = try_fus!(address_from_raw_pubkey(
        fee_pub_key,
        coin.as_ref().conf.pub_addr_prefix,
        coin.as_ref().conf.pub_t_addr_prefix,
        coin.as_ref().conf.checksum_type,
        coin.as_ref().conf.bech32_hrp.clone(),
        coin.as_ref().my_address.addr_format.clone()
    ));
    let amount = try_fus!(sat_from_big_decimal(&amount, coin.as_ref().decimals));
    let output = TransactionOutput {
        value: amount,
        script_pubkey: Builder::build_p2pkh(&address.hash).to_bytes(),
    };
    send_outputs_from_my_address(coin, vec![output])
}

pub fn send_maker_payment<T>(
    coin: T,
    time_lock: u32,
    taker_pub: &[u8],
    secret_hash: &[u8],
    amount: BigDecimal,
) -> TransactionFut
where
    T: AsRef<UtxoCoinFields> + UtxoCommonOps + Clone + Send + Sync + 'static,
{
    let SwapPaymentOutputsResult {
        payment_address,
        outputs,
    } = try_fus!(generate_swap_payment_outputs(
        &coin,
        time_lock,
        taker_pub,
        secret_hash,
        amount
    ));
    let send_fut = match &coin.as_ref().rpc_client {
        UtxoRpcClientEnum::Electrum(_) => Either::A(send_outputs_from_my_address(coin, outputs)),
        UtxoRpcClientEnum::Native(client) => {
            let addr_string = try_fus!(payment_address.display_address());
            Either::B(
                client
                    .import_address(&addr_string, &addr_string, false)
                    .map_err(|e| ERRL!("{}", e))
                    .and_then(move |_| send_outputs_from_my_address(coin, outputs)),
            )
        },
    };
    Box::new(send_fut)
}

pub fn send_taker_payment<T>(
    coin: T,
    time_lock: u32,
    maker_pub: &[u8],
    secret_hash: &[u8],
    amount: BigDecimal,
) -> TransactionFut
where
    T: AsRef<UtxoCoinFields> + UtxoCommonOps + Clone + Send + Sync + 'static,
{
    let SwapPaymentOutputsResult {
        payment_address,
        outputs,
    } = try_fus!(generate_swap_payment_outputs(
        &coin,
        time_lock,
        maker_pub,
        secret_hash,
        amount
    ));
    let send_fut = match &coin.as_ref().rpc_client {
        UtxoRpcClientEnum::Electrum(_) => Either::A(send_outputs_from_my_address(coin, outputs)),
        UtxoRpcClientEnum::Native(client) => {
            let addr_string = try_fus!(payment_address.display_address());
            Either::B(
                client
                    .import_address(&addr_string, &addr_string, false)
                    .map_err(|e| ERRL!("{}", e))
                    .and_then(move |_| send_outputs_from_my_address(coin, outputs)),
            )
        },
    };
    Box::new(send_fut)
}

pub fn send_maker_spends_taker_payment<T>(
    coin: T,
    taker_payment_tx: &[u8],
    time_lock: u32,
    taker_pub: &[u8],
    secret: &[u8],
) -> TransactionFut
where
    T: AsRef<UtxoCoinFields> + UtxoCommonOps + Send + Sync + 'static,
{
    let mut prev_tx: UtxoTx = try_fus!(deserialize(taker_payment_tx).map_err(|e| ERRL!("{:?}", e)));
    prev_tx.tx_hash_algo = coin.as_ref().tx_hash_algo;
    let script_data = Builder::default()
        .push_data(secret)
        .push_opcode(Opcode::OP_0)
        .into_script();
    let redeem_script = payment_script(
        time_lock,
        &*dhash160(secret),
        &try_fus!(Public::from_slice(taker_pub)),
        coin.as_ref().key_pair.public(),
    );
    let fut = async move {
        let fee = try_s!(coin.get_htlc_spend_fee(DEFAULT_SWAP_TX_SPEND_SIZE).await);
        let script_pubkey = output_script(&coin.as_ref().my_address, ScriptType::P2PKH).to_bytes();
        let output = TransactionOutput {
            value: prev_tx.outputs[0].value - fee,
            script_pubkey,
        };
        let transaction = try_s!(
            coin.p2sh_spending_tx(
                prev_tx,
                redeem_script.into(),
                vec![output],
                script_data,
                SEQUENCE_FINAL,
                time_lock
            )
            .await
        );
        let tx_fut = coin.as_ref().rpc_client.send_transaction(&transaction).compat();
        try_s!(tx_fut.await);
        Ok(transaction.into())
    };
    Box::new(fut.boxed().compat())
}

pub fn send_taker_spends_maker_payment<T>(
    coin: T,
    maker_payment_tx: &[u8],
    time_lock: u32,
    maker_pub: &[u8],
    secret: &[u8],
) -> TransactionFut
where
    T: AsRef<UtxoCoinFields> + UtxoCommonOps + Send + Sync + 'static,
{
    let mut prev_tx: UtxoTx = try_fus!(deserialize(maker_payment_tx).map_err(|e| ERRL!("{:?}", e)));
    prev_tx.tx_hash_algo = coin.as_ref().tx_hash_algo;
    let script_data = Builder::default()
        .push_data(secret)
        .push_opcode(Opcode::OP_0)
        .into_script();
    let redeem_script = payment_script(
        time_lock,
        &*dhash160(secret),
        &try_fus!(Public::from_slice(maker_pub)),
        coin.as_ref().key_pair.public(),
    );
    let fut = async move {
        let fee = try_s!(coin.get_htlc_spend_fee(DEFAULT_SWAP_TX_SPEND_SIZE).await);
        let script_pubkey = output_script(&coin.as_ref().my_address, ScriptType::P2PKH).to_bytes();
        let output = TransactionOutput {
            value: prev_tx.outputs[0].value - fee,
            script_pubkey,
        };
        let transaction = try_s!(
            coin.p2sh_spending_tx(
                prev_tx,
                redeem_script.into(),
                vec![output],
                script_data,
                SEQUENCE_FINAL,
                time_lock
            )
            .await
        );
        let tx_fut = coin.as_ref().rpc_client.send_transaction(&transaction).compat();
        try_s!(tx_fut.await);
        Ok(transaction.into())
    };
    Box::new(fut.boxed().compat())
}

pub fn send_taker_refunds_payment<T>(
    coin: T,
    taker_payment_tx: &[u8],
    time_lock: u32,
    maker_pub: &[u8],
    secret_hash: &[u8],
) -> TransactionFut
where
    T: AsRef<UtxoCoinFields> + UtxoCommonOps + Send + Sync + 'static,
{
    let mut prev_tx: UtxoTx = try_fus!(deserialize(taker_payment_tx).map_err(|e| ERRL!("{:?}", e)));
    prev_tx.tx_hash_algo = coin.as_ref().tx_hash_algo;
    let script_data = Builder::default().push_opcode(Opcode::OP_1).into_script();
    let redeem_script = payment_script(
        time_lock,
        secret_hash,
        coin.as_ref().key_pair.public(),
        &try_fus!(Public::from_slice(maker_pub)),
    );
    let fut = async move {
        let fee = try_s!(coin.get_htlc_spend_fee(DEFAULT_SWAP_TX_SPEND_SIZE).await);
        let script_pubkey = output_script(&coin.as_ref().my_address, ScriptType::P2PKH).to_bytes();
        let output = TransactionOutput {
            value: prev_tx.outputs[0].value - fee,
            script_pubkey,
        };
        let transaction = try_s!(
            coin.p2sh_spending_tx(
                prev_tx,
                redeem_script.into(),
                vec![output],
                script_data,
                SEQUENCE_FINAL - 1,
                time_lock,
            )
            .await
        );
        let tx_fut = coin.as_ref().rpc_client.send_transaction(&transaction).compat();
        try_s!(tx_fut.await);
        Ok(transaction.into())
    };
    Box::new(fut.boxed().compat())
}

pub fn send_maker_refunds_payment<T>(
    coin: T,
    maker_payment_tx: &[u8],
    time_lock: u32,
    taker_pub: &[u8],
    secret_hash: &[u8],
) -> TransactionFut
where
    T: AsRef<UtxoCoinFields> + UtxoCommonOps + Send + Sync + 'static,
{
    let mut prev_tx: UtxoTx = try_fus!(deserialize(maker_payment_tx).map_err(|e| ERRL!("{:?}", e)));
    prev_tx.tx_hash_algo = coin.as_ref().tx_hash_algo;
    let script_data = Builder::default().push_opcode(Opcode::OP_1).into_script();
    let redeem_script = payment_script(
        time_lock,
        secret_hash,
        coin.as_ref().key_pair.public(),
        &try_fus!(Public::from_slice(taker_pub)),
    );
    let fut = async move {
        let fee = try_s!(coin.get_htlc_spend_fee(DEFAULT_SWAP_TX_SPEND_SIZE).await);
        let script_pubkey = output_script(&coin.as_ref().my_address, ScriptType::P2PKH).to_bytes();
        let output = TransactionOutput {
            value: prev_tx.outputs[0].value - fee,
            script_pubkey,
        };
        let transaction = try_s!(
            coin.p2sh_spending_tx(
                prev_tx,
                redeem_script.into(),
                vec![output],
                script_data,
                SEQUENCE_FINAL - 1,
                time_lock,
            )
            .await
        );
        let tx_fut = coin.as_ref().rpc_client.send_transaction(&transaction).compat();
        try_s!(tx_fut.await);
        Ok(transaction.into())
    };
    Box::new(fut.boxed().compat())
}

/// Extracts pubkey from script sig
fn pubkey_from_script_sig(script: &Script) -> Result<H264, String> {
    match script.get_instruction(0) {
        Some(Ok(instruction)) => match instruction.opcode {
            Opcode::OP_PUSHBYTES_70 | Opcode::OP_PUSHBYTES_71 | Opcode::OP_PUSHBYTES_72 => match instruction.data {
                Some(bytes) => try_s!(Signature::from_der(&bytes[..bytes.len() - 1])),
                None => return ERR!("No data at instruction 0 of script {:?}", script),
            },
            _ => return ERR!("Unexpected opcode {:?}", instruction.opcode),
        },
        Some(Err(e)) => return ERR!("Error {} on getting instruction 0 of script {:?}", e, script),
        None => return ERR!("None instruction 0 of script {:?}", script),
    };

    let pubkey = match script.get_instruction(1) {
        Some(Ok(instruction)) => match instruction.opcode {
            Opcode::OP_PUSHBYTES_33 => match instruction.data {
                Some(bytes) => try_s!(PublicKey::from_slice(bytes)),
                None => return ERR!("No data at instruction 1 of script {:?}", script),
            },
            _ => return ERR!("Unexpected opcode {:?}", instruction.opcode),
        },
        Some(Err(e)) => return ERR!("Error {} on getting instruction 1 of script {:?}", e, script),
        None => return ERR!("None instruction 1 of script {:?}", script),
    };

    if script.get_instruction(2).is_some() {
        return ERR!("Unexpected instruction at position 2 of script {:?}", script);
    }
    Ok(pubkey.serialize().into())
}

/// Extracts pubkey from witness script
fn pubkey_from_witness_script(witness_script: &[Bytes]) -> Result<H264, String> {
    if witness_script.len() != 2 {
        return ERR!("Invalid witness length {}", witness_script.len());
    }

    let signature = witness_script[0].clone().take();
    if signature.is_empty() {
        return ERR!("Empty signature data in witness script");
    }
    try_s!(Signature::from_der(&signature[..signature.len() - 1]));

    let pubkey = try_s!(PublicKey::from_slice(&witness_script[1]));

    Ok(pubkey.serialize().into())
}

pub async fn is_tx_confirmed_before_block<T>(coin: &T, tx: &RpcTransaction, block_number: u64) -> Result<bool, String>
where
    T: AsRef<UtxoCoinFields> + Send + Sync + 'static,
{
    match tx.height {
        Some(confirmed_at) => Ok(confirmed_at <= block_number),
        // fallback to a number of confirmations
        None => {
            if tx.confirmations > 0 {
                let current_block = try_s!(coin.as_ref().rpc_client.get_block_count().compat().await);
                let confirmed_at = current_block + 1 - tx.confirmations as u64;
                Ok(confirmed_at <= block_number)
            } else {
                Ok(false)
            }
        },
    }
}

pub fn check_all_inputs_signed_by_pub(tx: &UtxoTx, expected_pub: &[u8]) -> Result<bool, String> {
    for input in &tx.inputs {
        let pubkey = if input.has_witness() {
            try_s!(pubkey_from_witness_script(&input.script_witness))
        } else {
            let script: Script = input.script_sig.clone().into();
            try_s!(pubkey_from_script_sig(&script))
        };
        if *pubkey != expected_pub {
            return Ok(false);
        }
    }

    Ok(true)
}

pub fn validate_fee<T>(
    coin: T,
    tx: UtxoTx,
    output_index: usize,
    sender_pubkey: &[u8],
    amount: &BigDecimal,
    min_block_number: u64,
    fee_addr: &[u8],
) -> Box<dyn Future<Item = (), Error = String> + Send>
where
    T: AsRef<UtxoCoinFields> + Send + Sync + 'static,
{
    let amount = amount.clone();
    let address = try_fus!(address_from_raw_pubkey(
        fee_addr,
        coin.as_ref().conf.pub_addr_prefix,
        coin.as_ref().conf.pub_t_addr_prefix,
        coin.as_ref().conf.checksum_type,
        coin.as_ref().conf.bech32_hrp.clone(),
        coin.as_ref().my_address.addr_format.clone()
    ));

    if !try_fus!(check_all_inputs_signed_by_pub(&tx, sender_pubkey)) {
        return Box::new(futures01::future::err(ERRL!("The dex fee was sent from wrong address")));
    }
    let fut = async move {
        let amount = try_s!(sat_from_big_decimal(&amount, coin.as_ref().decimals));
        let tx_from_rpc = try_s!(
            coin.as_ref()
                .rpc_client
                .get_verbose_transaction(&tx.hash().reversed().into())
                .compat()
                .await
        );

        if try_s!(is_tx_confirmed_before_block(&coin, &tx_from_rpc, min_block_number).await) {
            return ERR!(
                "Fee tx {:?} confirmed before min_block {}",
                tx_from_rpc,
                min_block_number,
            );
        }
        if tx_from_rpc.hex.0 != serialize(&tx).take()
            && tx_from_rpc.hex.0 != serialize_with_flags(&tx, SERIALIZE_TRANSACTION_WITNESS).take()
        {
            return ERR!(
                "Provided dex fee tx {:?} doesn't match tx data from rpc {:?}",
                tx,
                tx_from_rpc
            );
        }

        match tx.outputs.get(output_index) {
            Some(out) => {
                let expected_script_pubkey = Builder::build_p2pkh(&address.hash).to_bytes();
                if out.script_pubkey != expected_script_pubkey {
                    return ERR!(
                        "Provided dex fee tx output script_pubkey doesn't match expected {:?} {:?}",
                        out.script_pubkey,
                        expected_script_pubkey
                    );
                }
                if out.value < amount {
                    return ERR!(
                        "Provided dex fee tx output value is less than expected {:?} {:?}",
                        out.value,
                        amount
                    );
                }
            },
            None => {
                return ERR!("Provided dex fee tx {:?} does not have output {}", tx, output_index);
            },
        }
        Ok(())
    };
    Box::new(fut.boxed().compat())
}

pub fn validate_maker_payment<T>(
    coin: &T,
    payment_tx: &[u8],
    time_lock: u32,
    maker_pub: &[u8],
    priv_bn_hash: &[u8],
    amount: BigDecimal,
) -> Box<dyn Future<Item = (), Error = String> + Send>
where
    T: AsRef<UtxoCoinFields> + Clone + Send + Sync + 'static,
{
    let my_public = coin.as_ref().key_pair.public();
    let mut tx: UtxoTx = try_fus!(deserialize(payment_tx).map_err(|e| ERRL!("{:?}", e)));
    tx.tx_hash_algo = coin.as_ref().tx_hash_algo;

    validate_payment(
        coin.clone(),
        tx,
        DEFAULT_SWAP_VOUT,
        &try_fus!(Public::from_slice(maker_pub)),
        my_public,
        priv_bn_hash,
        amount,
        time_lock,
    )
}

pub fn validate_taker_payment<T>(
    coin: &T,
    payment_tx: &[u8],
    time_lock: u32,
    taker_pub: &[u8],
    priv_bn_hash: &[u8],
    amount: BigDecimal,
) -> Box<dyn Future<Item = (), Error = String> + Send>
where
    T: AsRef<UtxoCoinFields> + Clone + Send + Sync + 'static,
{
    let my_public = coin.as_ref().key_pair.public();
    let mut tx: UtxoTx = try_fus!(deserialize(payment_tx).map_err(|e| ERRL!("{:?}", e)));
    tx.tx_hash_algo = coin.as_ref().tx_hash_algo;

    validate_payment(
        coin.clone(),
        tx,
        DEFAULT_SWAP_VOUT,
        &try_fus!(Public::from_slice(taker_pub)),
        my_public,
        priv_bn_hash,
        amount,
        time_lock,
    )
}

pub fn check_if_my_payment_sent<T>(
    coin: T,
    time_lock: u32,
    other_pub: &[u8],
    secret_hash: &[u8],
) -> Box<dyn Future<Item = Option<TransactionEnum>, Error = String> + Send>
where
    T: AsRef<UtxoCoinFields> + UtxoCommonOps + Send + Sync + 'static,
{
    let script = payment_script(
        time_lock,
        secret_hash,
        coin.as_ref().key_pair.public(),
        &try_fus!(Public::from_slice(other_pub)),
    );
    let hash = dhash160(&script);
    let p2sh = Builder::build_p2sh(&hash);
    let script_hash = electrum_script_hash(&p2sh);
    let fut = async move {
        match &coin.as_ref().rpc_client {
            UtxoRpcClientEnum::Electrum(client) => {
                let history = try_s!(client.scripthash_get_history(&hex::encode(script_hash)).compat().await);
                match history.first() {
                    Some(item) => {
                        let tx_bytes = try_s!(client.get_transaction_bytes(item.tx_hash.clone()).compat().await);
                        let mut tx: UtxoTx = try_s!(deserialize(tx_bytes.0.as_slice()).map_err(|e| ERRL!("{:?}", e)));
                        tx.tx_hash_algo = coin.as_ref().tx_hash_algo;
                        Ok(Some(tx.into()))
                    },
                    None => Ok(None),
                }
            },
            UtxoRpcClientEnum::Native(client) => {
                let target_addr = Address {
                    t_addr_prefix: coin.as_ref().conf.p2sh_t_addr_prefix,
                    prefix: coin.as_ref().conf.p2sh_addr_prefix,
                    hash,
                    checksum_type: coin.as_ref().conf.checksum_type,
                    hrp: coin.as_ref().conf.bech32_hrp.clone(),
                    addr_format: coin.as_ref().my_address.addr_format.clone(),
                };
                let target_addr = target_addr.to_string();
                let is_imported = try_s!(client.is_address_imported(&target_addr).await);
                if !is_imported {
                    return Ok(None);
                }
                let received_by_addr = try_s!(client.list_received_by_address(0, true, true).compat().await);
                for item in received_by_addr {
                    if item.address == target_addr && !item.txids.is_empty() {
                        let tx_bytes = try_s!(client.get_transaction_bytes(item.txids[0].clone()).compat().await);
                        let mut tx: UtxoTx = try_s!(deserialize(tx_bytes.0.as_slice()).map_err(|e| ERRL!("{:?}", e)));
                        tx.tx_hash_algo = coin.as_ref().tx_hash_algo;
                        return Ok(Some(tx.into()));
                    }
                }
                Ok(None)
            },
        }
    };
    Box::new(fut.boxed().compat())
}

pub fn search_for_swap_tx_spend_my(
    coin: &UtxoCoinFields,
    time_lock: u32,
    other_pub: &[u8],
    secret_hash: &[u8],
    tx: &[u8],
    output_index: usize,
    search_from_block: u64,
) -> Result<Option<FoundSwapTxSpend>, String> {
    block_on(search_for_swap_output_spend(
        coin,
        time_lock,
        coin.key_pair.public(),
        &try_s!(Public::from_slice(other_pub)),
        secret_hash,
        tx,
        output_index,
        search_from_block,
    ))
}

pub fn search_for_swap_tx_spend_other(
    coin: &UtxoCoinFields,
    time_lock: u32,
    other_pub: &[u8],
    secret_hash: &[u8],
    tx: &[u8],
    output_index: usize,
    search_from_block: u64,
) -> Result<Option<FoundSwapTxSpend>, String> {
    block_on(search_for_swap_output_spend(
        coin,
        time_lock,
        &try_s!(Public::from_slice(other_pub)),
        coin.key_pair.public(),
        secret_hash,
        tx,
        output_index,
        search_from_block,
    ))
}

/// Extract a secret from the `spend_tx`.
/// Note spender could generate the spend with several inputs where the only one input is the p2sh script.
pub fn extract_secret(secret_hash: &[u8], spend_tx: &[u8]) -> Result<Vec<u8>, String> {
    let spend_tx: UtxoTx = try_s!(deserialize(spend_tx).map_err(|e| ERRL!("{:?}", e)));
    for (input_idx, input) in spend_tx.inputs.into_iter().enumerate() {
        let script: Script = input.script_sig.clone().into();
        let instruction = match script.get_instruction(1) {
            Some(Ok(instr)) => instr,
            Some(Err(e)) => {
                log!("Warning: "[e]);
                continue;
            },
            None => {
                log!("Warning: couldn't find secret in "[input_idx]" input");
                continue;
            },
        };

        if instruction.opcode != Opcode::OP_PUSHBYTES_32 {
            log!("Warning: expected "[Opcode::OP_PUSHBYTES_32]" opcode, found "[instruction.opcode] " in "[input_idx]" input");
            continue;
        }

        let secret = match instruction.data {
            Some(data) => data.to_vec(),
            None => {
                log!("Warning: secret is empty in "[input_idx] " input");
                continue;
            },
        };

        let actual_secret_hash = &*dhash160(&secret);
        if actual_secret_hash != secret_hash {
            log!("Warning: invalid 'dhash160(secret)' "[actual_secret_hash]", expected "[secret_hash]);
            continue;
        }
        return Ok(secret);
    }
    ERR!("Couldn't extract secret")
}

pub fn my_address<T>(coin: &T) -> Result<String, String>
where
    T: AsRef<UtxoCoinFields> + UtxoCommonOps,
{
    coin.as_ref().my_address.display_address()
}

pub fn my_balance(coin: &UtxoCoinFields) -> BalanceFut<CoinBalance> {
    Box::new(
        coin.rpc_client
            .display_balance(coin.my_address.clone(), coin.decimals)
            .map_to_mm_fut(BalanceError::from)
            // at the moment standard UTXO coins do not have an unspendable balance
            .map(|spendable| CoinBalance {
                spendable,
                unspendable: BigDecimal::from(0),
            }),
    )
}

pub fn send_raw_tx(coin: &UtxoCoinFields, tx: &str) -> Box<dyn Future<Item = String, Error = String> + Send> {
    let bytes = try_fus!(hex::decode(tx));
    Box::new(
        coin.rpc_client
            .send_raw_transaction(bytes.into())
            .map_err(|e| ERRL!("{}", e))
            .map(|hash| format!("{:?}", hash)),
    )
}

pub fn wait_for_confirmations(
    coin: &UtxoCoinFields,
    tx: &[u8],
    confirmations: u64,
    requires_nota: bool,
    wait_until: u64,
    check_every: u64,
) -> Box<dyn Future<Item = (), Error = String> + Send> {
    let mut tx: UtxoTx = try_fus!(deserialize(tx).map_err(|e| ERRL!("{:?}", e)));
    tx.tx_hash_algo = coin.tx_hash_algo;
    coin.rpc_client.wait_for_confirmations(
        tx.hash().reversed().into(),
        tx.expiry_height,
        confirmations as u32,
        requires_nota,
        wait_until,
        check_every,
    )
}

pub fn wait_for_output_spend(
    coin: &UtxoCoinFields,
    tx_bytes: &[u8],
    output_index: usize,
    from_block: u64,
    wait_until: u64,
) -> TransactionFut {
    let mut tx: UtxoTx = try_fus!(deserialize(tx_bytes).map_err(|e| ERRL!("{:?}", e)));
    tx.tx_hash_algo = coin.tx_hash_algo;
    let client = coin.rpc_client.clone();
    let tx_hash_algo = coin.tx_hash_algo;
    let fut = async move {
        loop {
            match client.find_output_spend(&tx, output_index, from_block).compat().await {
                Ok(Some(mut tx)) => {
                    tx.tx_hash_algo = tx_hash_algo;
                    return Ok(tx.into());
                },
                Ok(None) => (),
                Err(e) => {
                    log!("Error " (e) " on find_output_spend of tx " [e]);
                },
            };

            if now_ms() / 1000 > wait_until {
                return ERR!(
                    "Waited too long until {} for transaction {:?} {} to be spent ",
                    wait_until,
                    tx,
                    output_index,
                );
            }
            Timer::sleep(10.).await;
        }
    };
    Box::new(fut.boxed().compat())
}

pub fn tx_enum_from_bytes(coin: &UtxoCoinFields, bytes: &[u8]) -> Result<TransactionEnum, String> {
    let mut transaction: UtxoTx = try_s!(deserialize(bytes).map_err(|err| format!("{:?}", err)));
    transaction.tx_hash_algo = coin.tx_hash_algo;
    Ok(transaction.into())
}

pub fn current_block(coin: &UtxoCoinFields) -> Box<dyn Future<Item = u64, Error = String> + Send> {
    Box::new(coin.rpc_client.get_block_count().map_err(|e| ERRL!("{}", e)))
}

pub fn display_priv_key(coin: &UtxoCoinFields) -> String { format!("{}", coin.key_pair.private()) }

pub fn min_tx_amount(coin: &UtxoCoinFields) -> BigDecimal {
    big_decimal_from_sat(coin.dust_amount as i64, coin.decimals)
}

pub fn min_trading_vol(coin: &UtxoCoinFields) -> MmNumber {
    if coin.conf.ticker == "BTC" {
        return MmNumber::from(MIN_BTC_TRADING_VOL);
    }
    let dust_multiplier = MmNumber::from(10);
    dust_multiplier * min_tx_amount(coin).into()
}

pub fn is_asset_chain(coin: &UtxoCoinFields) -> bool { coin.conf.asset_chain }

pub async fn withdraw<T>(coin: T, req: WithdrawRequest) -> WithdrawResult
where
    T: AsRef<UtxoCoinFields> + UtxoCommonOps + MarketCoinOps,
{
    let decimals = coin.as_ref().decimals;

    let conf = &coin.as_ref().conf;

    let to = coin
        .address_from_str(&req.to)
        .map_to_mm(WithdrawError::InvalidAddress)?;

    let is_p2pkh = to.prefix == conf.pub_addr_prefix && to.t_addr_prefix == conf.pub_t_addr_prefix;
    let is_p2sh = to.prefix == conf.p2sh_addr_prefix && to.t_addr_prefix == conf.p2sh_t_addr_prefix && conf.segwit;

    let script_type = if is_p2pkh {
        ScriptType::P2PKH
    } else if is_p2sh {
        ScriptType::P2SH
    } else {
        return MmError::err(WithdrawError::InvalidAddress("Expected either P2PKH or P2SH".into()));
    };

    let script_pubkey = output_script(&to, script_type).to_bytes();

    let signature_version = match coin.as_ref().my_address.addr_format {
        UtxoAddressFormat::Segwit => SignatureVersion::WitnessV0,
        _ => conf.signature_version,
    };

    let _utxo_lock = UTXO_LOCK.lock().await;
    let (unspents, _) = coin.ordered_mature_unspents(&coin.as_ref().my_address).await?;
    let (value, fee_policy) = if req.max {
        (
            unspents.iter().fold(0, |sum, unspent| sum + unspent.value),
            FeePolicy::DeductFromOutput(0),
        )
    } else {
        let value = sat_from_big_decimal(&req.amount, decimals)?;
        (value, FeePolicy::SendExact)
    };
    let outputs = vec![TransactionOutput { value, script_pubkey }];

    let mut tx_builder = UtxoTxBuilder::new(&coin)
        .add_available_inputs(unspents)
        .add_outputs(outputs)
        .with_fee_policy(fee_policy);

    match req.fee {
        Some(WithdrawFee::UtxoFixed { amount }) => {
            let fixed = sat_from_big_decimal(&amount, decimals)?;
            tx_builder = tx_builder.with_fee(ActualTxFee::Fixed(fixed));
        },
        Some(WithdrawFee::UtxoPerKbyte { amount }) => {
            let dynamic = sat_from_big_decimal(&amount, decimals)?;
            tx_builder = tx_builder.with_fee(ActualTxFee::Dynamic(dynamic));
        },
        Some(fee_policy) => {
            let error = format!(
                "Expected 'UtxoFixed' or 'UtxoPerKbyte' fee types, found {:?}",
                fee_policy
            );
            return MmError::err(WithdrawError::InvalidFeePolicy(error));
        },
        None => (),
    };
    let (unsigned, data) = tx_builder.build().await.mm_err(|gen_tx_error| {
        WithdrawError::from_generate_tx_error(gen_tx_error, coin.ticker().to_owned(), decimals)
    })?;
    let prev_script = Builder::build_p2pkh(&coin.as_ref().my_address.hash);
    let signed = sign_tx(
        unsigned,
        &coin.as_ref().key_pair,
        prev_script,
        signature_version,
        coin.as_ref().conf.fork_id,
    )
    .map_to_mm(WithdrawError::InternalError)?;

    let fee_amount = data.fee_amount + data.unused_change.unwrap_or_default();
    let fee_details = UtxoFeeDetails {
        amount: big_decimal_from_sat(fee_amount as i64, decimals),
    };
    let my_address = coin.my_address().map_to_mm(WithdrawError::InternalError)?;
    let tx_hex = match coin.as_ref().my_address.addr_format {
        UtxoAddressFormat::Segwit => serialize_with_flags(&signed, SERIALIZE_TRANSACTION_WITNESS).into(),
        _ => serialize(&signed).into(),
    };
    Ok(TransactionDetails {
        from: vec![my_address],
        to: vec![req.to],
        total_amount: big_decimal_from_sat(data.spent_by_me as i64, decimals),
        spent_by_me: big_decimal_from_sat(data.spent_by_me as i64, decimals),
        received_by_me: big_decimal_from_sat(data.received_by_me as i64, decimals),
        my_balance_change: big_decimal_from_sat(data.received_by_me as i64 - data.spent_by_me as i64, decimals),
        tx_hash: signed.hash().reversed().to_vec().into(),
        tx_hex,
        fee_details: Some(fee_details.into()),
        block_height: 0,
        coin: coin.as_ref().conf.ticker.clone(),
        internal_id: vec![].into(),
        timestamp: now_ms() / 1000,
        kmd_rewards: data.kmd_rewards,
        transaction_type: Default::default(),
    })
}

pub fn decimals(coin: &UtxoCoinFields) -> u8 { coin.decimals }

pub fn convert_to_address<T>(coin: &T, from: &str, to_address_format: Json) -> Result<String, String>
where
    T: AsRef<UtxoCoinFields> + UtxoCommonOps,
{
    let to_address_format: UtxoAddressFormat =
        json::from_value(to_address_format).map_err(|e| ERRL!("Error on parse UTXO address format {:?}", e))?;
    let mut from_address = try_s!(coin.address_from_str(from));
    match to_address_format {
        UtxoAddressFormat::Standard => {
            from_address.addr_format = UtxoAddressFormat::Standard;
            Ok(from_address.to_string())
        },
        UtxoAddressFormat::Segwit => {
            let bech32_hrp = &coin.as_ref().conf.bech32_hrp;
            match bech32_hrp {
                Some(hrp) => Ok(SegwitAddress::new(&from_address.hash, hrp.clone()).to_string()),
                None => ERR!("Cannot convert to a segwit address for a coin with no bech32_hrp in config"),
            }
        },
        UtxoAddressFormat::CashAddress { network, .. } => Ok(try_s!(from_address
            .to_cashaddress(
                &network,
                coin.as_ref().conf.pub_addr_prefix,
                coin.as_ref().conf.p2sh_addr_prefix
            )
            .and_then(|cashaddress| cashaddress.encode()))),
    }
}

pub fn validate_address<T>(coin: &T, address: &str) -> ValidateAddressResult
where
    T: AsRef<UtxoCoinFields> + UtxoCommonOps,
{
    let result = coin.address_from_str(address);
    let address = match result {
        Ok(addr) => addr,
        Err(e) => {
            return ValidateAddressResult {
                is_valid: false,
                reason: Some(e),
            }
        },
    };

    let is_p2pkh = address.prefix == coin.as_ref().conf.pub_addr_prefix
        && address.t_addr_prefix == coin.as_ref().conf.pub_t_addr_prefix;
    let is_p2sh = address.prefix == coin.as_ref().conf.p2sh_addr_prefix
        && address.t_addr_prefix == coin.as_ref().conf.p2sh_t_addr_prefix
        && coin.as_ref().conf.segwit;
    let is_segwit = address.hrp.is_some() && address.hrp == coin.as_ref().conf.bech32_hrp && coin.as_ref().conf.segwit;

    if is_p2pkh || is_p2sh || is_segwit {
        ValidateAddressResult {
            is_valid: true,
            reason: None,
        }
    } else {
        ValidateAddressResult {
            is_valid: false,
            reason: Some(ERRL!("Address {} has invalid prefixes", address)),
        }
    }
}

#[allow(clippy::cognitive_complexity)]
pub async fn process_history_loop<T>(coin: T, ctx: MmArc)
where
    T: AsRef<UtxoCoinFields> + UtxoStandardOps + UtxoCommonOps + MmCoin + MarketCoinOps,
{
    let mut my_balance: Option<CoinBalance> = None;
    let history = match coin.load_history_from_file(&ctx).compat().await {
        Ok(history) => history,
        Err(e) => {
            log_tag!(
                ctx,
                "",
                "tx_history",
                "coin" => coin.as_ref().conf.ticker;
                fmt = "Error {} on 'load_history_from_file', stop the history loop", e
            );
            return;
        },
    };
    let mut history_map: HashMap<H256Json, TransactionDetails> = history
        .into_iter()
        .map(|tx| (H256Json::from(tx.tx_hash.as_slice()), tx))
        .collect();

    let mut success_iteration = 0i32;
    loop {
        if ctx.is_stopping() {
            break;
        };
        {
            let coins_ctx = CoinsContext::from_ctx(&ctx).unwrap();
            let coins = coins_ctx.coins.lock().await;
            if !coins.contains_key(&coin.as_ref().conf.ticker) {
                log_tag!(ctx, "", "tx_history", "coin" => coin.as_ref().conf.ticker; fmt = "Loop stopped");
                break;
            };
        }

        let actual_balance = match coin.my_balance().compat().await {
            Ok(actual_balance) => Some(actual_balance),
            Err(err) => {
                log_tag!(
                    ctx,
                    "",
                    "tx_history",
                    "coin" => coin.as_ref().conf.ticker;
                    fmt = "Error {:?} on getting balance", err
                );
                None
            },
        };

        let need_update = history_map.iter().any(|(_, tx)| tx.should_update());
        match (&my_balance, &actual_balance) {
            (Some(prev_balance), Some(actual_balance)) if prev_balance == actual_balance && !need_update => {
                // my balance hasn't been changed, there is no need to reload tx_history
                Timer::sleep(30.).await;
                continue;
            },
            _ => (),
        }

        let metrics = ctx.metrics.clone();
        let tx_ids = match coin.request_tx_history(metrics).await {
            RequestTxHistoryResult::Ok(tx_ids) => tx_ids,
            RequestTxHistoryResult::Retry { error } => {
                log_tag!(
                    ctx,
                    "",
                    "tx_history",
                    "coin" => coin.as_ref().conf.ticker;
                    fmt = "{}, retrying", error
                );
                Timer::sleep(10.).await;
                continue;
            },
            RequestTxHistoryResult::HistoryTooLarge => {
                log_tag!(
                    ctx,
                    "",
                    "tx_history",
                    "coin" => coin.as_ref().conf.ticker;
                    fmt = "Got `history too large`, stopping further attempts to retrieve it"
                );
                *coin.as_ref().history_sync_state.lock().unwrap() = HistorySyncState::Error(json!({
                    "code": HISTORY_TOO_LARGE_ERR_CODE,
                    "message": "Got `history too large` error from Electrum server. History is not available",
                }));
                break;
            },
            RequestTxHistoryResult::UnknownError(e) => {
                log_tag!(
                    ctx,
                    "",
                    "tx_history",
                    "coin" => coin.as_ref().conf.ticker;
                    fmt = "{}, stopping futher attempts to retreive it", e
                );
                break;
            },
        };
        let mut transactions_left = if tx_ids.len() > history_map.len() {
            *coin.as_ref().history_sync_state.lock().unwrap() = HistorySyncState::InProgress(json!({
                "transactions_left": tx_ids.len() - history_map.len()
            }));
            tx_ids.len() - history_map.len()
        } else {
            *coin.as_ref().history_sync_state.lock().unwrap() = HistorySyncState::InProgress(json!({
                "transactions_left": 0
            }));
            0
        };

        // This is the cache of the already requested transactions.
        let mut input_transactions = HistoryUtxoTxMap::default();
        for (txid, height) in tx_ids {
            let mut updated = false;
            match history_map.entry(txid.clone()) {
                Entry::Vacant(e) => {
                    mm_counter!(ctx.metrics, "tx.history.request.count", 1, "coin" => coin.as_ref().conf.ticker.clone(), "method" => "tx_detail_by_hash");

                    match coin.tx_details_by_hash(&txid.0, &mut input_transactions).await {
                        Ok(mut tx_details) => {
                            mm_counter!(ctx.metrics, "tx.history.response.count", 1, "coin" => coin.as_ref().conf.ticker.clone(), "method" => "tx_detail_by_hash");

                            if tx_details.block_height == 0 && height > 0 {
                                tx_details.block_height = height;
                            }

                            e.insert(tx_details);
                            if transactions_left > 0 {
                                transactions_left -= 1;
                                *coin.as_ref().history_sync_state.lock().unwrap() =
                                    HistorySyncState::InProgress(json!({ "transactions_left": transactions_left }));
                            }
                            updated = true;
                        },
                        Err(e) => log_tag!(
                            ctx,
                            "",
                            "tx_history",
                            "coin" => coin.as_ref().conf.ticker;
                            fmt = "Error {:?} on getting the details of {:?}, skipping the tx", e, txid
                        ),
                    }
                },
                Entry::Occupied(mut e) => {
                    // update block height for previously unconfirmed transaction
                    if e.get().should_update_block_height() && height > 0 {
                        e.get_mut().block_height = height;
                        updated = true;
                    }
                    if e.get().should_update_timestamp() || e.get().firo_negative_fee() {
                        mm_counter!(ctx.metrics, "tx.history.request.count", 1, "coin" => coin.as_ref().conf.ticker.clone(), "method" => "tx_detail_by_hash");

                        if let Ok(tx_details) = coin.tx_details_by_hash(&txid.0, &mut input_transactions).await {
                            mm_counter!(ctx.metrics, "tx.history.response.count", 1, "coin" => coin.as_ref().conf.ticker.clone(), "method" => "tx_detail_by_hash");
                            // replace with new tx details in case we need to update any data
                            e.insert(tx_details);
                            updated = true;
                        }
                    }
                    // TODO uncomment this when `update_kmd_rewards` works correctly
                    // if e.get().should_update_kmd_rewards() && e.get().block_height > 0 {
                    //     mm_counter!(ctx.metrics, "tx.history.update.kmd_rewards", 1);
                    //     match coin.update_kmd_rewards(e.get_mut(), &mut input_transactions).await {
                    //         Ok(()) => updated = true,
                    //         Err(e) => log_tag!(
                    //             ctx,
                    //             "😟",
                    //             "tx_history",
                    //             "coin" => coin.as_ref().conf.ticker;
                    //             fmt = "Error {:?} on updating the KMD rewards of {:?}, skipping the tx", e, txid
                    //         ),
                    //     }
                    // }
                },
            }
            if updated {
                let mut to_write: Vec<TransactionDetails> =
                    history_map.iter().map(|(_, value)| value.clone()).collect();
                // the transactions with block_height == 0 are the most recent so we need to separately handle them while sorting
                to_write.sort_unstable_by(|a, b| {
                    if a.block_height == 0 {
                        Ordering::Less
                    } else if b.block_height == 0 {
                        Ordering::Greater
                    } else {
                        b.block_height.cmp(&a.block_height)
                    }
                });
                if let Err(e) = coin.save_history_to_file(&ctx, to_write).compat().await {
                    log_tag!(
                        ctx,
                        "",
                        "tx_history",
                        "coin" => coin.as_ref().conf.ticker;
                        fmt = "Error {} on 'save_history_to_file', stop the history loop", e
                    );
                    return;
                };
            }
        }
        *coin.as_ref().history_sync_state.lock().unwrap() = HistorySyncState::Finished;

        if success_iteration == 0 {
            log_tag!(
                ctx,
                "😅",
                "tx_history",
                "coin" => coin.as_ref().conf.ticker;
                fmt = "history has been loaded successfully"
            );
        }

        my_balance = actual_balance;
        success_iteration += 1;
        Timer::sleep(30.).await;
    }
}

pub async fn request_tx_history<T>(coin: &T, metrics: MetricsArc) -> RequestTxHistoryResult
where
    T: AsRef<UtxoCoinFields> + MmCoin + MarketCoinOps,
{
    let my_address = match coin.my_address() {
        Ok(addr) => addr,
        Err(e) => {
            return RequestTxHistoryResult::UnknownError(ERRL!("Error on getting self address: {}. Stop tx history", e))
        },
    };

    let tx_ids = match &coin.as_ref().rpc_client {
        UtxoRpcClientEnum::Native(client) => {
            let mut from = 0;
            let mut all_transactions = vec![];
            loop {
                mm_counter!(metrics, "tx.history.request.count", 1,
                    "coin" => coin.as_ref().conf.ticker.clone(), "client" => "native", "method" => "listtransactions");

                let transactions = match client.list_transactions(100, from).compat().await {
                    Ok(value) => value,
                    Err(e) => {
                        return RequestTxHistoryResult::Retry {
                            error: ERRL!("Error {} on list transactions", e),
                        };
                    },
                };

                mm_counter!(metrics, "tx.history.response.count", 1,
                    "coin" => coin.as_ref().conf.ticker.clone(), "client" => "native", "method" => "listtransactions");

                if transactions.is_empty() {
                    break;
                }
                from += 100;
                all_transactions.extend(transactions);
            }

            mm_counter!(metrics, "tx.history.response.total_length", all_transactions.len() as u64,
                "coin" => coin.as_ref().conf.ticker.clone(), "client" => "native", "method" => "listtransactions");

            all_transactions
                .into_iter()
                .filter_map(|item| {
                    if item.address == my_address {
                        Some((item.txid, item.blockindex))
                    } else {
                        None
                    }
                })
                .collect()
        },
        UtxoRpcClientEnum::Electrum(client) => {
            let script = output_script(&coin.as_ref().my_address, ScriptType::P2PKH);
            let script_hash = electrum_script_hash(&script);

            mm_counter!(metrics, "tx.history.request.count", 1,
                "coin" => coin.as_ref().conf.ticker.clone(), "client" => "electrum", "method" => "blockchain.scripthash.get_history");

            let electrum_history = match client.scripthash_get_history(&hex::encode(script_hash)).compat().await {
                Ok(value) => value,
                Err(e) => match &e.error {
                    JsonRpcErrorType::Transport(e) | JsonRpcErrorType::Parse(_, e) => {
                        return RequestTxHistoryResult::Retry {
                            error: ERRL!("Error {} on scripthash_get_history", e),
                        };
                    },
                    JsonRpcErrorType::Response(_addr, err) => {
                        if HISTORY_TOO_LARGE_ERROR.eq(err) {
                            return RequestTxHistoryResult::HistoryTooLarge;
                        } else {
                            return RequestTxHistoryResult::Retry {
                                error: ERRL!("Error {:?} on scripthash_get_history", e),
                            };
                        }
                    },
                },
            };
            mm_counter!(metrics, "tx.history.response.count", 1,
                "coin" => coin.as_ref().conf.ticker.clone(), "client" => "electrum", "method" => "blockchain.scripthash.get_history");

            mm_counter!(metrics, "tx.history.response.total_length", electrum_history.len() as u64,
                "coin" => coin.as_ref().conf.ticker.clone(), "client" => "electrum", "method" => "blockchain.scripthash.get_history");

            // electrum returns the most recent transactions in the end but we need to
            // process them first so rev is required
            electrum_history
                .into_iter()
                .rev()
                .map(|item| {
                    let height = if item.height < 0 { 0 } else { item.height as u64 };
                    (item.tx_hash, height)
                })
                .collect()
        },
    };
    RequestTxHistoryResult::Ok(tx_ids)
}

pub async fn tx_details_by_hash<T>(
    coin: &T,
    hash: &[u8],
    input_transactions: &mut HistoryUtxoTxMap,
) -> Result<TransactionDetails, String>
where
    T: AsRef<UtxoCoinFields> + UtxoCommonOps + Send + Sync + 'static,
{
    let ticker = &coin.as_ref().conf.ticker;
    let hash = H256Json::from(hash);
    let verbose_tx = try_s!(coin.as_ref().rpc_client.get_verbose_transaction(&hash).compat().await);
    let mut tx: UtxoTx = try_s!(deserialize(verbose_tx.hex.as_slice()).map_err(|e| ERRL!("{:?}", e)));
    tx.tx_hash_algo = coin.as_ref().tx_hash_algo;

    input_transactions.insert(hash, HistoryUtxoTx {
        tx: tx.clone(),
        height: verbose_tx.height,
    });

    let mut input_amount = 0;
    let mut output_amount = 0;
    let mut from_addresses = Vec::new();
    let mut to_addresses = Vec::new();
    let mut spent_by_me = 0;
    let mut received_by_me = 0;

    for input in tx.inputs.iter() {
        // input transaction is zero if the tx is the coinbase transaction
        if input.previous_output.hash.is_zero() {
            continue;
        }

        let prev_tx_hash: H256Json = input.previous_output.hash.reversed().into();
        let prev_tx = try_s!(
            coin.get_mut_verbose_transaction_from_map_or_rpc(prev_tx_hash.clone(), input_transactions)
                .await
        );
        let prev_tx = &mut prev_tx.tx;
        prev_tx.tx_hash_algo = coin.as_ref().tx_hash_algo;

        let prev_tx_value = prev_tx.outputs[input.previous_output.index as usize].value;
        input_amount += prev_tx_value;
        let from: Vec<Address> = try_s!(coin.addresses_from_script(
            &prev_tx.outputs[input.previous_output.index as usize]
                .script_pubkey
                .clone()
                .into()
        ));
        if from.contains(&coin.as_ref().my_address) {
            spent_by_me += prev_tx_value;
        }
        from_addresses.extend(from.into_iter());
    }

    for output in tx.outputs.iter() {
        output_amount += output.value;
        let to = try_s!(coin.addresses_from_script(&output.script_pubkey.clone().into()));
        if to.contains(&coin.as_ref().my_address) {
            received_by_me += output.value;
        }
        to_addresses.extend(to.into_iter());
    }

    // TODO uncomment this when `calc_interest_of_tx` works fine
    // let (fee, kmd_rewards) = if ticker == "KMD" {
    //     let kmd_rewards = try_s!(coin.calc_interest_of_tx(&tx, input_transactions).await);
    //     // `input_amount = output_amount + fee`, where `output_amount = actual_output_amount + kmd_rewards`,
    //     // so to calculate an actual transaction fee, we have to subtract the `kmd_rewards` from the total `output_amount`:
    //     // `fee = input_amount - actual_output_amount` or simplified `fee = input_amount - output_amount + kmd_rewards`
    //     let fee = input_amount as i64 - output_amount as i64 + kmd_rewards as i64;
    //
    //     let my_address = &coin.as_ref().my_address;
    //     let claimed_by_me = from_addresses.iter().all(|from| from == my_address) && to_addresses.contains(my_address);
    //     let kmd_rewards_details = KmdRewardsDetails {
    //         amount: big_decimal_from_sat_unsigned(kmd_rewards, coin.as_ref().decimals),
    //         claimed_by_me,
    //     };
    //     (
    //         big_decimal_from_sat(fee, coin.as_ref().decimals),
    //         Some(kmd_rewards_details),
    //     )
    // } else if input_amount == 0 {
    //     let fee = verbose_tx.vin.iter().fold(0., |cur, input| {
    //         let fee = match input {
    //             TransactionInputEnum::Lelantus(lelantus) => lelantus.n_fees,
    //             _ => 0.,
    //         };
    //         cur + fee
    //     });
    //     (fee.into(), None)
    // } else {
    //     let fee = input_amount as i64 - output_amount as i64;
    //     (big_decimal_from_sat(fee, coin.as_ref().decimals), None)
    // };

    let (fee, kmd_rewards) = if input_amount == 0 {
        let fee = verbose_tx.vin.iter().fold(0., |cur, input| {
            let fee = match input {
                TransactionInputEnum::Lelantus(lelantus) => lelantus.n_fees,
                _ => 0.,
            };
            cur + fee
        });
        (fee.into(), None)
    } else {
        let fee = input_amount as i64 - output_amount as i64;
        (big_decimal_from_sat(fee, coin.as_ref().decimals), None)
    };

    // remove address duplicates in case several inputs were spent from same address
    // or several outputs are sent to same address
    let mut from_addresses: Vec<String> =
        try_s!(from_addresses.into_iter().map(|addr| addr.display_address()).collect());
    from_addresses.sort();
    from_addresses.dedup();
    let mut to_addresses: Vec<String> = try_s!(to_addresses.into_iter().map(|addr| addr.display_address()).collect());
    to_addresses.sort();
    to_addresses.dedup();

    Ok(TransactionDetails {
        from: from_addresses,
        to: to_addresses,
        received_by_me: big_decimal_from_sat_unsigned(received_by_me, coin.as_ref().decimals),
        spent_by_me: big_decimal_from_sat_unsigned(spent_by_me, coin.as_ref().decimals),
        my_balance_change: big_decimal_from_sat(received_by_me as i64 - spent_by_me as i64, coin.as_ref().decimals),
        total_amount: big_decimal_from_sat_unsigned(input_amount, coin.as_ref().decimals),
        tx_hash: tx.hash().reversed().to_vec().into(),
        tx_hex: verbose_tx.hex,
        fee_details: Some(UtxoFeeDetails { amount: fee }.into()),
        block_height: verbose_tx.height.unwrap_or(0),
        coin: ticker.clone(),
        internal_id: tx.hash().reversed().to_vec().into(),
        timestamp: verbose_tx.time.into(),
        kmd_rewards,
        transaction_type: Default::default(),
    })
}

pub async fn get_mut_verbose_transaction_from_map_or_rpc<'a, 'b, T>(
    coin: &'a T,
    tx_hash: H256Json,
    utxo_tx_map: &'b mut HistoryUtxoTxMap,
) -> UtxoRpcResult<&'b mut HistoryUtxoTx>
where
    T: AsRef<UtxoCoinFields>,
{
    let tx = match utxo_tx_map.entry(tx_hash.clone()) {
        Entry::Vacant(e) => {
            let verbose = coin
                .as_ref()
                .rpc_client
                .get_verbose_transaction(&tx_hash)
                .compat()
                .await?;
            let tx = HistoryUtxoTx {
                tx: deserialize(verbose.hex.as_slice())
                    .map_to_mm(|e| UtxoRpcError::InvalidResponse(format!("{:?}, tx: {:?}", e, tx_hash)))?,
                height: verbose.height,
            };
            e.insert(tx)
        },
        Entry::Occupied(e) => e.into_mut(),
    };
    Ok(tx)
}

/// This function is used when the transaction details were calculated without considering the KMD rewards.
/// We know that [`TransactionDetails::fee`] was calculated by `fee = input_amount - output_amount`,
/// where `output_amount = actual_output_amount + kmd_rewards` or `actual_output_amount = output_amount - kmd_rewards`.
/// To calculate an actual fee amount, we have to replace `output_amount` with `actual_output_amount`:
/// `actual_fee = input_amount - actual_output_amount` or `actual_fee = input_amount - output_amount + kmd_rewards`.
/// Substitute [`TransactionDetails::fee`] to the last equation:
/// `actual_fee = TransactionDetails::fee + kmd_rewards`
pub async fn update_kmd_rewards<T>(
    coin: &T,
    tx_details: &mut TransactionDetails,
    input_transactions: &mut HistoryUtxoTxMap,
) -> UtxoRpcResult<()>
where
    T: AsRef<UtxoCoinFields> + UtxoCommonOps + UtxoStandardOps + MarketCoinOps + Send + Sync + 'static,
{
    if !tx_details.should_update_kmd_rewards() {
        let error = "There is no need to update KMD rewards".to_owned();
        return MmError::err(UtxoRpcError::Internal(error));
    }
    let tx: UtxoTx = deserialize(tx_details.tx_hex.as_slice()).map_to_mm(|e| {
        UtxoRpcError::Internal(format!(
            "Error deserializing the {:?} transaction hex: {:?}",
            tx_details.tx_hash, e
        ))
    })?;
    let kmd_rewards = coin.calc_interest_of_tx(&tx, input_transactions).await?;
    let kmd_rewards = big_decimal_from_sat_unsigned(kmd_rewards, coin.as_ref().decimals);

    if let Some(TxFeeDetails::Utxo(UtxoFeeDetails { ref amount })) = tx_details.fee_details {
        let actual_fee_amount = amount + &kmd_rewards;
        tx_details.fee_details = Some(TxFeeDetails::Utxo(UtxoFeeDetails {
            amount: actual_fee_amount,
        }));
    }

    let my_address = &coin.my_address().map_to_mm(UtxoRpcError::Internal)?;
    let claimed_by_me = tx_details.from.iter().all(|from| from == my_address) && tx_details.to.contains(my_address);

    tx_details.kmd_rewards = Some(KmdRewardsDetails {
        amount: kmd_rewards,
        claimed_by_me,
    });
    Ok(())
}

pub async fn calc_interest_of_tx<T>(
    coin: &T,
    tx: &UtxoTx,
    input_transactions: &mut HistoryUtxoTxMap,
) -> UtxoRpcResult<u64>
where
    T: AsRef<UtxoCoinFields> + UtxoCommonOps + Send + Sync + 'static,
{
    if coin.as_ref().conf.ticker != "KMD" {
        let error = format!("Expected KMD ticker, found {}", coin.as_ref().conf.ticker);
        return MmError::err(UtxoRpcError::Internal(error));
    }

    let mut kmd_rewards = 0;
    for input in tx.inputs.iter() {
        // input transaction is zero if the tx is the coinbase transaction
        if input.previous_output.hash.is_zero() {
            continue;
        }

        let prev_tx_hash: H256Json = input.previous_output.hash.reversed().into();
        let prev_tx = coin
            .get_mut_verbose_transaction_from_map_or_rpc(prev_tx_hash.clone(), input_transactions)
            .await?;

        let prev_tx_value = prev_tx.tx.outputs[input.previous_output.index as usize].value;
        let prev_tx_locktime = prev_tx.tx.lock_time as u64;
        let this_tx_locktime = tx.lock_time as u64;
        if let Ok(interest) = kmd_interest(prev_tx.height, prev_tx_value, prev_tx_locktime, this_tx_locktime) {
            kmd_rewards += interest;
        }
    }
    Ok(kmd_rewards)
}

pub fn history_sync_status(coin: &UtxoCoinFields) -> HistorySyncState {
    coin.history_sync_state.lock().unwrap().clone()
}

pub fn get_trade_fee<T>(coin: T) -> Box<dyn Future<Item = TradeFee, Error = String> + Send>
where
    T: AsRef<UtxoCoinFields> + UtxoCommonOps + Send + Sync + 'static,
{
    let ticker = coin.as_ref().conf.ticker.clone();
    let decimals = coin.as_ref().decimals;
    let fut = async move {
        let fee = try_s!(coin.get_tx_fee().await);
        let amount = match fee {
            ActualTxFee::Fixed(f) => f,
            ActualTxFee::Dynamic(f) => f,
            ActualTxFee::FixedPerKb(f) => f,
        };
        Ok(TradeFee {
            coin: ticker,
            amount: big_decimal_from_sat(amount as i64, decimals).into(),
            paid_from_trading_vol: false,
        })
    };
    Box::new(fut.boxed().compat())
}

/// To ensure the `get_sender_trade_fee(x) <= get_sender_trade_fee(y)` condition is satisfied for any `x < y`,
/// we should include a `change` output into the result fee. Imagine this case:
/// Let `sum_inputs = 11000` and `total_tx_fee: { 200, if there is no the change output; 230, if there is the change output }`.
///
/// If `value = TradePreimageValue::Exact(10000)`, therefore `sum_outputs = 10000`.
/// then `change = sum_inputs - sum_outputs - total_tx_fee = 800`, so `change < dust` and `total_tx_fee = 200` (including the change output).
///
/// But if `value = TradePreimageValue::Exact(9000)`, therefore `sum_outputs = 9000`. Let `sum_inputs = 11000`, `total_tx_fee = 230`
/// where `change = sum_inputs - sum_outputs - total_tx_fee = 1770`, so `change > dust` and `total_tx_fee = 230` (including the change output).
///
/// To sum up, `get_sender_trade_fee(TradePreimageValue::Exact(9000)) > get_sender_trade_fee(TradePreimageValue::Exact(10000))`.
/// So we should always return a fee as if a transaction includes the change output.
pub async fn preimage_trade_fee_required_to_send_outputs<T>(
    coin: &T,
    outputs: Vec<TransactionOutput>,
    fee_policy: FeePolicy,
    gas_fee: Option<u64>,
    stage: &FeeApproxStage,
) -> TradePreimageResult<BigDecimal>
where
    T: AsRef<UtxoCoinFields> + UtxoCommonOps,
{
    let ticker = coin.as_ref().conf.ticker.clone();
    let decimals = coin.as_ref().decimals;
    let tx_fee = coin.get_tx_fee().await?;
    // [`FeePolicy::DeductFromOutput`] is used if the value is [`TradePreimageValue::UpperBound`] only
    let is_amount_upper_bound = matches!(fee_policy, FeePolicy::DeductFromOutput(_));

    match tx_fee {
        ActualTxFee::Fixed(fee_amount) => {
            let amount = big_decimal_from_sat(fee_amount as i64, decimals);
            Ok(amount)
        },
        // if it's a dynamic fee, we should generate a swap transaction to get an actual trade fee
        ActualTxFee::Dynamic(fee) => {
            // take into account that the dynamic tx fee may increase during the swap
            let dynamic_fee = coin.increase_dynamic_fee_by_stage(fee, stage);

            let outputs_count = outputs.len();
            let (unspents, _recently_sent_txs) = coin.list_unspent_ordered(&coin.as_ref().my_address).await?;

            let actual_tx_fee = ActualTxFee::Dynamic(dynamic_fee);

            let mut tx_builder = UtxoTxBuilder::new(coin)
                .add_available_inputs(unspents)
                .add_outputs(outputs)
                .with_fee_policy(fee_policy)
                .with_fee(actual_tx_fee);
            if let Some(gas) = gas_fee {
                tx_builder = tx_builder.with_gas_fee(gas);
            }
            let (tx, data) = tx_builder
                .build()
                .await
                .mm_err(|e| TradePreimageError::from_generate_tx_error(e, ticker, decimals, is_amount_upper_bound))?;

            let total_fee = if tx.outputs.len() == outputs_count {
                // take into account the change output
                data.fee_amount + (dynamic_fee * P2PKH_OUTPUT_LEN) / KILO_BYTE
            } else {
                // the change output is included already
                data.fee_amount
            };

            Ok(big_decimal_from_sat(total_fee as i64, decimals))
        },
        ActualTxFee::FixedPerKb(fee) => {
            let outputs_count = outputs.len();
            let (unspents, _recently_sent_txs) = coin.list_unspent_ordered(&coin.as_ref().my_address).await?;

            let mut tx_builder = UtxoTxBuilder::new(coin)
                .add_available_inputs(unspents)
                .add_outputs(outputs)
                .with_fee_policy(fee_policy)
                .with_fee(tx_fee);
            if let Some(gas) = gas_fee {
                tx_builder = tx_builder.with_gas_fee(gas);
            }
            let (tx, data) = tx_builder
                .build()
                .await
                .mm_err(|e| TradePreimageError::from_generate_tx_error(e, ticker, decimals, is_amount_upper_bound))?;

            let total_fee = if tx.outputs.len() == outputs_count {
                // take into account the change output if tx_size_kb(tx with change) > tx_size_kb(tx without change)
                let tx = UtxoTx::from(tx);
                let tx_bytes = serialize(&tx);
                if tx_bytes.len() as u64 % KILO_BYTE + P2PKH_OUTPUT_LEN > KILO_BYTE {
                    data.fee_amount + fee
                } else {
                    data.fee_amount
                }
            } else {
                // the change output is included already
                data.fee_amount
            };

            Ok(big_decimal_from_sat(total_fee as i64, decimals))
        },
    }
}

/// Maker or Taker should pay fee only for sending his payment.
/// Even if refund will be required the fee will be deducted from P2SH input.
/// Please note the `get_sender_trade_fee` satisfies the following condition:
/// `get_sender_trade_fee(x) <= get_sender_trade_fee(y)` for any `x < y`.
pub fn get_sender_trade_fee<T>(coin: T, value: TradePreimageValue, stage: FeeApproxStage) -> TradePreimageFut<TradeFee>
where
    T: AsRef<UtxoCoinFields> + MarketCoinOps + UtxoCommonOps + Send + Sync + 'static,
{
    let fut = async move {
        let (amount, fee_policy) = match value {
            TradePreimageValue::UpperBound(upper_bound) => (upper_bound, FeePolicy::DeductFromOutput(0)),
            TradePreimageValue::Exact(amount) => (amount, FeePolicy::SendExact),
        };

        // pass the dummy params
        let time_lock = (now_ms() / 1000) as u32;
        let other_pub = &[0; 33]; // H264 is 33 bytes
        let secret_hash = &[0; 20]; // H160 is 20 bytes

        // `generate_swap_payment_outputs` may fail due to either invalid `other_pub` or a number conversation error
        let SwapPaymentOutputsResult { outputs, .. } =
            generate_swap_payment_outputs(&coin, time_lock, other_pub, secret_hash, amount)
                .map_to_mm(TradePreimageError::InternalError)?;
        let gas_fee = None;
        let fee_amount = coin
            .preimage_trade_fee_required_to_send_outputs(outputs, fee_policy, gas_fee, &stage)
            .await?;
        Ok(TradeFee {
            coin: coin.as_ref().conf.ticker.clone(),
            amount: fee_amount.into(),
            paid_from_trading_vol: false,
        })
    };
    Box::new(fut.boxed().compat())
}

/// The fee to spend (receive) other payment is deducted from the trading amount so we should display it
pub fn get_receiver_trade_fee<T>(coin: T) -> TradePreimageFut<TradeFee>
where
    T: AsRef<UtxoCoinFields> + UtxoCommonOps + Send + Sync + 'static,
{
    let fut = async move {
        let amount_sat = get_htlc_spend_fee(&coin, DEFAULT_SWAP_TX_SPEND_SIZE).await?;
        let amount = big_decimal_from_sat_unsigned(amount_sat, coin.as_ref().decimals).into();
        Ok(TradeFee {
            coin: coin.as_ref().conf.ticker.clone(),
            amount,
            paid_from_trading_vol: true,
        })
    };
    Box::new(fut.boxed().compat())
}

pub fn get_fee_to_send_taker_fee<T>(
    coin: T,
    dex_fee_amount: BigDecimal,
    stage: FeeApproxStage,
) -> TradePreimageFut<TradeFee>
where
    T: AsRef<UtxoCoinFields> + MarketCoinOps + UtxoCommonOps + Send + Sync + 'static,
{
    let decimals = coin.as_ref().decimals;
    let fut = async move {
        let value = sat_from_big_decimal(&dex_fee_amount, decimals)?;
        let output = TransactionOutput {
            value,
            script_pubkey: Builder::build_p2pkh(&AddressHash::default()).to_bytes(),
        };
        let gas_fee = None;
        let fee_amount = coin
            .preimage_trade_fee_required_to_send_outputs(vec![output], FeePolicy::SendExact, gas_fee, &stage)
            .await?;
        Ok(TradeFee {
            coin: coin.ticker().to_owned(),
            amount: fee_amount.into(),
            paid_from_trading_vol: false,
        })
    };
    Box::new(fut.boxed().compat())
}

pub fn required_confirmations(coin: &UtxoCoinFields) -> u64 {
    coin.conf.required_confirmations.load(AtomicOrdering::Relaxed)
}

pub fn requires_notarization(coin: &UtxoCoinFields) -> bool {
    coin.conf.requires_notarization.load(AtomicOrdering::Relaxed)
}

pub fn set_required_confirmations(coin: &UtxoCoinFields, confirmations: u64) {
    coin.conf
        .required_confirmations
        .store(confirmations, AtomicOrdering::Relaxed);
}

pub fn set_requires_notarization(coin: &UtxoCoinFields, requires_nota: bool) {
    coin.conf
        .requires_notarization
        .store(requires_nota, AtomicOrdering::Relaxed);
}

pub fn coin_protocol_info(coin: &UtxoCoinFields) -> Vec<u8> {
    rmp_serde::to_vec(&coin.my_address.addr_format).expect("Serialization should not fail")
}

pub fn is_coin_protocol_supported(coin: &UtxoCoinFields, info: &Option<Vec<u8>>) -> bool {
    match info {
        Some(format) => rmp_serde::from_read_ref::<_, UtxoAddressFormat>(format).is_ok(),
        None => !coin.my_address.addr_format.is_segwit(),
    }
}

#[allow(clippy::needless_lifetimes)]
pub async fn ordered_mature_unspents<'a, T>(
    coin: &'a T,
    address: &Address,
) -> UtxoRpcResult<(Vec<UnspentInfo>, AsyncMutexGuard<'a, RecentlySpentOutPoints>)>
where
    T: AsRef<UtxoCoinFields> + UtxoCommonOps,
{
    fn calc_actual_cached_tx_confirmations(tx: &RpcTransaction, block_count: u64) -> UtxoRpcResult<u32> {
        let tx_height = tx.height.or_mm_err(|| {
            UtxoRpcError::Internal(format!(r#"Warning, height of cached "{:?}" tx is unknown"#, tx.txid))
        })?;
        // utxo_common::cache_transaction_if_possible() shouldn't cache transaction with height == 0
        if tx_height == 0 {
            let error = format!(
                r#"Warning, height of cached "{:?}" tx is expected to be non-zero"#,
                tx.txid
            );
            return MmError::err(UtxoRpcError::Internal(error));
        }
        if block_count < tx_height {
            let error = format!(
                r#"Warning, actual block_count {} less than cached tx_height {} of {:?}"#,
                block_count, tx_height, tx.txid
            );
            return MmError::err(UtxoRpcError::Internal(error));
        }

        let confirmations = block_count - tx_height + 1;
        Ok(confirmations as u32)
    }

    let (unspents, recently_spent) = list_unspent_ordered(coin, address).await?;
    let block_count = coin.as_ref().rpc_client.get_block_count().compat().await?;

    let mut result = Vec::with_capacity(unspents.len());
    for unspent in unspents {
        let tx_hash: H256Json = unspent.outpoint.hash.reversed().into();
        let tx_info = match coin
            .get_verbose_transaction_from_cache_or_rpc(tx_hash.clone())
            .compat()
            .await
        {
            Ok(x) => x,
            Err(err) => {
                log!("Error " [err] " getting the transaction " [tx_hash] ", skip the unspent output");
                continue;
            },
        };

        let tx_info = match tx_info {
            VerboseTransactionFrom::Cache(mut tx) => {
                if unspent.height.is_some() {
                    tx.height = unspent.height;
                }
                match calc_actual_cached_tx_confirmations(&tx, block_count) {
                    Ok(conf) => tx.confirmations = conf,
                    // do not skip the transaction with unknown confirmations,
                    // because the transaction can be matured
                    Err(e) => log!((e)),
                }
                tx
            },
            VerboseTransactionFrom::Rpc(mut tx) => {
                if tx.height.is_none() {
                    tx.height = unspent.height;
                }
                if let Err(e) = coin.cache_transaction_if_possible(&tx).await {
                    log!((e));
                }
                tx
            },
        };

        if coin.is_unspent_mature(&tx_info) {
            result.push(unspent);
        }
    }

    Ok((result, recently_spent))
}

pub fn is_unspent_mature(mature_confirmations: u32, output: &RpcTransaction) -> bool {
    // don't skip outputs with confirmations == 0, because we can spend them
    !output.is_coinbase() || output.confirmations >= mature_confirmations
}

#[cfg(not(target_arch = "wasm32"))]
pub async fn get_verbose_transaction_from_cache_or_rpc(
    coin: &UtxoCoinFields,
    txid: H256Json,
) -> UtxoRpcResult<VerboseTransactionFrom> {
    let tx_cache_path = match &coin.tx_cache_directory {
        Some(p) => p.clone(),
        _ => {
            // the coin doesn't support TX local cache, don't try to load from cache and don't cache it
            let tx = coin.rpc_client.get_verbose_transaction(&txid).compat().await?;
            return Ok(VerboseTransactionFrom::Rpc(tx));
        },
    };

    match tx_cache::load_transaction_from_cache(&tx_cache_path, &txid).await {
        Ok(Some(tx)) => return Ok(VerboseTransactionFrom::Cache(tx)),
        Err(err) => log!("Error " [err] " loading the " [txid] " transaction. Try request tx using Rpc client"),
        // txid just not found
        _ => (),
    }

    let tx = coin.rpc_client.get_verbose_transaction(&txid).compat().await?;
    Ok(VerboseTransactionFrom::Rpc(tx))
}

#[cfg(target_arch = "wasm32")]
pub async fn get_verbose_transaction_from_cache_or_rpc(
    coin: &UtxoCoinFields,
    txid: H256Json,
) -> UtxoRpcResult<VerboseTransactionFrom> {
    let tx = coin.rpc_client.get_verbose_transaction(&txid).compat().await?;
    Ok(VerboseTransactionFrom::Rpc(tx))
}

#[cfg(not(target_arch = "wasm32"))]
pub async fn cache_transaction_if_possible(coin: &UtxoCoinFields, tx: &RpcTransaction) -> Result<(), String> {
    let tx_cache_path = match &coin.tx_cache_directory {
        Some(p) => p.clone(),
        _ => {
            return Ok(());
        },
    };
    // check if the transaction height is set and not zero
    match tx.height {
        Some(0) => return Ok(()),
        Some(_) => (),
        None => return Ok(()),
    }

    tx_cache::cache_transaction(&tx_cache_path, tx)
        .await
        .map_err(|e| ERRL!("Error {:?} on caching transaction {:?}", e, tx.txid))
}

#[cfg(target_arch = "wasm32")]
pub async fn cache_transaction_if_possible(_coin: &UtxoCoinFields, _tx: &RpcTransaction) -> Result<(), String> {
    Ok(())
}

pub async fn my_unspendable_balance<T>(coin: &T, total_balance: &BigDecimal) -> BalanceResult<BigDecimal>
where
    T: AsRef<UtxoCoinFields> + UtxoCommonOps + MarketCoinOps + ?Sized,
{
    let mut attempts = 0i32;
    loop {
        let (mature_unspents, _) = coin.ordered_mature_unspents(&coin.as_ref().my_address).await?;
        let spendable_balance = mature_unspents.iter().fold(BigDecimal::zero(), |acc, x| {
            acc + big_decimal_from_sat(x.value as i64, coin.as_ref().decimals)
        });
        if total_balance >= &spendable_balance {
            return Ok(total_balance - spendable_balance);
        }

        if attempts == 2 {
            let error = format!(
                "Spendable balance {} greater than total balance {}",
                spendable_balance, total_balance
            );
            return MmError::err(BalanceError::Internal(error));
        }

        warn!(
            "Attempt N{}: spendable balance {} greater than total balance {}",
            attempts, spendable_balance, total_balance
        );

        // the balance could be changed by other instance between my_balance() and ordered_mature_unspents() calls
        // try again
        attempts += 1;
        Timer::sleep(0.3).await;
    }
}

/// Swap contract address is not used by standard UTXO coins.
pub fn swap_contract_address() -> Option<BytesJson> { None }

/// Convert satoshis to BigDecimal amount of coin units
pub fn big_decimal_from_sat(satoshis: i64, decimals: u8) -> BigDecimal {
    BigDecimal::from(satoshis) / BigDecimal::from(10u64.pow(decimals as u32))
}

pub fn big_decimal_from_sat_unsigned(satoshis: u64, decimals: u8) -> BigDecimal {
    BigDecimal::from(satoshis) / BigDecimal::from(10u64.pow(decimals as u32))
}

pub fn address_from_raw_pubkey(
    pub_key: &[u8],
    prefix: u8,
    t_addr_prefix: u8,
    checksum_type: ChecksumType,
    hrp: Option<String>,
    addr_format: UtxoAddressFormat,
) -> Result<Address, String> {
    Ok(Address {
        t_addr_prefix,
        prefix,
        hash: try_s!(Public::from_slice(pub_key)).address_hash(),
        checksum_type,
        hrp,
        addr_format,
    })
}

#[allow(clippy::too_many_arguments)]
pub fn validate_payment<T>(
    coin: T,
    tx: UtxoTx,
    output_index: usize,
    first_pub0: &Public,
    second_pub0: &Public,
    priv_bn_hash: &[u8],
    amount: BigDecimal,
    time_lock: u32,
) -> Box<dyn Future<Item = (), Error = String> + Send>
where
    T: AsRef<UtxoCoinFields> + Send + Sync + 'static,
{
    let amount = try_fus!(sat_from_big_decimal(&amount, coin.as_ref().decimals));

    let expected_redeem = payment_script(time_lock, priv_bn_hash, first_pub0, second_pub0);
    let fut = async move {
        let mut attempts = 0;
        loop {
            let tx_from_rpc = match coin
                .as_ref()
                .rpc_client
                .get_transaction_bytes(tx.hash().reversed().into())
                .compat()
                .await
            {
                Ok(t) => t,
                Err(e) => {
                    if attempts > 2 {
                        return ERR!(
                            "Got error {:?} after 3 attempts of getting tx {:?} from RPC",
                            e,
                            tx.tx_hash()
                        );
                    };
                    attempts += 1;
                    log!("Error " [e] " getting the tx " [tx.tx_hash()] " from rpc");
                    Timer::sleep(10.).await;
                    continue;
                },
            };
            if serialize(&tx).take() != tx_from_rpc.0
                && serialize_with_flags(&tx, SERIALIZE_TRANSACTION_WITNESS).take() != tx_from_rpc.0
            {
                return ERR!(
                    "Provided payment tx {:?} doesn't match tx data from rpc {:?}",
                    tx,
                    tx_from_rpc
                );
            }

            let expected_output = TransactionOutput {
                value: amount,
                script_pubkey: Builder::build_p2sh(&dhash160(&expected_redeem)).into(),
            };

            let actual_output = tx.outputs.get(output_index);
            if actual_output != Some(&expected_output) {
                return ERR!(
                    "Provided payment tx output doesn't match expected {:?} {:?}",
                    actual_output,
                    expected_output
                );
            }
            return Ok(());
        }
    };
    Box::new(fut.boxed().compat())
}

#[allow(clippy::too_many_arguments)]
async fn search_for_swap_output_spend(
    coin: &UtxoCoinFields,
    time_lock: u32,
    first_pub: &Public,
    second_pub: &Public,
    secret_hash: &[u8],
    tx: &[u8],
    output_index: usize,
    search_from_block: u64,
) -> Result<Option<FoundSwapTxSpend>, String> {
    let mut tx: UtxoTx = try_s!(deserialize(tx).map_err(|e| ERRL!("{:?}", e)));
    tx.tx_hash_algo = coin.tx_hash_algo;
    let script = payment_script(time_lock, secret_hash, first_pub, second_pub);
    let expected_script_pubkey = Builder::build_p2sh(&dhash160(&script)).to_bytes();
    if tx.outputs[0].script_pubkey != expected_script_pubkey {
        return ERR!(
            "Transaction {:?} output 0 script_pubkey doesn't match expected {:?}",
            tx,
            expected_script_pubkey
        );
    }

    let spend = try_s!(
        coin.rpc_client
            .find_output_spend(&tx, output_index, search_from_block)
            .compat()
            .await
    );
    match spend {
        Some(mut tx) => {
            tx.tx_hash_algo = coin.tx_hash_algo;
            let script: Script = tx.inputs[0].script_sig.clone().into();
            if let Some(Ok(ref i)) = script.iter().nth(2) {
                if i.opcode == Opcode::OP_0 {
                    return Ok(Some(FoundSwapTxSpend::Spent(tx.into())));
                }
            }

            if let Some(Ok(ref i)) = script.iter().nth(1) {
                if i.opcode == Opcode::OP_1 {
                    return Ok(Some(FoundSwapTxSpend::Refunded(tx.into())));
                }
            }

            ERR!(
                "Couldn't find required instruction in script_sig of input 0 of tx {:?}",
                tx
            )
        },
        None => Ok(None),
    }
}

struct SwapPaymentOutputsResult {
    payment_address: Address,
    outputs: Vec<TransactionOutput>,
}

fn generate_swap_payment_outputs<T>(
    coin: T,
    time_lock: u32,
    other_pub: &[u8],
    secret_hash: &[u8],
    amount: BigDecimal,
) -> Result<SwapPaymentOutputsResult, String>
where
    T: AsRef<UtxoCoinFields>,
{
    let redeem_script = payment_script(
        time_lock,
        secret_hash,
        coin.as_ref().key_pair.public(),
        &try_s!(Public::from_slice(other_pub)),
    );
    let redeem_script_hash = dhash160(&redeem_script);
    let amount = try_s!(sat_from_big_decimal(&amount, coin.as_ref().decimals));
    let htlc_out = TransactionOutput {
        value: amount,
        script_pubkey: Builder::build_p2sh(&redeem_script_hash).into(),
    };
    // record secret hash to blockchain too making it impossible to lose
    // lock time may be easily brute forced so it is not mandatory to record it
    let mut op_return_builder = Builder::default().push_opcode(Opcode::OP_RETURN);

    // add the full redeem script to the OP_RETURN for ARRR to simplify the validation for the daemon
    op_return_builder = if coin.as_ref().conf.ticker == "ARRR" {
        op_return_builder.push_data(&redeem_script)
    } else {
        op_return_builder.push_bytes(secret_hash)
    };

    let op_return_script = op_return_builder.into_bytes();

    let op_return_out = TransactionOutput {
        value: 0,
        script_pubkey: op_return_script,
    };

    let payment_address = Address {
        checksum_type: coin.as_ref().conf.checksum_type,
        hash: redeem_script_hash,
        prefix: coin.as_ref().conf.p2sh_addr_prefix,
        t_addr_prefix: coin.as_ref().conf.p2sh_t_addr_prefix,
        hrp: coin.as_ref().conf.bech32_hrp.clone(),
        addr_format: UtxoAddressFormat::Standard,
    };
    let result = SwapPaymentOutputsResult {
        payment_address,
        outputs: vec![htlc_out, op_return_out],
    };
    Ok(result)
}

pub fn payment_script(time_lock: u32, secret_hash: &[u8], pub_0: &Public, pub_1: &Public) -> Script {
    let builder = Builder::default();
    builder
        .push_opcode(Opcode::OP_IF)
        .push_bytes(&time_lock.to_le_bytes())
        .push_opcode(Opcode::OP_CHECKLOCKTIMEVERIFY)
        .push_opcode(Opcode::OP_DROP)
        .push_bytes(pub_0)
        .push_opcode(Opcode::OP_CHECKSIG)
        .push_opcode(Opcode::OP_ELSE)
        .push_opcode(Opcode::OP_SIZE)
        .push_bytes(&[32])
        .push_opcode(Opcode::OP_EQUALVERIFY)
        .push_opcode(Opcode::OP_HASH160)
        .push_bytes(secret_hash)
        .push_opcode(Opcode::OP_EQUALVERIFY)
        .push_bytes(pub_1)
        .push_opcode(Opcode::OP_CHECKSIG)
        .push_opcode(Opcode::OP_ENDIF)
        .into_script()
}

pub fn dex_fee_script(uuid: [u8; 16], time_lock: u32, watcher_pub: &Public, sender_pub: &Public) -> Script {
    let builder = Builder::default();
    builder
        .push_bytes(&uuid)
        .push_opcode(Opcode::OP_DROP)
        .push_opcode(Opcode::OP_IF)
        .push_bytes(&time_lock.to_le_bytes())
        .push_opcode(Opcode::OP_CHECKLOCKTIMEVERIFY)
        .push_opcode(Opcode::OP_DROP)
        .push_bytes(sender_pub)
        .push_opcode(Opcode::OP_CHECKSIG)
        .push_opcode(Opcode::OP_ELSE)
        .push_bytes(watcher_pub)
        .push_opcode(Opcode::OP_CHECKSIG)
        .push_opcode(Opcode::OP_ENDIF)
        .into_script()
}

/// Creates signed input spending hash time locked p2sh output
pub fn p2sh_spend(
    signer: &TransactionInputSigner,
    input_index: usize,
    key_pair: &KeyPair,
    script_data: Script,
    redeem_script: Script,
    signature_version: SignatureVersion,
    fork_id: u32,
) -> Result<TransactionInput, String> {
    let sighash = signer.signature_hash(
        input_index,
        signer.inputs[input_index].amount,
        &redeem_script,
        signature_version,
        1 | fork_id,
    );

    let sig = try_s!(script_sig(&sighash, key_pair, fork_id));

    let mut resulting_script = Builder::default().push_data(&sig).into_bytes();
    if !script_data.is_empty() {
        resulting_script.extend_from_slice(&script_data);
    }

    let redeem_part = Builder::default().push_data(&redeem_script).into_bytes();
    resulting_script.extend_from_slice(&redeem_part);

    Ok(TransactionInput {
        script_sig: resulting_script,
        sequence: signer.inputs[input_index].sequence,
        script_witness: vec![],
        previous_output: signer.inputs[input_index].previous_output.clone(),
    })
}

#[allow(clippy::needless_lifetimes)]
pub async fn list_unspent_ordered<'a, T>(
    coin: &'a T,
    address: &Address,
) -> UtxoRpcResult<(Vec<UnspentInfo>, AsyncMutexGuard<'a, RecentlySpentOutPoints>)>
where
    T: AsRef<UtxoCoinFields>,
{
    let decimals = coin.as_ref().decimals;
    let mut unspents = coin
        .as_ref()
        .rpc_client
        .list_unspent(address, decimals)
        .compat()
        .await?;
    let recently_spent = coin.as_ref().recently_spent_outpoints.lock().await;
    unspents = recently_spent
        .replace_spent_outputs_with_cache(unspents.into_iter().collect())
        .into_iter()
        .collect();
    unspents.sort_unstable_by(|a, b| {
        if a.value < b.value {
            Ordering::Less
        } else {
            Ordering::Greater
        }
    });
    // dedup just in case we add duplicates of same unspent out
    // all duplicates will be removed because vector in sorted before dedup
    unspents.dedup_by(|one, another| one.outpoint == another.outpoint);
    Ok((unspents, recently_spent))
}

/// Increase the given `dynamic_fee` according to the fee approximation `stage` using the [`UtxoCoinFields::tx_fee_volatility_percent`].
pub fn increase_dynamic_fee_by_stage<T>(coin: &T, dynamic_fee: u64, stage: &FeeApproxStage) -> u64
where
    T: AsRef<UtxoCoinFields>,
{
    let base_percent = coin.as_ref().conf.tx_fee_volatility_percent;
    let percent = match stage {
        FeeApproxStage::WithoutApprox => return dynamic_fee,
        // Take into account that the dynamic fee may increase during the swap by [`UtxoCoinFields::tx_fee_volatility_percent`].
        FeeApproxStage::StartSwap => base_percent,
        // Take into account that the dynamic fee may increase at each of the following stages up to [`UtxoCoinFields::tx_fee_volatility_percent`]:
        // - until a swap is started;
        // - during the swap.
        FeeApproxStage::OrderIssue => base_percent * 2.,
        // Take into account that the dynamic fee may increase at each of the following stages up to [`UtxoCoinFields::tx_fee_volatility_percent`]:
        // - until an order is issued;
        // - until a swap is started;
        // - during the swap.
        FeeApproxStage::TradePreimage => base_percent * 2.5,
    };
    increase_by_percent(dynamic_fee, percent)
}

fn increase_by_percent(num: u64, percent: f64) -> u64 {
    let percent = num as f64 / 100. * percent;
    num + (percent.round() as u64)
}

async fn merge_utxo_loop<T>(
    weak: UtxoWeak,
    merge_at: usize,
    check_every: f64,
    max_merge_at_once: usize,
    constructor: impl Fn(UtxoArc) -> T,
) where
    T: AsRef<UtxoCoinFields> + UtxoCommonOps,
{
    loop {
        Timer::sleep(check_every).await;

        let coin = match weak.upgrade() {
            Some(arc) => constructor(arc),
            None => break,
        };

        let ticker = &coin.as_ref().conf.ticker;
        let (unspents, recently_spent) = match coin.list_unspent_ordered(&coin.as_ref().my_address).await {
            Ok((unspents, recently_spent)) => (unspents, recently_spent),
            Err(e) => {
                error!("Error {} on list_unspent_ordered of coin {}", e, ticker);
                continue;
            },
        };
        if unspents.len() >= merge_at {
            let unspents: Vec<_> = unspents.into_iter().take(max_merge_at_once).collect();
            info!("Trying to merge {} UTXOs of coin {}", unspents.len(), ticker);
            let value = unspents.iter().fold(0, |sum, unspent| sum + unspent.value);
            let script_pubkey = Builder::build_p2pkh(&coin.as_ref().my_address.hash).to_bytes();
            let output = TransactionOutput { value, script_pubkey };
            let merge_tx_fut = generate_and_send_tx(
                &coin,
                unspents,
                None,
                FeePolicy::DeductFromOutput(0),
                recently_spent,
                vec![output],
            );
            match merge_tx_fut.await {
                Ok(tx) => info!(
                    "UTXO merge successful for coin {}, tx_hash {:?}",
                    ticker,
                    tx.hash().reversed()
                ),
                Err(e) => error!("Error {} on UTXO merge attempt for coin {}", e, ticker),
            }
        }
    }
}

pub async fn can_refund_htlc<T>(coin: &T, locktime: u64) -> Result<CanRefundHtlc, MmError<UtxoRpcError>>
where
    T: UtxoCommonOps,
{
    let now = now_ms() / 1000;
    if now < locktime {
        let to_wait = locktime - now + 1;
        return Ok(CanRefundHtlc::HaveToWait(to_wait.max(3600)));
    }

    let mtp = coin.get_current_mtp().await?;
    let locktime = coin.p2sh_tx_locktime(locktime as u32).await?;

    if locktime < mtp {
        Ok(CanRefundHtlc::CanRefundNow)
    } else {
        let to_wait = (locktime - mtp + 1) as u64;
        Ok(CanRefundHtlc::HaveToWait(to_wait.max(3600)))
    }
}

pub async fn p2sh_tx_locktime<T>(coin: &T, ticker: &str, htlc_locktime: u32) -> Result<u32, MmError<UtxoRpcError>>
where
    T: UtxoCommonOps,
{
    let lock_time = if ticker == "KMD" {
        (now_ms() / 1000) as u32 - 3600 + 2 * 777
    } else {
        coin.get_current_mtp().await? - 1
    };
    Ok(lock_time.max(htlc_locktime))
}

<<<<<<< HEAD
pub async fn broadcast_tx<T>(coin: &T, tx: &UtxoTx) -> Result<H256Json, MmError<BroadcastTxErr>>
where
    T: AsRef<UtxoCoinFields>,
{
    coin.as_ref()
        .rpc_client
        .send_transaction(tx)
        .compat()
        .await
        .mm_err(From::from)
=======
pub fn addr_format_for_standard_scripts(coin: &dyn AsRef<UtxoCoinFields>) -> UtxoAddressFormat {
    match &coin.as_ref().conf.default_address_format {
        UtxoAddressFormat::Segwit => UtxoAddressFormat::Standard,
        format @ (UtxoAddressFormat::Standard | UtxoAddressFormat::CashAddress { .. }) => format.clone(),
    }
>>>>>>> f80bda6e
}

#[test]
fn test_increase_by_percent() {
    assert_eq!(increase_by_percent(4300, 1.), 4343);
    assert_eq!(increase_by_percent(30, 6.9), 32);
    assert_eq!(increase_by_percent(30, 6.), 32);
    assert_eq!(increase_by_percent(10, 6.), 11);
    assert_eq!(increase_by_percent(1000, 0.1), 1001);
    assert_eq!(increase_by_percent(0, 20.), 0);
    assert_eq!(increase_by_percent(20, 0.), 20);
    assert_eq!(increase_by_percent(23, 100.), 46);
    assert_eq!(increase_by_percent(100, 2.4), 102);
    assert_eq!(increase_by_percent(100, 2.5), 103);
}

#[test]
fn test_pubkey_from_script_sig() {
    let script_sig = Script::from("473044022071edae37cf518e98db3f7637b9073a7a980b957b0c7b871415dbb4898ec3ebdc022031b402a6b98e64ffdf752266449ca979a9f70144dba77ed7a6a25bfab11648f6012103ad6f89abc2e5beaa8a3ac28e22170659b3209fe2ddf439681b4b8f31508c36fa");
    let expected_pub = H264::from("03ad6f89abc2e5beaa8a3ac28e22170659b3209fe2ddf439681b4b8f31508c36fa");
    let actual_pub = pubkey_from_script_sig(&script_sig).unwrap();
    assert_eq!(expected_pub, actual_pub);

    let script_sig_err = Script::from("473044022071edae37cf518e98db3f7637b9073a7a980b957b0c7b871415dbb4898ec3ebdc022031b402a6b98e64ffdf752266449ca979a9f70144dba77ed7a6a25bfab11648f6012103ad6f89abc2e5beaa8a3ac28e22170659b3209fe2ddf439681b4b8f31508c36fa21");
    pubkey_from_script_sig(&script_sig_err).unwrap_err();

    let script_sig_err = Script::from("493044022071edae37cf518e98db3f7637b9073a7a980b957b0c7b871415dbb4898ec3ebdc022031b402a6b98e64ffdf752266449ca979a9f70144dba77ed7a6a25bfab11648f6012103ad6f89abc2e5beaa8a3ac28e22170659b3209fe2ddf439681b4b8f31508c36fa");
    pubkey_from_script_sig(&script_sig_err).unwrap_err();
}<|MERGE_RESOLUTION|>--- conflicted
+++ resolved
@@ -3052,7 +3052,13 @@
     Ok(lock_time.max(htlc_locktime))
 }
 
-<<<<<<< HEAD
+pub fn addr_format_for_standard_scripts(coin: &dyn AsRef<UtxoCoinFields>) -> UtxoAddressFormat {
+    match &coin.as_ref().conf.default_address_format {
+        UtxoAddressFormat::Segwit => UtxoAddressFormat::Standard,
+        format @ (UtxoAddressFormat::Standard | UtxoAddressFormat::CashAddress { .. }) => format.clone(),
+    }
+}
+
 pub async fn broadcast_tx<T>(coin: &T, tx: &UtxoTx) -> Result<H256Json, MmError<BroadcastTxErr>>
 where
     T: AsRef<UtxoCoinFields>,
@@ -3063,13 +3069,6 @@
         .compat()
         .await
         .mm_err(From::from)
-=======
-pub fn addr_format_for_standard_scripts(coin: &dyn AsRef<UtxoCoinFields>) -> UtxoAddressFormat {
-    match &coin.as_ref().conf.default_address_format {
-        UtxoAddressFormat::Segwit => UtxoAddressFormat::Standard,
-        format @ (UtxoAddressFormat::Standard | UtxoAddressFormat::CashAddress { .. }) => format.clone(),
-    }
->>>>>>> f80bda6e
 }
 
 #[test]
