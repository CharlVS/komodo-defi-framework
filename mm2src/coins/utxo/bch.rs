use super::*;
use crate::coin_errors::MyAddressError;
use crate::my_tx_history_v2::{CoinWithTxHistoryV2, MyTxHistoryErrorV2, MyTxHistoryTarget, TxDetailsBuilder,
                              TxHistoryStorage};
use crate::tx_history_storage::{GetTxHistoryFilters, WalletId};
use crate::utxo::rpc_clients::UtxoRpcFut;
use crate::utxo::slp::{parse_slp_script, SlpGenesisParams, SlpTokenInfo, SlpTransaction, SlpUnspent};
use crate::utxo::utxo_builder::{UtxoArcBuilder, UtxoCoinBuilder};
use crate::utxo::utxo_common::big_decimal_from_sat_unsigned;
use crate::utxo::utxo_tx_history_v2::{UtxoMyAddressesHistoryError, UtxoTxDetailsError, UtxoTxDetailsParams,
                                      UtxoTxHistoryOps};
use crate::{BlockHeightAndTime, CanRefundHtlc, CheckIfMyPaymentSentArgs, CoinBalance, CoinProtocol,
            CoinWithDerivationMethod, ConfirmPaymentInput, DexFee, IguanaPrivKey, MakerSwapTakerCoin, MmCoinEnum,
            NegotiateSwapContractAddrErr, PaymentInstructionArgs, PaymentInstructions, PaymentInstructionsErr,
<<<<<<< HEAD
            PrivKeyBuildPolicy, RawTransactionFut, RefundError, RefundPaymentArgs, RefundResult,
            SearchForSwapTxSpendInput, SendMakerPaymentSpendPreimageInput, SendPaymentArgs, SignatureResult,
            SpendPaymentArgs, SwapOps, TakerSwapMakerCoin, TradePreimageValue, TransactionFut, TransactionResult,
            TransactionType, TxFeeDetails, TxMarshalingErr, UnexpectedDerivationMethod, ValidateAddressResult,
            ValidateFeeArgs, ValidateInstructionsErr, ValidateOtherPubKeyErr, ValidatePaymentError,
            ValidatePaymentFut, ValidatePaymentInput, ValidateWatcherSpendInput, VerificationResult,
            WaitForHTLCTxSpendArgs, WatcherOps, WatcherReward, WatcherRewardError, WatcherSearchForSwapTxSpendInput,
            WatcherValidatePaymentInput, WatcherValidateTakerFeeInput, WithdrawFut};
=======
            PrivKeyBuildPolicy, RawTransactionFut, RawTransactionRequest, RawTransactionResult, RefundError,
            RefundPaymentArgs, RefundResult, SearchForSwapTxSpendInput, SendMakerPaymentSpendPreimageInput,
            SendPaymentArgs, SignRawTransactionRequest, SignatureResult, SpendPaymentArgs, SwapOps,
            TakerSwapMakerCoin, TradePreimageValue, TransactionFut, TransactionResult, TransactionType, TxFeeDetails,
            TxMarshalingErr, UnexpectedDerivationMethod, ValidateAddressResult, ValidateFeeArgs,
            ValidateInstructionsErr, ValidateOtherPubKeyErr, ValidatePaymentError, ValidatePaymentFut,
            ValidatePaymentInput, ValidateWatcherSpendInput, VerificationResult, WaitForHTLCTxSpendArgs, WatcherOps,
            WatcherReward, WatcherRewardError, WatcherSearchForSwapTxSpendInput, WatcherValidatePaymentInput,
            WatcherValidateTakerFeeInput, WithdrawFut};
>>>>>>> 73825881
use common::executor::{AbortableSystem, AbortedError};
use common::log::warn;
use derive_more::Display;
use futures::{FutureExt, TryFutureExt};
use itertools::Either as EitherIter;
use keys::hash::H256;
use keys::CashAddress;
pub use keys::NetworkPrefix as CashAddrPrefix;
use mm2_metrics::MetricsArc;
use mm2_number::MmNumber;
use mm2_rpc::data::version2::wallet::GetRawTransactionRequest;
use serde_json::{self as json, Value as Json};
use serialization::{deserialize, CoinVariant};
use std::sync::MutexGuard;

pub type BchUnspentMap = HashMap<Address, BchUnspents>;

#[derive(Clone, Debug, Deserialize, Serialize)]
pub struct BchActivationRequest {
    #[serde(default)]
    allow_slp_unsafe_conf: bool,
    bchd_urls: Vec<String>,
    #[serde(flatten)]
    pub utxo_params: UtxoActivationParams,
}

#[derive(Debug, Display)]
pub enum BchFromLegacyReqErr {
    InvalidUtxoParams(UtxoFromLegacyReqErr),
    InvalidBchdUrls(json::Error),
}

impl From<UtxoFromLegacyReqErr> for BchFromLegacyReqErr {
    fn from(err: UtxoFromLegacyReqErr) -> Self { BchFromLegacyReqErr::InvalidUtxoParams(err) }
}

impl BchActivationRequest {
    pub fn from_legacy_req(req: &Json) -> Result<Self, MmError<BchFromLegacyReqErr>> {
        let bchd_urls = json::from_value(req["bchd_urls"].clone()).map_to_mm(BchFromLegacyReqErr::InvalidBchdUrls)?;
        let allow_slp_unsafe_conf = req["allow_slp_unsafe_conf"].as_bool().unwrap_or_default();
        let utxo_params = UtxoActivationParams::from_legacy_req(req)?;

        Ok(BchActivationRequest {
            allow_slp_unsafe_conf,
            bchd_urls,
            utxo_params,
        })
    }
}

#[derive(Clone)]
pub struct BchCoin {
    utxo_arc: UtxoArc,
    slp_addr_prefix: CashAddrPrefix,
    bchd_urls: Vec<String>,
    slp_tokens_infos: Arc<Mutex<HashMap<String, SlpTokenInfo>>>,
}

#[allow(clippy::large_enum_variant)]
pub enum IsSlpUtxoError {
    Rpc(UtxoRpcError),
    TxDeserialization(serialization::Error),
}

#[derive(Debug, Default)]
pub struct BchUnspents {
    /// Standard BCH UTXOs
    standard: Vec<UnspentInfo>,
    /// SLP related UTXOs
    slp: HashMap<H256, Vec<SlpUnspent>>,
    /// SLP minting batons outputs, DO NOT use them as MM2 doesn't support SLP minting by default
    slp_batons: Vec<UnspentInfo>,
    /// The unspents of transaction with an undetermined protocol (OP_RETURN in 0 output but not SLP)
    /// DO NOT ever use them to avoid burning users funds
    undetermined: Vec<UnspentInfo>,
}

impl BchUnspents {
    fn add_standard(&mut self, utxo: UnspentInfo) { self.standard.push(utxo) }

    fn add_slp(&mut self, token_id: H256, bch_unspent: UnspentInfo, slp_amount: u64) {
        let slp_unspent = SlpUnspent {
            bch_unspent,
            slp_amount,
        };
        self.slp.entry(token_id).or_insert_with(Vec::new).push(slp_unspent);
    }

    fn add_slp_baton(&mut self, utxo: UnspentInfo) { self.slp_batons.push(utxo) }

    fn add_undetermined(&mut self, utxo: UnspentInfo) { self.undetermined.push(utxo) }

    pub fn platform_balance(&self, decimals: u8) -> CoinBalance {
        let spendable_sat = total_unspent_value(&self.standard);

        let unspendable_slp = self.slp.iter().fold(0, |cur, (_, slp_unspents)| {
            let bch_value = total_unspent_value(slp_unspents.iter().map(|slp| &slp.bch_unspent));
            cur + bch_value
        });

        let unspendable_slp_batons = total_unspent_value(&self.slp_batons);
        let unspendable_undetermined = total_unspent_value(&self.undetermined);

        let total_unspendable = unspendable_slp + unspendable_slp_batons + unspendable_undetermined;
        CoinBalance {
            spendable: big_decimal_from_sat_unsigned(spendable_sat, decimals),
            unspendable: big_decimal_from_sat_unsigned(total_unspendable, decimals),
        }
    }

    pub fn slp_token_balance(&self, token_id: &H256, decimals: u8) -> CoinBalance {
        self.slp
            .get(token_id)
            .map(|unspents| {
                let total_sat = unspents.iter().fold(0, |cur, unspent| cur + unspent.slp_amount);
                CoinBalance {
                    spendable: big_decimal_from_sat_unsigned(total_sat, decimals),
                    unspendable: 0.into(),
                }
            })
            .unwrap_or_default()
    }
}

impl From<UtxoRpcError> for IsSlpUtxoError {
    fn from(err: UtxoRpcError) -> IsSlpUtxoError { IsSlpUtxoError::Rpc(err) }
}

impl From<serialization::Error> for IsSlpUtxoError {
    fn from(err: serialization::Error) -> IsSlpUtxoError { IsSlpUtxoError::TxDeserialization(err) }
}

impl BchCoin {
    pub fn slp_prefix(&self) -> &CashAddrPrefix { &self.slp_addr_prefix }

    pub fn slp_address(&self, address: &Address) -> Result<CashAddress, String> {
        let conf = &self.as_ref().conf;
        address.to_cashaddress(
            &self.slp_prefix().to_string(),
            conf.pub_addr_prefix,
            conf.p2sh_addr_prefix,
        )
    }

    pub fn bchd_urls(&self) -> &[String] { &self.bchd_urls }

    async fn utxos_into_bch_unspents(&self, utxos: Vec<UnspentInfo>) -> UtxoRpcResult<BchUnspents> {
        let mut result = BchUnspents::default();
        let mut temporary_undetermined = Vec::new();

        let to_verbose: HashSet<H256Json> = utxos
            .into_iter()
            .filter_map(|unspent| {
                if unspent.outpoint.index == 0 {
                    // Zero output is reserved for OP_RETURN of specific protocols
                    // so if we get it we can safely consider this as standard BCH UTXO.
                    // There is no need to request verbose transaction for such UTXO.
                    result.add_standard(unspent);
                    None
                } else {
                    let hash = unspent.outpoint.hash.reversed().into();
                    temporary_undetermined.push(unspent);
                    Some(hash)
                }
            })
            .collect();

        let verbose_txs = self
            .get_verbose_transactions_from_cache_or_rpc(to_verbose)
            .compat()
            .await?;

        for unspent in temporary_undetermined {
            let prev_tx_hash = unspent.outpoint.hash.reversed().into();
            let prev_tx_bytes = verbose_txs
                .get(&prev_tx_hash)
                .or_mm_err(|| {
                    UtxoRpcError::Internal(format!(
                        "'get_verbose_transactions_from_cache_or_rpc' should have returned '{:?}'",
                        prev_tx_hash
                    ))
                })?
                .to_inner();
            let prev_tx: UtxoTx = match deserialize(prev_tx_bytes.hex.as_slice()) {
                Ok(b) => b,
                Err(e) => {
                    warn!(
                        "Failed to deserialize prev_tx {:?} with error {:?}, considering {:?} as undetermined",
                        prev_tx_bytes, e, unspent
                    );
                    result.add_undetermined(unspent);
                    continue;
                },
            };

            if prev_tx.outputs.is_empty() {
                warn!(
                    "Prev_tx {:?} outputs are empty, considering {:?} as undetermined",
                    prev_tx_bytes, unspent
                );
                result.add_undetermined(unspent);
                continue;
            }

            let zero_out_script: Script = prev_tx.outputs[0].script_pubkey.clone().into();
            if zero_out_script.is_pay_to_public_key()
                || zero_out_script.is_pay_to_public_key_hash()
                || zero_out_script.is_pay_to_script_hash()
            {
                result.add_standard(unspent);
            } else {
                match parse_slp_script(&prev_tx.outputs[0].script_pubkey) {
                    Ok(slp_data) => match slp_data.transaction {
                        SlpTransaction::Send { token_id, amounts } => {
                            match amounts.get(unspent.outpoint.index as usize - 1) {
                                Some(slp_amount) => result.add_slp(token_id, unspent, *slp_amount),
                                None => result.add_standard(unspent),
                            }
                        },
                        SlpTransaction::Genesis(genesis) => {
                            if unspent.outpoint.index == 1 {
                                let token_id = prev_tx.hash().reversed();
                                result.add_slp(token_id, unspent, genesis.initial_token_mint_quantity);
                            } else if Some(unspent.outpoint.index) == genesis.mint_baton_vout.map(|u| u as u32) {
                                result.add_slp_baton(unspent);
                            } else {
                                result.add_standard(unspent);
                            }
                        },
                        SlpTransaction::Mint {
                            token_id,
                            additional_token_quantity,
                            mint_baton_vout,
                        } => {
                            if unspent.outpoint.index == 1 {
                                result.add_slp(token_id, unspent, additional_token_quantity);
                            } else if Some(unspent.outpoint.index) == mint_baton_vout.map(|u| u as u32) {
                                result.add_slp_baton(unspent);
                            } else {
                                result.add_standard(unspent);
                            }
                        },
                    },
                    Err(e) => {
                        warn!(
                            "Error {} parsing script {:?} as SLP, considering {:?} as undetermined",
                            e, prev_tx.outputs[0].script_pubkey, unspent
                        );
                        result.undetermined.push(unspent);
                    },
                };
            }
        }
        Ok(result)
    }

    /// Returns unspents to calculate balance, use for displaying purposes only!
    /// DO NOT USE to build transactions, it can lead to double spending attempt and also have other unpleasant consequences
    pub async fn bch_unspents_for_display(&self, address: &Address) -> UtxoRpcResult<BchUnspents> {
        // ordering is not required to display balance to we can simply call "normal" list_unspent
        let all_unspents = self
            .utxo_arc
            .rpc_client
            .list_unspent(address, self.utxo_arc.decimals)
            .compat()
            .await?;
        self.utxos_into_bch_unspents(all_unspents).await
    }

    /// Locks recently spent cache to safely return UTXOs for spending
    pub async fn bch_unspents_for_spend(
        &self,
        address: &Address,
    ) -> UtxoRpcResult<(BchUnspents, RecentlySpentOutPointsGuard<'_>)> {
        let (all_unspents, recently_spent) = utxo_common::get_unspent_ordered_list(self, address).await?;
        let result = self.utxos_into_bch_unspents(all_unspents).await?;

        Ok((result, recently_spent))
    }

    pub async fn get_token_utxos_for_spend(
        &self,
        token_id: &H256,
    ) -> UtxoRpcResult<(Vec<SlpUnspent>, Vec<UnspentInfo>, RecentlySpentOutPointsGuard<'_>)> {
        let my_address = self
            .as_ref()
            .derivation_method
            .single_addr_or_err()
            .mm_err(|e| UtxoRpcError::Internal(e.to_string()))?;
        let (mut bch_unspents, recently_spent) = self.bch_unspents_for_spend(my_address).await?;
        let (mut slp_unspents, standard_utxos) = (
            bch_unspents.slp.remove(token_id).unwrap_or_default(),
            bch_unspents.standard,
        );

        slp_unspents.sort_by(|a, b| a.slp_amount.cmp(&b.slp_amount));
        Ok((slp_unspents, standard_utxos, recently_spent))
    }

    pub async fn get_token_utxos_for_display(
        &self,
        token_id: &H256,
    ) -> UtxoRpcResult<(Vec<SlpUnspent>, Vec<UnspentInfo>)> {
        let my_address = self
            .as_ref()
            .derivation_method
            .single_addr_or_err()
            .mm_err(|e| UtxoRpcError::Internal(e.to_string()))?;
        let mut bch_unspents = self.bch_unspents_for_display(my_address).await?;
        let (mut slp_unspents, standard_utxos) = (
            bch_unspents.slp.remove(token_id).unwrap_or_default(),
            bch_unspents.standard,
        );

        slp_unspents.sort_by(|a, b| a.slp_amount.cmp(&b.slp_amount));
        Ok((slp_unspents, standard_utxos))
    }

    pub fn add_slp_token_info(&self, ticker: String, info: SlpTokenInfo) {
        self.slp_tokens_infos.lock().unwrap().insert(ticker, info);
    }

    pub fn get_slp_tokens_infos(&self) -> MutexGuard<'_, HashMap<String, SlpTokenInfo>> {
        self.slp_tokens_infos.lock().unwrap()
    }

    pub fn get_my_slp_address(&self) -> Result<CashAddress, String> {
        let my_address = try_s!(self.as_ref().derivation_method.single_addr_or_err());
        let slp_address = my_address.to_cashaddress(
            &self.slp_prefix().to_string(),
            self.as_ref().conf.pub_addr_prefix,
            self.as_ref().conf.p2sh_addr_prefix,
        )?;
        Ok(slp_address)
    }

    /// Returns multiple details by tx hash if token transfers also occurred in the transaction
    pub async fn transaction_details_with_token_transfers<T: TxHistoryStorage>(
        &self,
        params: UtxoTxDetailsParams<'_, T>,
    ) -> MmResult<Vec<TransactionDetails>, UtxoTxDetailsError> {
        let tx = self.tx_from_storage_or_rpc(params.hash, params.storage).await?;

        let bch_tx_details = self
            .bch_tx_details(
                params.hash,
                &tx,
                params.block_height_and_time,
                params.storage,
                params.my_addresses,
            )
            .await?;
        let maybe_op_return: Script = tx
            .outputs
            .get(0)
            .ok_or(UtxoTxDetailsError::Internal(format!(
                "Transaction {} has no outputs",
                params.hash
            )))?
            .script_pubkey
            .clone()
            .into();
        if !(maybe_op_return.is_pay_to_public_key_hash()
            || maybe_op_return.is_pay_to_public_key()
            || maybe_op_return.is_pay_to_script_hash())
        {
            if let Ok(slp_details) = parse_slp_script(&maybe_op_return) {
                let slp_tx_details = self
                    .slp_tx_details(
                        &tx,
                        slp_details.transaction,
                        params.block_height_and_time,
                        bch_tx_details.fee_details.clone(),
                        params.storage,
                        params.my_addresses,
                    )
                    .await?;
                return Ok(vec![bch_tx_details, slp_tx_details]);
            }
        }

        Ok(vec![bch_tx_details])
    }

    async fn bch_tx_details<T: TxHistoryStorage>(
        &self,
        tx_hash: &H256Json,
        tx: &UtxoTx,
        height_and_time: Option<BlockHeightAndTime>,
        storage: &T,
        my_addresses: &HashSet<Address>,
    ) -> MmResult<TransactionDetails, UtxoTxDetailsError> {
        let mut tx_builder = TxDetailsBuilder::new(self.ticker().to_owned(), tx, height_and_time, my_addresses.clone());
        for output in &tx.outputs {
            let addresses = match self.addresses_from_script(&output.script_pubkey.clone().into()) {
                Ok(a) => a,
                Err(_) => continue,
            };

            if addresses.is_empty() {
                continue;
            }

            if addresses.len() != 1 {
                let msg = format!(
                    "{} tx {:02x} output script resulted into unexpected number of addresses",
                    self.ticker(),
                    tx_hash,
                );
                return MmError::err(UtxoTxDetailsError::TxAddressDeserializationError(msg));
            }

            let amount = big_decimal_from_sat_unsigned(output.value, self.decimals());
            for address in addresses {
                tx_builder.transferred_to(address, &amount);
            }
        }

        let mut total_input = 0;
        for input in &tx.inputs {
            let index = input.previous_output.index;
            let prev_tx = self
                .tx_from_storage_or_rpc(&input.previous_output.hash.reversed().into(), storage)
                .await?;
            let prev_script = prev_tx.outputs[index as usize].script_pubkey.clone().into();
            let addresses = self
                .addresses_from_script(&prev_script)
                .map_to_mm(UtxoTxDetailsError::TxAddressDeserializationError)?;
            if addresses.len() != 1 {
                let msg = format!(
                    "{} tx {:02x} output script resulted into unexpected number of addresses",
                    self.ticker(),
                    tx_hash,
                );
                return MmError::err(UtxoTxDetailsError::TxAddressDeserializationError(msg));
            }

            let prev_value = prev_tx.outputs[index as usize].value;
            total_input += prev_value;
            let amount = big_decimal_from_sat_unsigned(prev_value, self.decimals());
            for address in addresses {
                tx_builder.transferred_from(address, &amount);
            }
        }

        let total_output = tx.outputs.iter().fold(0, |total, output| total + output.value);
        let fee = Some(TxFeeDetails::Utxo(UtxoFeeDetails {
            coin: Some(self.ticker().into()),
            amount: big_decimal_from_sat_unsigned(total_input - total_output, self.decimals()),
        }));
        tx_builder.set_tx_fee(fee);
        Ok(tx_builder.build())
    }

    async fn get_slp_genesis_params<T: TxHistoryStorage>(
        &self,
        token_id: H256,
        storage: &T,
    ) -> MmResult<SlpGenesisParams, UtxoTxDetailsError> {
        let token_genesis_tx = self.tx_from_storage_or_rpc(&token_id.into(), storage).await?;
        let maybe_genesis_script: Script = token_genesis_tx.outputs[0].script_pubkey.clone().into();
        let slp_details = parse_slp_script(&maybe_genesis_script)?;
        match slp_details.transaction {
            SlpTransaction::Genesis(params) => Ok(params),
            _ => {
                let error = format!("SLP token ID '{}' is not a genesis TX", token_id);
                MmError::err(UtxoTxDetailsError::InvalidTransaction(error))
            },
        }
    }

    async fn slp_transferred_amounts<T: TxHistoryStorage>(
        &self,
        utxo_tx: &UtxoTx,
        slp_tx: SlpTransaction,
        storage: &T,
    ) -> MmResult<HashMap<usize, (CashAddress, BigDecimal)>, UtxoTxDetailsError> {
        let slp_amounts = match slp_tx {
            SlpTransaction::Send { token_id, amounts } => {
                let genesis_params = self.get_slp_genesis_params(token_id, storage).await?;
                EitherIter::Left(
                    amounts
                        .into_iter()
                        .map(move |amount| big_decimal_from_sat_unsigned(amount, genesis_params.decimals[0])),
                )
            },
            SlpTransaction::Mint {
                token_id,
                additional_token_quantity,
                ..
            } => {
                let slp_genesis_params = self.get_slp_genesis_params(token_id, storage).await?;
                EitherIter::Right(std::iter::once(big_decimal_from_sat_unsigned(
                    additional_token_quantity,
                    slp_genesis_params.decimals[0],
                )))
            },
            SlpTransaction::Genesis(genesis_params) => EitherIter::Right(std::iter::once(
                big_decimal_from_sat_unsigned(genesis_params.initial_token_mint_quantity, genesis_params.decimals[0]),
            )),
        };

        let mut result = HashMap::new();
        for (i, amount) in slp_amounts.into_iter().enumerate() {
            let output_index = i + 1;
            match utxo_tx.outputs.get(output_index) {
                Some(output) => {
                    let addresses = self
                        .addresses_from_script(&output.script_pubkey.clone().into())
                        .map_to_mm(UtxoTxDetailsError::TxAddressDeserializationError)?;
                    if addresses.len() != 1 {
                        let msg = format!(
                            "{} tx {:?} output script resulted into unexpected number of addresses",
                            self.ticker(),
                            utxo_tx.hash().reversed(),
                        );
                        return MmError::err(UtxoTxDetailsError::TxAddressDeserializationError(msg));
                    }

                    let slp_address = self
                        .slp_address(&addresses[0])
                        .map_to_mm(UtxoTxDetailsError::InvalidTransaction)?;
                    result.insert(output_index, (slp_address, amount));
                },
                None => {
                    let error = format!(
                        "Unexpected '{}' output index at {} TX",
                        output_index,
                        utxo_tx.hash().reversed()
                    );
                    return MmError::err(UtxoTxDetailsError::InvalidTransaction(error));
                },
            }
        }
        Ok(result)
    }

    async fn slp_tx_details<Storage: TxHistoryStorage>(
        &self,
        tx: &UtxoTx,
        slp_tx: SlpTransaction,
        height_and_time: Option<BlockHeightAndTime>,
        tx_fee: Option<TxFeeDetails>,
        storage: &Storage,
        my_addresses: &HashSet<Address>,
    ) -> MmResult<TransactionDetails, UtxoTxDetailsError> {
        let token_id = match slp_tx.token_id() {
            Some(id) => id,
            None => tx.hash().reversed(),
        };

        let slp_addresses: Vec<_> = my_addresses
            .iter()
            .map(|addr| self.slp_address(addr))
            .collect::<Result<_, _>>()
            .map_to_mm(UtxoTxDetailsError::Internal)?;

        let mut slp_tx_details_builder =
            TxDetailsBuilder::new(self.ticker().to_owned(), tx, height_and_time, slp_addresses);
        let slp_transferred_amounts = self.slp_transferred_amounts(tx, slp_tx, storage).await?;
        for (_, (address, amount)) in slp_transferred_amounts {
            slp_tx_details_builder.transferred_to(address, &amount);
        }

        for input in &tx.inputs {
            let prev_tx = self
                .tx_from_storage_or_rpc(&input.previous_output.hash.reversed().into(), storage)
                .await?;
            if let Ok(slp_tx_details) = parse_slp_script(&prev_tx.outputs[0].script_pubkey) {
                let mut prev_slp_transferred = self
                    .slp_transferred_amounts(&prev_tx, slp_tx_details.transaction, storage)
                    .await?;
                let i = input.previous_output.index as usize;
                if let Some((address, amount)) = prev_slp_transferred.remove(&i) {
                    slp_tx_details_builder.transferred_from(address, &amount);
                }
            }
        }

        slp_tx_details_builder.set_transaction_type(TransactionType::TokenTransfer(token_id.take().to_vec().into()));
        slp_tx_details_builder.set_tx_fee(tx_fee);

        Ok(slp_tx_details_builder.build())
    }

    pub async fn get_block_timestamp(&self, height: u64) -> Result<u64, MmError<GetBlockHeaderError>> {
        self.as_ref().rpc_client.get_block_timestamp(height).await
    }
}

impl AsRef<UtxoCoinFields> for BchCoin {
    fn as_ref(&self) -> &UtxoCoinFields { &self.utxo_arc }
}

pub async fn bch_coin_with_policy(
    ctx: &MmArc,
    ticker: &str,
    conf: &Json,
    params: BchActivationRequest,
    slp_addr_prefix: CashAddrPrefix,
    priv_key_policy: PrivKeyBuildPolicy,
) -> Result<BchCoin, String> {
    if params.bchd_urls.is_empty() && !params.allow_slp_unsafe_conf {
        return Err("Using empty bchd_urls is unsafe for SLP users!".into());
    }

    let bchd_urls = params.bchd_urls;
    let slp_tokens_infos = Arc::new(Mutex::new(HashMap::new()));
    let constructor = {
        move |utxo_arc| BchCoin {
            utxo_arc,
            slp_addr_prefix: slp_addr_prefix.clone(),
            bchd_urls: bchd_urls.clone(),
            slp_tokens_infos: slp_tokens_infos.clone(),
        }
    };

    let coin = try_s!(
        UtxoArcBuilder::new(ctx, ticker, conf, &params.utxo_params, priv_key_policy, constructor)
            .build()
            .await
    );
    Ok(coin)
}

pub async fn bch_coin_with_priv_key(
    ctx: &MmArc,
    ticker: &str,
    conf: &Json,
    params: BchActivationRequest,
    slp_addr_prefix: CashAddrPrefix,
    priv_key: IguanaPrivKey,
) -> Result<BchCoin, String> {
    let priv_key_policy = PrivKeyBuildPolicy::IguanaPrivKey(priv_key);
    bch_coin_with_policy(ctx, ticker, conf, params, slp_addr_prefix, priv_key_policy).await
}

#[derive(Debug)]
pub enum BchActivationError {
    CoinInitError(String),
    TokenConfIsNotFound {
        token: String,
    },
    TokenCoinProtocolParseError {
        token: String,
        error: json::Error,
    },
    TokenCoinProtocolIsNotSlp {
        token: String,
        protocol: CoinProtocol,
    },
    TokenPlatformCoinIsInvalidInConf {
        token: String,
        expected_platform: String,
        actual_platform: String,
    },
    RpcError(UtxoRpcError),
    SlpPrefixParseError(String),
}

impl From<UtxoRpcError> for BchActivationError {
    fn from(e: UtxoRpcError) -> Self { BchActivationError::RpcError(e) }
}

// if mockable is placed before async_trait there is `munmap_chunk(): invalid pointer` error on async fn mocking attempt
#[async_trait]
#[cfg_attr(test, mockable)]
impl UtxoTxBroadcastOps for BchCoin {
    async fn broadcast_tx(&self, tx: &UtxoTx) -> Result<H256Json, MmError<BroadcastTxErr>> {
        utxo_common::broadcast_tx(self, tx).await
    }
}

// if mockable is placed before async_trait there is `munmap_chunk(): invalid pointer` error on async fn mocking attempt
#[async_trait]
#[cfg_attr(test, mockable)]
impl UtxoTxGenerationOps for BchCoin {
    async fn get_tx_fee(&self) -> UtxoRpcResult<ActualTxFee> { utxo_common::get_tx_fee(&self.utxo_arc).await }

    async fn calc_interest_if_required(
        &self,
        unsigned: TransactionInputSigner,
        data: AdditionalTxData,
        my_script_pub: Bytes,
        dust: u64,
    ) -> UtxoRpcResult<(TransactionInputSigner, AdditionalTxData)> {
        utxo_common::calc_interest_if_required(self, unsigned, data, my_script_pub, dust).await
    }
}

#[async_trait]
#[cfg_attr(test, mockable)]
impl GetUtxoListOps for BchCoin {
    async fn get_unspent_ordered_list(
        &self,
        address: &Address,
    ) -> UtxoRpcResult<(Vec<UnspentInfo>, RecentlySpentOutPointsGuard<'_>)> {
        let (bch_unspents, recently_spent) = self.bch_unspents_for_spend(address).await?;
        Ok((bch_unspents.standard, recently_spent))
    }

    async fn get_all_unspent_ordered_list(
        &self,
        address: &Address,
    ) -> UtxoRpcResult<(Vec<UnspentInfo>, RecentlySpentOutPointsGuard<'_>)> {
        utxo_common::get_all_unspent_ordered_list(self, address).await
    }

    async fn get_mature_unspent_ordered_list(
        &self,
        address: &Address,
    ) -> UtxoRpcResult<(MatureUnspentList, RecentlySpentOutPointsGuard<'_>)> {
        let (unspents, recently_spent) = utxo_common::get_all_unspent_ordered_list(self, address).await?;
        Ok((MatureUnspentList::new_mature(unspents), recently_spent))
    }
}

// if mockable is placed before async_trait there is `munmap_chunk(): invalid pointer` error on async fn mocking attempt
#[async_trait]
#[cfg_attr(test, mockable)]
impl UtxoCommonOps for BchCoin {
    async fn get_htlc_spend_fee(&self, tx_size: u64, stage: &FeeApproxStage) -> UtxoRpcResult<u64> {
        utxo_common::get_htlc_spend_fee(self, tx_size, stage).await
    }

    fn addresses_from_script(&self, script: &Script) -> Result<Vec<Address>, String> {
        utxo_common::addresses_from_script(self, script)
    }

    fn denominate_satoshis(&self, satoshi: i64) -> f64 { utxo_common::denominate_satoshis(&self.utxo_arc, satoshi) }

    fn my_public_key(&self) -> Result<&Public, MmError<UnexpectedDerivationMethod>> {
        utxo_common::my_public_key(self.as_ref())
    }

    fn address_from_str(&self, address: &str) -> MmResult<Address, AddrFromStrError> {
        utxo_common::checked_address_from_str(self, address)
    }

    fn script_for_address(&self, address: &Address) -> MmResult<Script, UnsupportedAddr> {
        utxo_common::get_script_for_address(self.as_ref(), address)
    }

    async fn get_current_mtp(&self) -> UtxoRpcResult<u32> {
        utxo_common::get_current_mtp(&self.utxo_arc, CoinVariant::Standard).await
    }

    fn is_unspent_mature(&self, output: &RpcTransaction) -> bool {
        utxo_common::is_unspent_mature(self.utxo_arc.conf.mature_confirmations, output)
    }

    async fn calc_interest_of_tx(&self, tx: &UtxoTx, input_transactions: &mut HistoryUtxoTxMap) -> UtxoRpcResult<u64> {
        utxo_common::calc_interest_of_tx(self, tx, input_transactions).await
    }

    async fn get_mut_verbose_transaction_from_map_or_rpc<'a, 'b>(
        &'a self,
        tx_hash: H256Json,
        utxo_tx_map: &'b mut HistoryUtxoTxMap,
    ) -> UtxoRpcResult<&'b mut HistoryUtxoTx> {
        utxo_common::get_mut_verbose_transaction_from_map_or_rpc(self, tx_hash, utxo_tx_map).await
    }

    async fn p2sh_spending_tx(&self, input: utxo_common::P2SHSpendingTxInput<'_>) -> Result<UtxoTx, String> {
        utxo_common::p2sh_spending_tx(self, input).await
    }

    fn get_verbose_transactions_from_cache_or_rpc(
        &self,
        tx_ids: HashSet<H256Json>,
    ) -> UtxoRpcFut<HashMap<H256Json, VerboseTransactionFrom>> {
        let selfi = self.clone();
        let fut = async move { utxo_common::get_verbose_transactions_from_cache_or_rpc(&selfi.utxo_arc, tx_ids).await };
        Box::new(fut.boxed().compat())
    }

    async fn preimage_trade_fee_required_to_send_outputs(
        &self,
        outputs: Vec<TransactionOutput>,
        fee_policy: FeePolicy,
        gas_fee: Option<u64>,
        stage: &FeeApproxStage,
    ) -> TradePreimageResult<BigDecimal> {
        utxo_common::preimage_trade_fee_required_to_send_outputs(
            self,
            self.ticker(),
            outputs,
            fee_policy,
            gas_fee,
            stage,
        )
        .await
    }

    fn increase_dynamic_fee_by_stage(&self, dynamic_fee: u64, stage: &FeeApproxStage) -> u64 {
        utxo_common::increase_dynamic_fee_by_stage(self, dynamic_fee, stage)
    }

    async fn p2sh_tx_locktime(&self, htlc_locktime: u32) -> Result<u32, MmError<UtxoRpcError>> {
        utxo_common::p2sh_tx_locktime(self, &self.utxo_arc.conf.ticker, htlc_locktime).await
    }

    fn addr_format(&self) -> &UtxoAddressFormat { utxo_common::addr_format(self) }

    fn addr_format_for_standard_scripts(&self) -> UtxoAddressFormat {
        utxo_common::addr_format_for_standard_scripts(self)
    }

    fn address_from_pubkey(&self, pubkey: &Public) -> Address {
        let conf = &self.utxo_arc.conf;
        let addr_format = self.addr_format().clone();
        utxo_common::address_from_pubkey(
            pubkey,
            conf.pub_addr_prefix,
            conf.pub_t_addr_prefix,
            conf.checksum_type,
            conf.bech32_hrp.clone(),
            addr_format,
        )
    }
}

#[async_trait]
impl SwapOps for BchCoin {
    #[inline]
    fn send_taker_fee(&self, fee_addr: &[u8], dex_fee: DexFee, _uuid: &[u8]) -> TransactionFut {
        utxo_common::send_taker_fee(self.clone(), fee_addr, dex_fee)
    }

    #[inline]
    fn send_maker_payment(&self, maker_payment_args: SendPaymentArgs) -> TransactionFut {
        utxo_common::send_maker_payment(self.clone(), maker_payment_args)
    }

    #[inline]
    fn send_taker_payment(&self, taker_payment_args: SendPaymentArgs) -> TransactionFut {
        utxo_common::send_taker_payment(self.clone(), taker_payment_args)
    }

    #[inline]
    fn send_maker_spends_taker_payment(&self, maker_spends_payment_args: SpendPaymentArgs) -> TransactionFut {
        utxo_common::send_maker_spends_taker_payment(self.clone(), maker_spends_payment_args)
    }

    #[inline]
    fn send_taker_spends_maker_payment(&self, taker_spends_payment_args: SpendPaymentArgs) -> TransactionFut {
        utxo_common::send_taker_spends_maker_payment(self.clone(), taker_spends_payment_args)
    }

    #[inline]
    async fn send_taker_refunds_payment(&self, taker_refunds_payment_args: RefundPaymentArgs<'_>) -> TransactionResult {
        utxo_common::send_taker_refunds_payment(self.clone(), taker_refunds_payment_args).await
    }

    #[inline]
    async fn send_maker_refunds_payment(&self, maker_refunds_payment_args: RefundPaymentArgs<'_>) -> TransactionResult {
        utxo_common::send_maker_refunds_payment(self.clone(), maker_refunds_payment_args).await
    }

    fn validate_fee(&self, validate_fee_args: ValidateFeeArgs) -> ValidatePaymentFut<()> {
        let tx = match validate_fee_args.fee_tx {
            TransactionEnum::UtxoTx(tx) => tx.clone(),
            _ => panic!(),
        };
        utxo_common::validate_fee(
            self.clone(),
            tx,
            utxo_common::DEFAULT_FEE_VOUT,
            validate_fee_args.expected_sender,
            validate_fee_args.dex_fee,
            validate_fee_args.min_block_number,
            validate_fee_args.fee_addr,
        )
    }

    #[inline]
    fn validate_maker_payment(&self, input: ValidatePaymentInput) -> ValidatePaymentFut<()> {
        utxo_common::validate_maker_payment(self, input)
    }

    #[inline]
    fn validate_taker_payment(&self, input: ValidatePaymentInput) -> ValidatePaymentFut<()> {
        utxo_common::validate_taker_payment(self, input)
    }

    #[inline]
    fn check_if_my_payment_sent(
        &self,
        if_my_payment_sent_args: CheckIfMyPaymentSentArgs,
    ) -> Box<dyn Future<Item = Option<TransactionEnum>, Error = String> + Send> {
        utxo_common::check_if_my_payment_sent(
            self.clone(),
            try_fus!(if_my_payment_sent_args.time_lock.try_into()),
            if_my_payment_sent_args.other_pub,
            if_my_payment_sent_args.secret_hash,
            if_my_payment_sent_args.swap_unique_data,
        )
    }

    #[inline]
    async fn search_for_swap_tx_spend_my(
        &self,
        input: SearchForSwapTxSpendInput<'_>,
    ) -> Result<Option<FoundSwapTxSpend>, String> {
        utxo_common::search_for_swap_tx_spend_my(self, input, utxo_common::DEFAULT_SWAP_VOUT).await
    }

    #[inline]
    async fn search_for_swap_tx_spend_other(
        &self,
        input: SearchForSwapTxSpendInput<'_>,
    ) -> Result<Option<FoundSwapTxSpend>, String> {
        utxo_common::search_for_swap_tx_spend_other(self, input, utxo_common::DEFAULT_SWAP_VOUT).await
    }

    #[inline]
    fn check_tx_signed_by_pub(&self, tx: &[u8], expected_pub: &[u8]) -> Result<bool, MmError<ValidatePaymentError>> {
        utxo_common::check_all_inputs_signed_by_pub(tx, expected_pub)
    }

    #[inline]
    async fn extract_secret(
        &self,
        secret_hash: &[u8],
        spend_tx: &[u8],
        _watcher_reward: bool,
    ) -> Result<Vec<u8>, String> {
        utxo_common::extract_secret(secret_hash, spend_tx)
    }

    fn is_auto_refundable(&self) -> bool { false }

    async fn wait_for_htlc_refund(&self, _tx: &[u8], _locktime: u64) -> RefundResult<()> {
        MmError::err(RefundError::Internal(
            "wait_for_htlc_refund is not supported for this coin!".into(),
        ))
    }

    #[inline]
    fn can_refund_htlc(&self, locktime: u64) -> Box<dyn Future<Item = CanRefundHtlc, Error = String> + Send + '_> {
        Box::new(
            utxo_common::can_refund_htlc(self, locktime)
                .boxed()
                .map_err(|e| ERRL!("{}", e))
                .compat(),
        )
    }

    #[inline]
    fn negotiate_swap_contract_addr(
        &self,
        _other_side_address: Option<&[u8]>,
    ) -> Result<Option<BytesJson>, MmError<NegotiateSwapContractAddrErr>> {
        Ok(None)
    }

    fn derive_htlc_key_pair(&self, swap_unique_data: &[u8]) -> KeyPair {
        utxo_common::derive_htlc_key_pair(self.as_ref(), swap_unique_data)
    }

    fn derive_htlc_pubkey(&self, swap_unique_data: &[u8]) -> Vec<u8> {
        utxo_common::derive_htlc_pubkey(self, swap_unique_data)
    }

    #[inline]
    fn validate_other_pubkey(&self, raw_pubkey: &[u8]) -> MmResult<(), ValidateOtherPubKeyErr> {
        utxo_common::validate_other_pubkey(raw_pubkey)
    }

    async fn maker_payment_instructions(
        &self,
        _args: PaymentInstructionArgs<'_>,
    ) -> Result<Option<Vec<u8>>, MmError<PaymentInstructionsErr>> {
        Ok(None)
    }

    async fn taker_payment_instructions(
        &self,
        _args: PaymentInstructionArgs<'_>,
    ) -> Result<Option<Vec<u8>>, MmError<PaymentInstructionsErr>> {
        Ok(None)
    }

    fn validate_maker_payment_instructions(
        &self,
        _instructions: &[u8],
        _args: PaymentInstructionArgs,
    ) -> Result<PaymentInstructions, MmError<ValidateInstructionsErr>> {
        MmError::err(ValidateInstructionsErr::UnsupportedCoin(self.ticker().to_string()))
    }

    fn validate_taker_payment_instructions(
        &self,
        _instructions: &[u8],
        _args: PaymentInstructionArgs,
    ) -> Result<PaymentInstructions, MmError<ValidateInstructionsErr>> {
        MmError::err(ValidateInstructionsErr::UnsupportedCoin(self.ticker().to_string()))
    }

    fn is_supported_by_watchers(&self) -> bool { true }
}

#[async_trait]
impl TakerSwapMakerCoin for BchCoin {
    async fn on_taker_payment_refund_start(&self, _maker_payment: &[u8]) -> RefundResult<()> { Ok(()) }

    async fn on_taker_payment_refund_success(&self, _maker_payment: &[u8]) -> RefundResult<()> { Ok(()) }
}

#[async_trait]
impl MakerSwapTakerCoin for BchCoin {
    async fn on_maker_payment_refund_start(&self, _taker_payment: &[u8]) -> RefundResult<()> { Ok(()) }

    async fn on_maker_payment_refund_success(&self, _taker_payment: &[u8]) -> RefundResult<()> { Ok(()) }
}

fn total_unspent_value<'a>(unspents: impl IntoIterator<Item = &'a UnspentInfo>) -> u64 {
    unspents.into_iter().fold(0, |cur, unspent| cur + unspent.value)
}

#[async_trait]
impl WatcherOps for BchCoin {
    #[inline]
    fn create_maker_payment_spend_preimage(
        &self,
        maker_payment_tx: &[u8],
        time_lock: u64,
        maker_pub: &[u8],
        secret_hash: &[u8],
        swap_unique_data: &[u8],
    ) -> TransactionFut {
        utxo_common::create_maker_payment_spend_preimage(
            self,
            maker_payment_tx,
            try_tx_fus!(time_lock.try_into()),
            maker_pub,
            secret_hash,
            swap_unique_data,
        )
    }

    #[inline]
    fn send_maker_payment_spend_preimage(&self, input: SendMakerPaymentSpendPreimageInput) -> TransactionFut {
        utxo_common::send_maker_payment_spend_preimage(self, input)
    }

    #[inline]
    fn create_taker_payment_refund_preimage(
        &self,
        taker_payment_tx: &[u8],
        time_lock: u64,
        maker_pub: &[u8],
        secret_hash: &[u8],
        _swap_contract_address: &Option<BytesJson>,
        swap_unique_data: &[u8],
    ) -> TransactionFut {
        utxo_common::create_taker_payment_refund_preimage(
            self,
            taker_payment_tx,
            try_tx_fus!(time_lock.try_into()),
            maker_pub,
            secret_hash,
            swap_unique_data,
        )
    }

    #[inline]
    fn send_taker_payment_refund_preimage(&self, watcher_refunds_payment_args: RefundPaymentArgs) -> TransactionFut {
        utxo_common::send_taker_payment_refund_preimage(self, watcher_refunds_payment_args)
    }

    #[inline]
    fn watcher_validate_taker_fee(&self, input: WatcherValidateTakerFeeInput) -> ValidatePaymentFut<()> {
        utxo_common::watcher_validate_taker_fee(self, input, utxo_common::DEFAULT_FEE_VOUT)
    }

    #[inline]
    fn watcher_validate_taker_payment(&self, input: WatcherValidatePaymentInput) -> ValidatePaymentFut<()> {
        utxo_common::watcher_validate_taker_payment(self, input)
    }

    #[inline]
    fn taker_validates_payment_spend_or_refund(&self, input: ValidateWatcherSpendInput) -> ValidatePaymentFut<()> {
        utxo_common::validate_payment_spend_or_refund(self, input)
    }

    async fn watcher_search_for_swap_tx_spend(
        &self,
        input: WatcherSearchForSwapTxSpendInput<'_>,
    ) -> Result<Option<FoundSwapTxSpend>, String> {
        utxo_common::watcher_search_for_swap_tx_spend(self, input, utxo_common::DEFAULT_SWAP_VOUT).await
    }

    async fn get_taker_watcher_reward(
        &self,
        other_coin: &MmCoinEnum,
        coin_amount: Option<BigDecimal>,
        other_coin_amount: Option<BigDecimal>,
        reward_amount: Option<BigDecimal>,
        wait_until: u64,
    ) -> Result<WatcherReward, MmError<WatcherRewardError>> {
        utxo_common::get_taker_watcher_reward(
            self,
            other_coin,
            coin_amount,
            other_coin_amount,
            reward_amount,
            wait_until,
        )
        .await
    }

    async fn get_maker_watcher_reward(
        &self,
        _other_coin: &MmCoinEnum,
        _reward_amount: Option<BigDecimal>,
        _wait_until: u64,
    ) -> Result<Option<WatcherReward>, MmError<WatcherRewardError>> {
        Ok(None)
    }
}

#[async_trait]
impl MarketCoinOps for BchCoin {
    fn ticker(&self) -> &str { &self.utxo_arc.conf.ticker }

    fn my_address(&self) -> MmResult<String, MyAddressError> { utxo_common::my_address(self) }

    fn get_public_key(&self) -> Result<String, MmError<UnexpectedDerivationMethod>> {
        let pubkey = utxo_common::my_public_key(&self.utxo_arc)?;
        Ok(pubkey.to_string())
    }

    fn sign_message_hash(&self, message: &str) -> Option<[u8; 32]> {
        utxo_common::sign_message_hash(self.as_ref(), message)
    }

    fn sign_message(&self, message: &str) -> SignatureResult<String> {
        utxo_common::sign_message(self.as_ref(), message)
    }

    fn verify_message(&self, signature_base64: &str, message: &str, address: &str) -> VerificationResult<bool> {
        utxo_common::verify_message(self, signature_base64, message, address)
    }

    fn my_balance(&self) -> BalanceFut<CoinBalance> {
        let coin = self.clone();
        let fut = async move {
            let my_address = coin.as_ref().derivation_method.single_addr_or_err()?;
            let bch_unspents = coin.bch_unspents_for_display(my_address).await?;
            Ok(bch_unspents.platform_balance(coin.as_ref().decimals))
        };
        Box::new(fut.boxed().compat())
    }

    fn base_coin_balance(&self) -> BalanceFut<BigDecimal> { utxo_common::base_coin_balance(self) }

    fn platform_ticker(&self) -> &str { self.ticker() }

    #[inline(always)]
    fn send_raw_tx(&self, tx: &str) -> Box<dyn Future<Item = String, Error = String> + Send> {
        utxo_common::send_raw_tx(&self.utxo_arc, tx)
    }

    #[inline(always)]
    fn send_raw_tx_bytes(&self, tx: &[u8]) -> Box<dyn Future<Item = String, Error = String> + Send> {
        utxo_common::send_raw_tx_bytes(&self.utxo_arc, tx)
    }

    #[inline(always)]
    async fn sign_raw_tx(&self, args: &SignRawTransactionRequest) -> RawTransactionResult {
        utxo_common::sign_raw_tx(self, args).await
    }

    fn wait_for_confirmations(&self, input: ConfirmPaymentInput) -> Box<dyn Future<Item = (), Error = String> + Send> {
        utxo_common::wait_for_confirmations(&self.utxo_arc, input)
    }

    fn wait_for_htlc_tx_spend(&self, args: WaitForHTLCTxSpendArgs<'_>) -> TransactionFut {
        utxo_common::wait_for_output_spend(
            &self.utxo_arc,
            args.tx_bytes,
            utxo_common::DEFAULT_SWAP_VOUT,
            args.from_block,
            args.wait_until,
            args.check_every,
        )
    }

    fn tx_enum_from_bytes(&self, bytes: &[u8]) -> Result<TransactionEnum, MmError<TxMarshalingErr>> {
        utxo_common::tx_enum_from_bytes(self.as_ref(), bytes)
    }

    fn current_block(&self) -> Box<dyn Future<Item = u64, Error = String> + Send> {
        utxo_common::current_block(&self.utxo_arc)
    }

    fn display_priv_key(&self) -> Result<String, String> { utxo_common::display_priv_key(&self.utxo_arc) }

    fn min_tx_amount(&self) -> BigDecimal { utxo_common::min_tx_amount(self.as_ref()) }

    fn min_trading_vol(&self) -> MmNumber { utxo_common::min_trading_vol(self.as_ref()) }
}

#[async_trait]
impl MmCoin for BchCoin {
    fn is_asset_chain(&self) -> bool { utxo_common::is_asset_chain(&self.utxo_arc) }

    fn spawner(&self) -> CoinFutSpawner { CoinFutSpawner::new(&self.as_ref().abortable_system) }

    fn get_raw_transaction(&self, req: GetRawTransactionRequest) -> RawTransactionFut {
        Box::new(utxo_common::get_raw_transaction(&self.utxo_arc, req).boxed().compat())
    }

    fn get_tx_hex_by_hash(&self, tx_hash: Vec<u8>) -> RawTransactionFut {
        Box::new(
            utxo_common::get_tx_hex_by_hash(&self.utxo_arc, tx_hash)
                .boxed()
                .compat(),
        )
    }

    fn withdraw(&self, req: WithdrawRequest) -> WithdrawFut {
        Box::new(utxo_common::withdraw(self.clone(), req).boxed().compat())
    }

    fn decimals(&self) -> u8 { utxo_common::decimals(&self.utxo_arc) }

    fn convert_to_address(&self, from: &str, to_address_format: Json) -> Result<String, String> {
        utxo_common::convert_to_address(self, from, to_address_format)
    }

    fn validate_address(&self, address: &str) -> ValidateAddressResult { utxo_common::validate_address(self, address) }

    fn process_history_loop(&self, _ctx: MmArc) -> Box<dyn Future<Item = (), Error = ()> + Send> {
        warn!("'process_history_loop' is not implemented for BchCoin! Consider using 'my_tx_history_v2'");
        Box::new(futures01::future::err(()))
    }

    fn history_sync_status(&self) -> HistorySyncState { utxo_common::history_sync_status(&self.utxo_arc) }

    fn get_trade_fee(&self) -> Box<dyn Future<Item = TradeFee, Error = String> + Send> {
        utxo_common::get_trade_fee(self.clone())
    }

    async fn get_sender_trade_fee(
        &self,
        value: TradePreimageValue,
        stage: FeeApproxStage,
    ) -> TradePreimageResult<TradeFee> {
        utxo_common::get_sender_trade_fee(self, value, stage).await
    }

    fn get_receiver_trade_fee(&self, _stage: FeeApproxStage) -> TradePreimageFut<TradeFee> {
        utxo_common::get_receiver_trade_fee(self.clone())
    }

    async fn get_fee_to_send_taker_fee(
        &self,
        dex_fee_amount: DexFee,
        stage: FeeApproxStage,
    ) -> TradePreimageResult<TradeFee> {
        utxo_common::get_fee_to_send_taker_fee(self, dex_fee_amount, stage).await
    }

    fn required_confirmations(&self) -> u64 { utxo_common::required_confirmations(&self.utxo_arc) }

    fn requires_notarization(&self) -> bool { utxo_common::requires_notarization(&self.utxo_arc) }

    fn set_required_confirmations(&self, confirmations: u64) {
        utxo_common::set_required_confirmations(&self.utxo_arc, confirmations)
    }

    fn set_requires_notarization(&self, requires_nota: bool) {
        utxo_common::set_requires_notarization(&self.utxo_arc, requires_nota)
    }

    fn swap_contract_address(&self) -> Option<BytesJson> { utxo_common::swap_contract_address() }

    fn fallback_swap_contract(&self) -> Option<BytesJson> { utxo_common::fallback_swap_contract() }

    fn mature_confirmations(&self) -> Option<u32> { Some(self.utxo_arc.conf.mature_confirmations) }

    fn coin_protocol_info(&self, _amount_to_receive: Option<MmNumber>) -> Vec<u8> {
        utxo_common::coin_protocol_info(self)
    }

    fn is_coin_protocol_supported(
        &self,
        info: &Option<Vec<u8>>,
        _amount_to_send: Option<MmNumber>,
        _locktime: u64,
        _is_maker: bool,
    ) -> bool {
        utxo_common::is_coin_protocol_supported(self, info)
    }

    fn on_disabled(&self) -> Result<(), AbortedError> { AbortableSystem::abort_all(&self.as_ref().abortable_system) }

    fn on_token_deactivated(&self, ticker: &str) {
        if let Ok(tokens) = self.slp_tokens_infos.lock().as_deref_mut() {
            tokens.remove(ticker);
        };
    }
}

impl CoinWithDerivationMethod for BchCoin {
    type Address = Address;
    type HDWallet = UtxoHDWallet;

    fn derivation_method(&self) -> &DerivationMethod<Self::Address, Self::HDWallet> {
        utxo_common::derivation_method(self.as_ref())
    }
}

#[async_trait]
impl CoinWithTxHistoryV2 for BchCoin {
    fn history_wallet_id(&self) -> WalletId { WalletId::new(self.ticker().to_owned()) }

    /// TODO consider using `utxo_common::utxo_tx_history_common::get_tx_history_filters`
    /// when `BchCoin` implements `CoinWithDerivationMethod`.
    async fn get_tx_history_filters(
        &self,
        target: MyTxHistoryTarget,
    ) -> MmResult<GetTxHistoryFilters, MyTxHistoryErrorV2> {
        match target {
            MyTxHistoryTarget::Iguana => (),
            target => {
                let error = format!("Expected 'Iguana' target, found {target:?}");
                return MmError::err(MyTxHistoryErrorV2::InvalidTarget(error));
            },
        }
        let my_address = self.my_address()?;
        Ok(GetTxHistoryFilters::for_address(my_address))
    }
}

#[async_trait]
impl UtxoTxHistoryOps for BchCoin {
    async fn my_addresses(&self) -> MmResult<HashSet<Address>, UtxoMyAddressesHistoryError> {
        let my_address = self.as_ref().derivation_method.single_addr_or_err()?;
        Ok(std::iter::once(my_address.clone()).collect())
    }

    async fn tx_details_by_hash<Storage>(
        &self,
        params: UtxoTxDetailsParams<'_, Storage>,
    ) -> MmResult<Vec<TransactionDetails>, UtxoTxDetailsError>
    where
        Storage: TxHistoryStorage,
    {
        Ok(self.transaction_details_with_token_transfers(params).await?)
    }

    async fn tx_from_storage_or_rpc<Storage: TxHistoryStorage>(
        &self,
        tx_hash: &H256Json,
        storage: &Storage,
    ) -> MmResult<UtxoTx, UtxoTxDetailsError> {
        utxo_common::utxo_tx_history_v2_common::tx_from_storage_or_rpc(self, tx_hash, storage).await
    }

    async fn request_tx_history(
        &self,
        metrics: MetricsArc,
        for_addresses: &HashSet<Address>,
    ) -> RequestTxHistoryResult {
        utxo_common::utxo_tx_history_v2_common::request_tx_history(self, metrics, for_addresses).await
    }

    async fn get_block_timestamp(&self, height: u64) -> MmResult<u64, GetBlockHeaderError> {
        self.get_block_timestamp(height).await
    }

    async fn my_addresses_balances(&self) -> BalanceResult<HashMap<String, BigDecimal>> {
        let my_address = self
            .my_address()
            .map_err(|err| BalanceError::Internal(err.to_string()))?;
        let my_balance = self.my_balance().compat().await?;
        Ok(std::iter::once((my_address, my_balance.into_total())).collect())
    }

    fn address_from_str(&self, address: &str) -> MmResult<Address, AddrFromStrError> {
        utxo_common::checked_address_from_str(self, address)
    }

    fn set_history_sync_state(&self, new_state: HistorySyncState) {
        *self.as_ref().history_sync_state.lock().unwrap() = new_state;
    }
}

// testnet
#[cfg(test)]
pub fn tbch_coin_for_test() -> (MmArc, BchCoin) {
    use common::block_on;
    use crypto::privkey::key_pair_from_seed;
    use mm2_core::mm_ctx::MmCtxBuilder;
    use mm2_test_helpers::for_tests::{electrum_servers_rpc, BCHD_TESTNET_URLS, T_BCH_ELECTRUMS};

    let ctx = MmCtxBuilder::default().into_mm_arc();
    let keypair = key_pair_from_seed("BCH SLP test").unwrap();

    let conf = json!({"coin":"BCH","pubtype":0,"p2shtype":5,"mm2":1,"fork_id":"0x40","protocol":{"type":"UTXO"}, "sign_message_prefix": "Bitcoin Signed Message:\n",
         "address_format":{"format":"cashaddress","network":"bchtest"}});
    let req = json!({
        "method": "electrum",
        "coin": "BCH",
        "servers": electrum_servers_rpc(T_BCH_ELECTRUMS),
        "bchd_urls": BCHD_TESTNET_URLS,
        "allow_slp_unsafe_conf": false,
    });

    let params = BchActivationRequest::from_legacy_req(&req).unwrap();
    let coin = block_on(bch_coin_with_priv_key(
        &ctx,
        "BCH",
        &conf,
        params,
        CashAddrPrefix::SlpTest,
        keypair.private().secret,
    ))
    .unwrap();
    (ctx, coin)
}

// mainnet
#[cfg(test)]
pub fn bch_coin_for_test() -> BchCoin {
    use common::block_on;
    use crypto::privkey::key_pair_from_seed;
    use mm2_core::mm_ctx::MmCtxBuilder;

    let ctx = MmCtxBuilder::default().into_mm_arc();
    let keypair = key_pair_from_seed("BCH SLP test").unwrap();

    let conf = json!({"coin":"BCH","pubtype":0,"p2shtype":5,"mm2":1,"fork_id":"0x40","protocol":{"type":"UTXO"},
         "address_format":{"format":"cashaddress","network":"bitcoincash"}});
    let req = json!({
        "method": "electrum",
        "coin": "BCH",
        "servers": [{"url":"electrum1.cipig.net:10055"},{"url":"electrum2.cipig.net:10055"},{"url":"electrum3.cipig.net:10055"}],
        "bchd_urls": [],
        "allow_slp_unsafe_conf": true,
    });

    let params = BchActivationRequest::from_legacy_req(&req).unwrap();
    block_on(bch_coin_with_priv_key(
        &ctx,
        "BCH",
        &conf,
        params,
        CashAddrPrefix::SimpleLedger,
        keypair.private().secret,
    ))
    .unwrap()
}

#[cfg(test)]
mod bch_tests {
    use super::*;
    use crate::my_tx_history_v2::for_tests::init_storage_for;
    use crate::{TransactionType, TxFeeDetails};
    use common::block_on;

    #[test]
    fn test_get_slp_genesis_params() {
        let (_ctx, coin) = tbch_coin_for_test();
        let token_id = "bb309e48930671582bea508f9a1d9b491e49b69be3d6f372dc08da2ac6e90eb7".into();
        let (_ctx, storage) = init_storage_for(&coin);

        let slp_params = block_on(coin.get_slp_genesis_params(token_id, &storage)).unwrap();
        assert_eq!("USDF", slp_params.token_ticker);
        assert_eq!(4, slp_params.decimals[0]);
    }

    #[test]
    fn test_plain_bch_tx_details() {
        let (_ctx, coin) = tbch_coin_for_test();
        let (_ctx, storage) = init_storage_for(&coin);

        let hash = "a8dcc3c6776e93e7bd21fb81551e853447c55e2d8ac141b418583bc8095ce390".into();
        let tx = block_on(coin.tx_from_storage_or_rpc(&hash, &storage)).unwrap();

        let my_addresses = block_on(coin.my_addresses()).unwrap();
        let details = block_on(coin.bch_tx_details(&hash, &tx, None, &storage, &my_addresses)).unwrap();
        let expected_total: BigDecimal = "0.11407782".parse().unwrap();
        assert_eq!(expected_total, details.total_amount);

        let expected_received: BigDecimal = "0.11405301".parse().unwrap();
        assert_eq!(expected_received, details.received_by_me);

        let expected_spent: BigDecimal = "0.11407782".parse().unwrap();
        assert_eq!(expected_spent, details.spent_by_me);

        let expected_balance_change: BigDecimal = "-0.00002481".parse().unwrap();
        assert_eq!(expected_balance_change, details.my_balance_change);

        let expected_from = vec!["bchtest:qzx0llpyp8gxxsmad25twksqnwd62xm3lsnnczzt66".to_owned()];
        assert_eq!(expected_from, details.from);

        let expected_to = vec![
            "bchtest:qrhdt5adye8lc68upfj9fctfdgcd3aq9hctf8ft6md".to_owned(),
            "bchtest:qzx0llpyp8gxxsmad25twksqnwd62xm3lsnnczzt66".to_owned(),
        ];
        assert_eq!(expected_to, details.to);

        let expected_internal_id = BytesJson::from("a8dcc3c6776e93e7bd21fb81551e853447c55e2d8ac141b418583bc8095ce390");
        assert_eq!(expected_internal_id, details.internal_id);

        let expected_fee = Some(TxFeeDetails::Utxo(UtxoFeeDetails {
            coin: Some("BCH".into()),
            amount: "0.00001481".parse().unwrap(),
        }));
        assert_eq!(expected_fee, details.fee_details);

        assert_eq!(coin.ticker(), details.coin);
    }

    #[test]
    fn test_slp_tx_details() {
        let (_ctx, coin) = tbch_coin_for_test();
        let (_ctx, storage) = init_storage_for(&coin);

        let hash = "a8dcc3c6776e93e7bd21fb81551e853447c55e2d8ac141b418583bc8095ce390".into();
        let tx = block_on(coin.tx_from_storage_or_rpc(&hash, &storage)).unwrap();

        let slp_details = parse_slp_script(&tx.outputs[0].script_pubkey).unwrap();

        let my_addresses = block_on(coin.my_addresses()).unwrap();
        let slp_tx_details =
            block_on(coin.slp_tx_details(&tx, slp_details.transaction, None, None, &storage, &my_addresses)).unwrap();

        let expected_total: BigDecimal = "6.2974".parse().unwrap();
        assert_eq!(expected_total, slp_tx_details.total_amount);

        let expected_spent: BigDecimal = "6.2974".parse().unwrap();
        assert_eq!(expected_spent, slp_tx_details.spent_by_me);

        let expected_received: BigDecimal = "5.2974".parse().unwrap();
        assert_eq!(expected_received, slp_tx_details.received_by_me);

        let expected_balance_change = BigDecimal::from(-1i32);
        assert_eq!(expected_balance_change, slp_tx_details.my_balance_change);

        let expected_from = vec!["slptest:qzx0llpyp8gxxsmad25twksqnwd62xm3lsg8lecug8".to_owned()];
        assert_eq!(expected_from, slp_tx_details.from);

        let expected_to = vec![
            "slptest:qrhdt5adye8lc68upfj9fctfdgcd3aq9hcsaqj3dfs".to_owned(),
            "slptest:qzx0llpyp8gxxsmad25twksqnwd62xm3lsg8lecug8".to_owned(),
        ];
        assert_eq!(expected_to, slp_tx_details.to);

        let expected_tx_type =
            TransactionType::TokenTransfer("bb309e48930671582bea508f9a1d9b491e49b69be3d6f372dc08da2ac6e90eb7".into());
        assert_eq!(expected_tx_type, slp_tx_details.transaction_type);

        assert_eq!(coin.ticker(), slp_tx_details.coin);
    }

    #[test]
    fn test_sign_message() {
        let (_ctx, coin) = tbch_coin_for_test();
        let signature = coin.sign_message("test").unwrap();
        assert_eq!(
            signature,
            "ILuePKMsycXwJiNDOT7Zb7TfIlUW7Iq+5ylKd15AK72vGVYXbnf7Gj9Lk9MFV+6Ub955j7MiAkp0wQjvuIoRPPA="
        );
    }

    #[test]
    #[cfg(not(target_arch = "wasm32"))]
    fn test_verify_message() {
        let (_ctx, coin) = tbch_coin_for_test();
        let is_valid = coin
            .verify_message(
                "ILuePKMsycXwJiNDOT7Zb7TfIlUW7Iq+5ylKd15AK72vGVYXbnf7Gj9Lk9MFV+6Ub955j7MiAkp0wQjvuIoRPPA=",
                "test",
                "bchtest:qzx0llpyp8gxxsmad25twksqnwd62xm3lsnnczzt66",
            )
            .unwrap();
        assert!(is_valid);
    }
}<|MERGE_RESOLUTION|>--- conflicted
+++ resolved
@@ -12,26 +12,15 @@
 use crate::{BlockHeightAndTime, CanRefundHtlc, CheckIfMyPaymentSentArgs, CoinBalance, CoinProtocol,
             CoinWithDerivationMethod, ConfirmPaymentInput, DexFee, IguanaPrivKey, MakerSwapTakerCoin, MmCoinEnum,
             NegotiateSwapContractAddrErr, PaymentInstructionArgs, PaymentInstructions, PaymentInstructionsErr,
-<<<<<<< HEAD
-            PrivKeyBuildPolicy, RawTransactionFut, RefundError, RefundPaymentArgs, RefundResult,
-            SearchForSwapTxSpendInput, SendMakerPaymentSpendPreimageInput, SendPaymentArgs, SignatureResult,
-            SpendPaymentArgs, SwapOps, TakerSwapMakerCoin, TradePreimageValue, TransactionFut, TransactionResult,
-            TransactionType, TxFeeDetails, TxMarshalingErr, UnexpectedDerivationMethod, ValidateAddressResult,
-            ValidateFeeArgs, ValidateInstructionsErr, ValidateOtherPubKeyErr, ValidatePaymentError,
-            ValidatePaymentFut, ValidatePaymentInput, ValidateWatcherSpendInput, VerificationResult,
-            WaitForHTLCTxSpendArgs, WatcherOps, WatcherReward, WatcherRewardError, WatcherSearchForSwapTxSpendInput,
-            WatcherValidatePaymentInput, WatcherValidateTakerFeeInput, WithdrawFut};
-=======
-            PrivKeyBuildPolicy, RawTransactionFut, RawTransactionRequest, RawTransactionResult, RefundError,
-            RefundPaymentArgs, RefundResult, SearchForSwapTxSpendInput, SendMakerPaymentSpendPreimageInput,
-            SendPaymentArgs, SignRawTransactionRequest, SignatureResult, SpendPaymentArgs, SwapOps,
-            TakerSwapMakerCoin, TradePreimageValue, TransactionFut, TransactionResult, TransactionType, TxFeeDetails,
-            TxMarshalingErr, UnexpectedDerivationMethod, ValidateAddressResult, ValidateFeeArgs,
-            ValidateInstructionsErr, ValidateOtherPubKeyErr, ValidatePaymentError, ValidatePaymentFut,
-            ValidatePaymentInput, ValidateWatcherSpendInput, VerificationResult, WaitForHTLCTxSpendArgs, WatcherOps,
-            WatcherReward, WatcherRewardError, WatcherSearchForSwapTxSpendInput, WatcherValidatePaymentInput,
+            PrivKeyBuildPolicy, RawTransactionFut, RawTransactionRequest, RefundError, RefundPaymentArgs,
+            RefundResult, SearchForSwapTxSpendInput, SendMakerPaymentSpendPreimageInput, SendPaymentArgs,
+            SignRawTransactionRequest, SignatureResult, SpendPaymentArgs, SwapOps, TakerSwapMakerCoin,
+            TradePreimageValue, TransactionFut, TransactionResult, TransactionType, TxFeeDetails, TxMarshalingErr,
+            UnexpectedDerivationMethod, ValidateAddressResult, ValidateFeeArgs, ValidateInstructionsErr,
+            ValidateOtherPubKeyErr, ValidatePaymentError, ValidatePaymentFut, ValidatePaymentInput,
+            ValidateWatcherSpendInput, VerificationResult, WaitForHTLCTxSpendArgs, WatcherOps, WatcherReward,
+            WatcherRewardError, WatcherSearchForSwapTxSpendInput, WatcherValidatePaymentInput,
             WatcherValidateTakerFeeInput, WithdrawFut};
->>>>>>> 73825881
 use common::executor::{AbortableSystem, AbortedError};
 use common::log::warn;
 use derive_more::Display;
