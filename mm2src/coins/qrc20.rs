--- conflicted
+++ resolved
@@ -7,39 +7,23 @@
                                UtxoRpcError, UtxoRpcFut, UtxoRpcResult};
 #[cfg(not(target_arch = "wasm32"))]
 use crate::utxo::tx_cache::{UtxoVerboseCacheOps, UtxoVerboseCacheShared};
-<<<<<<< HEAD
 use crate::utxo::utxo_builder::{UtxoCoinBuildError, UtxoCoinBuildResult, UtxoCoinBuilder, UtxoCoinBuilderCommonOps,
                                 UtxoFieldsWithGlobalHDBuilder, UtxoFieldsWithHardwareWalletBuilder,
                                 UtxoFieldsWithIguanaSecretBuilder};
-use crate::utxo::utxo_common::{self, big_decimal_from_sat, check_all_inputs_signed_by_pub, UtxoTxBuilder};
-=======
-use crate::utxo::utxo_builder::{UtxoCoinBuildError, UtxoCoinBuildResult, UtxoCoinBuilderCommonOps,
-                                UtxoCoinWithIguanaPrivKeyBuilder, UtxoFieldsWithIguanaPrivKeyBuilder};
 use crate::utxo::utxo_common::{self, big_decimal_from_sat, check_all_utxo_inputs_signed_by_pub, UtxoTxBuilder};
->>>>>>> 20462d99
 use crate::utxo::{qtum, ActualTxFee, AdditionalTxData, AddrFromStrError, BroadcastTxErr, FeePolicy, GenerateTxError,
                   GetUtxoListOps, HistoryUtxoTx, HistoryUtxoTxMap, MatureUnspentList, RecentlySpentOutPointsGuard,
                   UtxoActivationParams, UtxoAddressFormat, UtxoCoinFields, UtxoCommonOps, UtxoFromLegacyReqErr,
                   UtxoTx, UtxoTxBroadcastOps, UtxoTxGenerationOps, VerboseTransactionFrom, UTXO_LOCK};
 use crate::{BalanceError, BalanceFut, CoinBalance, CoinFutSpawner, FeeApproxStage, FoundSwapTxSpend, HistorySyncState,
-<<<<<<< HEAD
-            IguanaPrivKey, MarketCoinOps, MmCoin, NegotiateSwapContractAddrErr, PrivKeyBuildPolicy, PrivKeyNotAllowed,
-            RawTransactionFut, RawTransactionRequest, SearchForSwapTxSpendInput, SignatureResult, SwapOps, TradeFee,
-            TradePreimageError, TradePreimageFut, TradePreimageResult, TradePreimageValue, TransactionDetails,
-            TransactionEnum, TransactionErr, TransactionFut, TransactionType, TxMarshalingErr,
-            UnexpectedDerivationMethod, ValidateAddressResult, ValidateOtherPubKeyErr, ValidatePaymentFut,
-            ValidatePaymentInput, VerificationResult, WatcherValidatePaymentInput, WithdrawError, WithdrawFee,
-            WithdrawFut, WithdrawRequest, WithdrawResult};
-=======
-            MarketCoinOps, MmCoin, NegotiateSwapContractAddrErr, PaymentInstructions, PaymentInstructionsErr,
-            PrivKeyNotAllowed, RawTransactionFut, RawTransactionRequest, SearchForSwapTxSpendInput, SignatureResult,
-            SwapOps, TradeFee, TradePreimageError, TradePreimageFut, TradePreimageResult, TradePreimageValue,
-            TransactionDetails, TransactionEnum, TransactionErr, TransactionFut, TransactionType, TxMarshalingErr,
-            UnexpectedDerivationMethod, ValidateAddressResult, ValidateInstructionsErr, ValidateOtherPubKeyErr,
-            ValidatePaymentFut, ValidatePaymentInput, VerificationResult, WatcherOps,
-            WatcherSearchForSwapTxSpendInput, WatcherValidatePaymentInput, WithdrawError, WithdrawFee, WithdrawFut,
-            WithdrawRequest, WithdrawResult};
->>>>>>> 20462d99
+            IguanaPrivKey, MarketCoinOps, MmCoin, NegotiateSwapContractAddrErr, PaymentInstructions,
+            PaymentInstructionsErr, PrivKeyBuildPolicy, PrivKeyNotAllowed, RawTransactionFut, RawTransactionRequest,
+            SearchForSwapTxSpendInput, SignatureResult, SwapOps, TradeFee, TradePreimageError, TradePreimageFut,
+            TradePreimageResult, TradePreimageValue, TransactionDetails, TransactionEnum, TransactionErr,
+            TransactionFut, TransactionType, TxMarshalingErr, UnexpectedDerivationMethod, ValidateAddressResult,
+            ValidateInstructionsErr, ValidateOtherPubKeyErr, ValidatePaymentFut, ValidatePaymentInput,
+            VerificationResult, WatcherOps, WatcherSearchForSwapTxSpendInput, WatcherValidatePaymentInput,
+            WithdrawError, WithdrawFee, WithdrawFut, WithdrawRequest, WithdrawResult};
 use async_trait::async_trait;
 use bitcrypto::{dhash160, sha256};
 use chain::TransactionOutput;
