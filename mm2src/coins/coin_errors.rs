<<<<<<< HEAD
use crate::{eth::Web3RpcError,
            qrc20::Qrc20AbiError,
            utxo::{rpc_clients::UtxoRpcError, slp::ParseSlpScriptError},
            NumConversError, UnexpectedDerivationMethod};
=======
use crate::eth::nft_swap_v2::errors::{Erc721FunctionError, HtlcParamsError, PaymentStatusErr, PrepareTxDataError};
use crate::eth::{EthAssocTypesError, EthNftAssocTypesError, Web3RpcError};
use crate::{utxo::rpc_clients::UtxoRpcError, NumConversError, UnexpectedDerivationMethod};
>>>>>>> a0d87236
use enum_derives::EnumFromStringify;
use futures01::Future;
use mm2_err_handle::prelude::MmError;
use spv_validation::helpers_validation::SPVError;
use std::num::TryFromIntError;

/// Helper type used as result for swap payment validation function(s)
pub type ValidatePaymentFut<T> = Box<dyn Future<Item = T, Error = MmError<ValidatePaymentError>> + Send>;
/// Helper type used as result for swap payment validation function(s)
pub type ValidatePaymentResult<T> = Result<T, MmError<ValidatePaymentError>>;

/// Enum covering possible error cases of swap payment validation
#[derive(Debug, Display, EnumFromStringify)]
pub enum ValidatePaymentError {
    /// Should be used to indicate internal MM2 state problems (e.g., DB errors, etc.).
<<<<<<< HEAD
    #[from_stringify("NumConversError", "UnexpectedDerivationMethod", "keys::Error")]
    InternalError(String),
    /// Problem with deserializing the transaction, or one of the transaction parts is invalid.
    #[from_stringify("rlp::DecoderError", "serialization::Error", "Qrc20AbiError", "ParseSlpScriptError")]
=======
    #[from_stringify(
        "EthAssocTypesError",
        "Erc721FunctionError",
        "EthNftAssocTypesError",
        "NumConversError",
        "UnexpectedDerivationMethod",
        "keys::Error",
        "PrepareTxDataError"
    )]
    InternalError(String),
    /// Problem with deserializing the transaction, or one of the transaction parts is invalid.
    #[from_stringify("rlp::DecoderError", "serialization::Error")]
>>>>>>> a0d87236
    TxDeserializationError(String),
    /// One of the input parameters is invalid.
    InvalidParameter(String),
    /// Coin's RPC returned unexpected/invalid response during payment validation.
    InvalidRpcResponse(String),
    /// Payment transaction doesn't exist on-chain.
    TxDoesNotExist(String),
    /// SPV client error.
    #[from_stringify("SPVError")]
    SPVError(SPVError),
    /// Payment transaction is in unexpected state. E.g., `Uninitialized` instead of `Sent` for ETH payment.
    UnexpectedPaymentState(String),
    /// Transport (RPC) error.
    #[from_stringify("web3::Error")]
    Transport(String),
    /// Transaction has wrong properties, for example, it has been sent to a wrong address.
    WrongPaymentTx(String),
    /// Indicates error during watcher reward calculation.
    WatcherRewardError(String),
    /// Input payment timelock overflows the type used by specific coin.
    TimelockOverflow(TryFromIntError),
    #[display(fmt = "Nft Protocol is not supported yet!")]
    NftProtocolNotSupported,
}

<<<<<<< HEAD
=======
impl From<SPVError> for ValidatePaymentError {
    fn from(err: SPVError) -> Self { Self::SPVError(err) }
}

>>>>>>> a0d87236
impl From<UtxoRpcError> for ValidatePaymentError {
    fn from(err: UtxoRpcError) -> Self {
        match err {
            UtxoRpcError::Transport(e) => Self::Transport(e.to_string()),
            UtxoRpcError::Internal(e) => Self::InternalError(e),
            _ => Self::InvalidRpcResponse(err.to_string()),
        }
    }
}

impl From<Web3RpcError> for ValidatePaymentError {
    fn from(e: Web3RpcError) -> Self {
        match e {
            Web3RpcError::Transport(tr) => ValidatePaymentError::Transport(tr),
            Web3RpcError::InvalidResponse(resp) => ValidatePaymentError::InvalidRpcResponse(resp),
            Web3RpcError::Internal(internal) | Web3RpcError::Timeout(internal) => {
                ValidatePaymentError::InternalError(internal)
            },
            Web3RpcError::NftProtocolNotSupported => ValidatePaymentError::NftProtocolNotSupported,
        }
    }
}

<<<<<<< HEAD
=======
impl From<PaymentStatusErr> for ValidatePaymentError {
    fn from(err: PaymentStatusErr) -> Self {
        match err {
            PaymentStatusErr::Transport(e) => Self::Transport(e),
            PaymentStatusErr::AbiError(e)
            | PaymentStatusErr::Internal(e)
            | PaymentStatusErr::TxDeserializationError(e) => Self::InternalError(e),
        }
    }
}

impl From<HtlcParamsError> for ValidatePaymentError {
    fn from(err: HtlcParamsError) -> Self {
        match err {
            HtlcParamsError::WrongPaymentTx(e) => ValidatePaymentError::WrongPaymentTx(e),
            HtlcParamsError::TxDeserializationError(e) => ValidatePaymentError::TxDeserializationError(e),
        }
    }
}

>>>>>>> a0d87236
#[derive(Debug, Display, EnumFromStringify)]
pub enum MyAddressError {
    #[from_stringify("UnexpectedDerivationMethod")]
    UnexpectedDerivationMethod(String),
    InternalError(String),
}<|MERGE_RESOLUTION|>--- conflicted
+++ resolved
@@ -1,13 +1,9 @@
-<<<<<<< HEAD
-use crate::{eth::Web3RpcError,
-            qrc20::Qrc20AbiError,
-            utxo::{rpc_clients::UtxoRpcError, slp::ParseSlpScriptError},
-            NumConversError, UnexpectedDerivationMethod};
-=======
 use crate::eth::nft_swap_v2::errors::{Erc721FunctionError, HtlcParamsError, PaymentStatusErr, PrepareTxDataError};
 use crate::eth::{EthAssocTypesError, EthNftAssocTypesError, Web3RpcError};
+use crate::qrc20::Qrc20AbiError;
+use crate::utxo::slp::ParseSlpScriptError;
 use crate::{utxo::rpc_clients::UtxoRpcError, NumConversError, UnexpectedDerivationMethod};
->>>>>>> a0d87236
+
 use enum_derives::EnumFromStringify;
 use futures01::Future;
 use mm2_err_handle::prelude::MmError;
@@ -23,12 +19,6 @@
 #[derive(Debug, Display, EnumFromStringify)]
 pub enum ValidatePaymentError {
     /// Should be used to indicate internal MM2 state problems (e.g., DB errors, etc.).
-<<<<<<< HEAD
-    #[from_stringify("NumConversError", "UnexpectedDerivationMethod", "keys::Error")]
-    InternalError(String),
-    /// Problem with deserializing the transaction, or one of the transaction parts is invalid.
-    #[from_stringify("rlp::DecoderError", "serialization::Error", "Qrc20AbiError", "ParseSlpScriptError")]
-=======
     #[from_stringify(
         "EthAssocTypesError",
         "Erc721FunctionError",
@@ -40,8 +30,7 @@
     )]
     InternalError(String),
     /// Problem with deserializing the transaction, or one of the transaction parts is invalid.
-    #[from_stringify("rlp::DecoderError", "serialization::Error")]
->>>>>>> a0d87236
+    #[from_stringify("rlp::DecoderError", "serialization::Error", "Qrc20AbiError", "ParseSlpScriptError")]
     TxDeserializationError(String),
     /// One of the input parameters is invalid.
     InvalidParameter(String),
@@ -67,13 +56,6 @@
     NftProtocolNotSupported,
 }
 
-<<<<<<< HEAD
-=======
-impl From<SPVError> for ValidatePaymentError {
-    fn from(err: SPVError) -> Self { Self::SPVError(err) }
-}
-
->>>>>>> a0d87236
 impl From<UtxoRpcError> for ValidatePaymentError {
     fn from(err: UtxoRpcError) -> Self {
         match err {
@@ -97,8 +79,6 @@
     }
 }
 
-<<<<<<< HEAD
-=======
 impl From<PaymentStatusErr> for ValidatePaymentError {
     fn from(err: PaymentStatusErr) -> Self {
         match err {
@@ -119,7 +99,6 @@
     }
 }
 
->>>>>>> a0d87236
 #[derive(Debug, Display, EnumFromStringify)]
 pub enum MyAddressError {
     #[from_stringify("UnexpectedDerivationMethod")]
