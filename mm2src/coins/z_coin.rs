--- conflicted
+++ resolved
@@ -17,27 +17,15 @@
             DexFee, FeeApproxStage, FoundSwapTxSpend, HistorySyncState, MakerSwapTakerCoin, MarketCoinOps, MmCoin,
             MmCoinEnum, NegotiateSwapContractAddrErr, PaymentInstructionArgs, PaymentInstructions,
             PaymentInstructionsErr, PrivKeyActivationPolicy, PrivKeyBuildPolicy, PrivKeyPolicyNotAllowed,
-<<<<<<< HEAD
             RawTransactionFut, RefundError, RefundPaymentArgs, RefundResult, SearchForSwapTxSpendInput,
-            SendMakerPaymentSpendPreimageInput, SendPaymentArgs, SignatureError, SignatureResult, SpendPaymentArgs,
-            SwapOps, TakerSwapMakerCoin, TradeFee, TradePreimageFut, TradePreimageResult, TradePreimageValue,
-            TransactionEnum, TransactionFut, TransactionResult, TxMarshalingErr, UnexpectedDerivationMethod,
-            ValidateAddressResult, ValidateFeeArgs, ValidateInstructionsErr, ValidateOtherPubKeyErr,
-            ValidatePaymentError, ValidatePaymentFut, ValidatePaymentInput, ValidateWatcherSpendInput,
-            VerificationError, VerificationResult, WaitForHTLCTxSpendArgs, WatcherOps, WatcherReward,
-            WatcherRewardError, WatcherSearchForSwapTxSpendInput, WatcherValidatePaymentInput,
-            WatcherValidateTakerFeeInput, WithdrawFut, WithdrawRequest};
-=======
-            RawTransactionFut, RawTransactionRequest, RawTransactionResult, RefundError, RefundPaymentArgs,
-            RefundResult, SearchForSwapTxSpendInput, SendMakerPaymentSpendPreimageInput, SendPaymentArgs,
-            SignRawTransactionRequest, SignatureError, SignatureResult, SpendPaymentArgs, SwapOps, TakerSwapMakerCoin,
-            TradeFee, TradePreimageFut, TradePreimageResult, TradePreimageValue, TransactionEnum, TransactionFut,
-            TransactionResult, TxMarshalingErr, UnexpectedDerivationMethod, ValidateAddressResult, ValidateFeeArgs,
+            SendMakerPaymentSpendPreimageInput, SendPaymentArgs, SignRawTransactionRequest, SignatureError,
+            SignatureResult, SpendPaymentArgs, SwapOps, TakerSwapMakerCoin, TradeFee, TradePreimageFut,
+            TradePreimageResult, TradePreimageValue, TransactionEnum, TransactionFut, TransactionResult,
+            TxMarshalingErr, UnexpectedDerivationMethod, ValidateAddressResult, ValidateFeeArgs,
             ValidateInstructionsErr, ValidateOtherPubKeyErr, ValidatePaymentError, ValidatePaymentFut,
             ValidatePaymentInput, ValidateWatcherSpendInput, VerificationError, VerificationResult,
             WaitForHTLCTxSpendArgs, WatcherOps, WatcherReward, WatcherRewardError, WatcherSearchForSwapTxSpendInput,
             WatcherValidatePaymentInput, WatcherValidateTakerFeeInput, WithdrawFut, WithdrawRequest};
->>>>>>> 73825881
 use crate::{Transaction, WithdrawError};
 use async_trait::async_trait;
 use bitcrypto::dhash256;
