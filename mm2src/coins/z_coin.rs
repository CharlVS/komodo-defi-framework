use crate::coin_errors::MyAddressError;
#[cfg(not(target_arch = "wasm32"))]
use crate::my_tx_history_v2::{MyTxHistoryErrorV2, MyTxHistoryRequestV2, MyTxHistoryResponseV2};
#[cfg(not(target_arch = "wasm32"))]
use crate::rpc_command::init_withdraw::{InitWithdrawCoin, WithdrawInProgressStatus, WithdrawTaskHandle};
use crate::utxo::rpc_clients::{ElectrumRpcRequest, UnspentInfo, UtxoRpcClientEnum, UtxoRpcError, UtxoRpcFut,
                               UtxoRpcResult};
use crate::utxo::utxo_builder::UtxoCoinBuildError;
use crate::utxo::utxo_builder::{UtxoCoinBuilder, UtxoCoinBuilderCommonOps, UtxoFieldsWithGlobalHDBuilder,
                                UtxoFieldsWithHardwareWalletBuilder, UtxoFieldsWithIguanaSecretBuilder};
use crate::utxo::utxo_common::{big_decimal_from_sat_unsigned, payment_script};
use crate::utxo::{utxo_common, ActualTxFee, AdditionalTxData, AddrFromStrError, Address, BroadcastTxErr, FeePolicy,
                  GetUtxoListOps, HistoryUtxoTx, HistoryUtxoTxMap, MatureUnspentList, RecentlySpentOutPointsGuard,
                  UtxoActivationParams, UtxoAddressFormat, UtxoArc, UtxoCoinFields, UtxoCommonOps, UtxoRpcMode,
                  UtxoTxBroadcastOps, UtxoTxGenerationOps, VerboseTransactionFrom};
use crate::{BalanceError, BalanceFut, CheckIfMyPaymentSentArgs, CoinBalance, CoinFutSpawner, ConfirmPaymentInput,
<<<<<<< HEAD
            FeeApproxStage, FoundSwapTxSpend, HistorySyncState, MakerSwapTakerCoin, MarketCoinOps, MmCoin, MmCoinEnum,
            NegotiateSwapContractAddrErr, PaymentInstructionArgs, PaymentInstructions, PaymentInstructionsErr,
            PrivKeyActivationPolicy, PrivKeyBuildPolicy, PrivKeyPolicyNotAllowed, RawTransactionFut, RefundError,
            RefundPaymentArgs, RefundResult, SearchForSwapTxSpendInput, SendMakerPaymentSpendPreimageInput,
            SendPaymentArgs, SignatureError, SignatureResult, SpendPaymentArgs, SwapOps, TakerSwapMakerCoin, TradeFee,
            TradePreimageFut, TradePreimageResult, TradePreimageValue, TransactionEnum, TransactionFut,
            TransactionResult, TxMarshalingErr, UnexpectedDerivationMethod, ValidateAddressResult, ValidateFeeArgs,
=======
            DexFee, FeeApproxStage, FoundSwapTxSpend, HistorySyncState, MakerSwapTakerCoin, MarketCoinOps, MmCoin,
            MmCoinEnum, NegotiateSwapContractAddrErr, PaymentInstructionArgs, PaymentInstructions,
            PaymentInstructionsErr, PrivKeyActivationPolicy, PrivKeyBuildPolicy, PrivKeyPolicyNotAllowed,
            RawTransactionFut, RawTransactionRequest, RefundError, RefundPaymentArgs, RefundResult,
            SearchForSwapTxSpendInput, SendMakerPaymentSpendPreimageInput, SendPaymentArgs, SignatureError,
            SignatureResult, SpendPaymentArgs, SwapOps, TakerSwapMakerCoin, TradeFee, TradePreimageFut,
            TradePreimageResult, TradePreimageValue, TransactionEnum, TransactionFut, TransactionResult,
            TxMarshalingErr, UnexpectedDerivationMethod, ValidateAddressResult, ValidateFeeArgs,
>>>>>>> 0221505e
            ValidateInstructionsErr, ValidateOtherPubKeyErr, ValidatePaymentError, ValidatePaymentFut,
            ValidatePaymentInput, ValidateWatcherSpendInput, VerificationError, VerificationResult,
            WaitForHTLCTxSpendArgs, WatcherOps, WatcherReward, WatcherRewardError, WatcherSearchForSwapTxSpendInput,
            WatcherValidatePaymentInput, WatcherValidateTakerFeeInput, WithdrawFut, WithdrawRequest};
use crate::{Transaction, WithdrawError};
use async_trait::async_trait;
use bitcrypto::dhash256;
use chain::constants::SEQUENCE_FINAL;
use chain::{Transaction as UtxoTx, TransactionOutput};
use common::executor::{AbortableSystem, AbortedError};
use common::sha256_digest;
use common::{log, one_thousand_u32};
use crypto::privkey::{key_pair_from_secret, secp_privkey_from_hash};
use crypto::{Bip32DerPathOps, GlobalHDAccountArc};
use crypto::{StandardHDCoinAddress, StandardHDPathToCoin};
use futures::compat::Future01CompatExt;
use futures::lock::Mutex as AsyncMutex;
use futures::{FutureExt, TryFutureExt};
use futures01::Future;
use keys::hash::H256;
use keys::{KeyPair, Message, Public};
use mm2_core::mm_ctx::MmArc;
use mm2_err_handle::prelude::*;
use mm2_number::{BigDecimal, MmNumber};
use mm2_rpc::data::version2::wallet::GetRawTransactionRequest;
#[cfg(test)] use mocktopus::macros::*;
use primitives::bytes::Bytes;
use rpc::v1::types::{Bytes as BytesJson, Transaction as RpcTransaction, H256 as H256Json};
use script::{Builder as ScriptBuilder, Opcode, Script, TransactionInputSigner};
use serde_json::Value as Json;
use serialization::CoinVariant;
use std::collections::{HashMap, HashSet};
use std::convert::TryInto;
use std::iter;
use std::path::PathBuf;
use std::sync::Arc;
#[cfg(target_arch = "wasm32")]
use z_coin_errors::ZCoinBalanceError;
use z_rpc::{SaplingSyncConnector, SaplingSyncGuard};
use zcash_client_backend::encoding::{decode_payment_address, encode_extended_spending_key, encode_payment_address};
use zcash_client_backend::wallet::SpendableNote;
use zcash_primitives::consensus::{BlockHeight, NetworkUpgrade, Parameters, H0};
use zcash_primitives::memo::MemoBytes;
use zcash_primitives::sapling::keys::OutgoingViewingKey;
use zcash_primitives::sapling::note_encryption::try_sapling_output_recovery;
use zcash_primitives::transaction::components::{Amount, TxOut};
use zcash_primitives::transaction::Transaction as ZTransaction;
use zcash_primitives::zip32::ChildIndex as Zip32Child;
use zcash_primitives::{constants::mainnet as z_mainnet_constants, sapling::PaymentAddress,
                       zip32::ExtendedFullViewingKey, zip32::ExtendedSpendingKey};
use zcash_proofs::prover::LocalTxProver;

mod z_htlc;
use z_htlc::{z_p2sh_spend, z_send_dex_fee, z_send_htlc};

mod z_rpc;
use z_rpc::init_light_client;
pub use z_rpc::{FirstSyncBlock, SyncStatus};

cfg_native!(
    use crate::{NumConversError, TransactionDetails, TxFeeDetails};
    use crate::utxo::{UtxoFeeDetails, sat_from_big_decimal};
    use crate::utxo::utxo_common::{addresses_from_script, big_decimal_from_sat};

    use common::{async_blocking, calc_total_pages, PagingOptionsEnum};
    use db_common::sqlite::offset_by_id;
    use db_common::sqlite::rusqlite::{Error as SqlError, Row};
    use db_common::sqlite::sql_builder::{name, SqlBuilder, SqlName};
    use zcash_client_backend::data_api::WalletRead;
    use zcash_client_backend::wallet::{AccountId};
    use zcash_client_sqlite::error::SqliteClientError as ZcashClientError;
    use zcash_client_sqlite::wallet::{get_balance};
    use zcash_client_sqlite::wallet::transact::get_spendable_notes;
    use zcash_primitives::consensus;
    use zcash_primitives::transaction::builder::Builder as ZTxBuilder;
    use zcash_proofs::default_params_folder;
    use z_rpc::{init_native_client};
);

#[allow(unused)] mod z_coin_errors;
use crate::z_coin::storage::{BlockDbImpl, WalletDbShared};
pub use z_coin_errors::*;

pub mod storage;
#[cfg(all(test, feature = "zhtlc-native-tests"))]
mod z_coin_native_tests;

/// `ZP2SHSpendError` compatible `TransactionErr` handling macro.
macro_rules! try_ztx_s {
    ($e: expr) => {
        match $e {
            Ok(ok) => ok,
            Err(err) => {
                if let Some(tx) = err.get_inner().get_tx() {
                    return Err(crate::TransactionErr::TxRecoverable(
                        tx,
                        format!("{}:{}] {:?}", file!(), line!(), err),
                    ));
                }

                return Err(crate::TransactionErr::Plain(ERRL!("{:?}", err)));
            },
        }
    };
}

const DEX_FEE_OVK: OutgoingViewingKey = OutgoingViewingKey([7; 32]);
const DEX_FEE_Z_ADDR: &str = "zs1rp6426e9r6jkq2nsanl66tkd34enewrmr0uvj0zelhkcwmsy0uvxz2fhm9eu9rl3ukxvgzy2v9f";
const SAPLING_SPEND_NAME: &str = "sapling-spend.params";
const SAPLING_OUTPUT_NAME: &str = "sapling-output.params";
const SAPLING_SPEND_EXPECTED_HASH: &str = "8e48ffd23abb3a5fd9c5589204f32d9c31285a04b78096ba40a79b75677efc13";
const SAPLING_OUTPUT_EXPECTED_HASH: &str = "2f0ebbcbb9bb0bcffe95a397e7eba89c29eb4dde6191c339db88570e3f3fb0e4";
cfg_native!(
    const BLOCKS_TABLE: &str = "blocks";
    const TRANSACTIONS_TABLE: &str = "transactions";
);

#[derive(Clone, Debug, Serialize, Deserialize)]
pub struct ZcoinConsensusParams {
    // we don't support coins without overwinter and sapling active so these are mandatory
    overwinter_activation_height: u32,
    sapling_activation_height: u32,
    // optional upgrades that we will possibly support in the future
    blossom_activation_height: Option<u32>,
    heartwood_activation_height: Option<u32>,
    canopy_activation_height: Option<u32>,
    coin_type: u32,
    hrp_sapling_extended_spending_key: String,
    hrp_sapling_extended_full_viewing_key: String,
    hrp_sapling_payment_address: String,
    b58_pubkey_address_prefix: [u8; 2],
    b58_script_address_prefix: [u8; 2],
}

#[derive(Clone, Debug, Serialize, Deserialize)]
pub struct CheckPointBlockInfo {
    height: u32,
    hash: H256Json,
    time: u32,
    sapling_tree: BytesJson,
}

#[derive(Clone, Debug, Serialize, Deserialize)]
pub struct ZcoinProtocolInfo {
    consensus_params: ZcoinConsensusParams,
    check_point_block: Option<CheckPointBlockInfo>,
    // `z_derivation_path` can be the same or different from [`UtxoCoinFields::derivation_path`].
    z_derivation_path: Option<StandardHDPathToCoin>,
}

impl Parameters for ZcoinConsensusParams {
    fn activation_height(&self, nu: NetworkUpgrade) -> Option<BlockHeight> {
        match nu {
            NetworkUpgrade::Overwinter => Some(BlockHeight::from(self.overwinter_activation_height)),
            NetworkUpgrade::Sapling => Some(BlockHeight::from(self.sapling_activation_height)),
            NetworkUpgrade::Blossom => self.blossom_activation_height.map(BlockHeight::from),
            NetworkUpgrade::Heartwood => self.heartwood_activation_height.map(BlockHeight::from),
            NetworkUpgrade::Canopy => self.canopy_activation_height.map(BlockHeight::from),
        }
    }

    fn coin_type(&self) -> u32 { self.coin_type }

    fn hrp_sapling_extended_spending_key(&self) -> &str { &self.hrp_sapling_extended_spending_key }

    fn hrp_sapling_extended_full_viewing_key(&self) -> &str { &self.hrp_sapling_extended_full_viewing_key }

    fn hrp_sapling_payment_address(&self) -> &str { &self.hrp_sapling_payment_address }

    fn b58_pubkey_address_prefix(&self) -> [u8; 2] { self.b58_pubkey_address_prefix }

    fn b58_script_address_prefix(&self) -> [u8; 2] { self.b58_script_address_prefix }
}

#[allow(unused)]
pub struct ZCoinFields {
    dex_fee_addr: PaymentAddress,
    my_z_addr: PaymentAddress,
    my_z_addr_encoded: String,
    z_spending_key: ExtendedSpendingKey,
    evk: ExtendedFullViewingKey,
    z_tx_prover: Arc<LocalTxProver>,
    light_wallet_db: WalletDbShared,
    consensus_params: ZcoinConsensusParams,
    sync_state_connector: AsyncMutex<SaplingSyncConnector>,
}

impl Transaction for ZTransaction {
    fn tx_hex(&self) -> Vec<u8> {
        let mut hex = Vec::with_capacity(1024);
        self.write(&mut hex).expect("Writing should not fail");
        hex
    }

    fn tx_hash(&self) -> BytesJson {
        let mut bytes = self.txid().0.to_vec();
        bytes.reverse();
        bytes.into()
    }
}

#[derive(Clone)]
pub struct ZCoin {
    utxo_arc: UtxoArc,
    z_fields: Arc<ZCoinFields>,
}

pub struct ZOutput {
    pub to_addr: PaymentAddress,
    pub amount: Amount,
    pub viewing_key: Option<OutgoingViewingKey>,
    pub memo: Option<MemoBytes>,
}

#[cfg(not(target_arch = "wasm32"))]
struct ZCoinSqlTxHistoryItem {
    tx_hash: Vec<u8>,
    internal_id: i64,
    height: i64,
    timestamp: i64,
    received_amount: i64,
    spent_amount: i64,
}

#[cfg(not(target_arch = "wasm32"))]
impl ZCoinSqlTxHistoryItem {
    fn try_from_sql_row(row: &Row<'_>) -> Result<Self, SqlError> {
        let mut tx_hash: Vec<u8> = row.get(0)?;
        tx_hash.reverse();
        Ok(ZCoinSqlTxHistoryItem {
            tx_hash,
            internal_id: row.get(1)?,
            height: row.get(2)?,
            timestamp: row.get(3)?,
            received_amount: row.get(4)?,
            spent_amount: row.get(5)?,
        })
    }
}

#[cfg(not(target_arch = "wasm32"))]
struct SqlTxHistoryRes {
    transactions: Vec<ZCoinSqlTxHistoryItem>,
    total_tx_count: u32,
    skipped: usize,
}

#[derive(Serialize)]
pub struct ZcoinTxDetails {
    /// Transaction hash in hexadecimal format
    tx_hash: String,
    /// Coins are sent from these addresses
    from: HashSet<String>,
    /// Coins are sent to these addresses
    to: HashSet<String>,
    /// The amount spent from "my" address
    spent_by_me: BigDecimal,
    /// The amount received by "my" address
    received_by_me: BigDecimal,
    /// Resulting "my" balance change
    my_balance_change: BigDecimal,
    /// Block height
    block_height: i64,
    confirmations: i64,
    /// Transaction timestamp
    timestamp: i64,
    transaction_fee: BigDecimal,
    /// The coin transaction belongs to
    coin: String,
    /// Internal MM2 id used for internal transaction identification, for some coins it might be equal to transaction hash
    internal_id: i64,
}

impl ZCoin {
    #[inline]
    pub fn utxo_rpc_client(&self) -> &UtxoRpcClientEnum { &self.utxo_arc.rpc_client }

    #[inline]
    pub fn my_z_address_encoded(&self) -> String { self.z_fields.my_z_addr_encoded.clone() }

    #[inline]
    pub fn consensus_params(&self) -> ZcoinConsensusParams { self.z_fields.consensus_params.clone() }

    #[inline]
    pub fn consensus_params_ref(&self) -> &ZcoinConsensusParams { &self.z_fields.consensus_params }

    /// Asynchronously checks the synchronization status and returns `true` if
    /// the Sapling state has finished synchronizing, meaning that the block number is available.
    /// Otherwise, it returns `false`.
    #[inline]
    pub async fn is_sapling_state_synced(&self) -> bool {
        matches!(
            self.sync_status().await,
            Ok(SyncStatus::Finished { block_number: _, .. })
        )
    }

    #[inline]
    pub async fn sync_status(&self) -> Result<SyncStatus, MmError<BlockchainScanStopped>> {
        self.z_fields
            .sync_state_connector
            .lock()
            .await
            .current_sync_status()
            .await
    }

    #[inline]
    fn secp_keypair(&self) -> &KeyPair {
        self.utxo_arc
            .priv_key_policy
            .activated_key()
            .expect("Zcoin doesn't support HW wallets")
    }

    async fn wait_for_gen_tx_blockchain_sync(&self) -> Result<SaplingSyncGuard<'_>, MmError<BlockchainScanStopped>> {
        let mut connector_guard = self.z_fields.sync_state_connector.lock().await;
        let sync_respawn_guard = connector_guard.wait_for_gen_tx_blockchain_sync().await?;
        Ok(SaplingSyncGuard {
            _connector_guard: connector_guard,
            respawn_guard: sync_respawn_guard,
        })
    }

    #[cfg(not(target_arch = "wasm32"))]
    async fn my_balance_sat(&self) -> Result<u64, MmError<ZcashClientError>> {
        let wallet_db = self.z_fields.light_wallet_db.clone();
        async_blocking(move || {
            let balance = get_balance(&wallet_db.db.lock(), AccountId::default())?.into();
            Ok(balance)
        })
        .await
    }

    #[cfg(target_arch = "wasm32")]
    async fn my_balance_sat(&self) -> Result<u64, MmError<ZCoinBalanceError>> { todo!() }

    #[cfg(not(target_arch = "wasm32"))]
    async fn get_spendable_notes(&self) -> Result<Vec<SpendableNote>, MmError<SpendableNotesError>> {
        let wallet_db = self.z_fields.light_wallet_db.clone();
        async_blocking(move || {
            let guard = wallet_db.db.lock();
            let latest_db_block = match guard
                .block_height_extrema()
                .map_err(|err| SpendableNotesError::DBClientError(err.to_string()))?
            {
                Some((_, latest)) => latest,
                None => return Ok(Vec::new()),
            };
            get_spendable_notes(&guard, AccountId::default(), latest_db_block)
                .map_err(|err| MmError::new(SpendableNotesError::DBClientError(err.to_string())))
        })
        .await
    }

    #[cfg(target_arch = "wasm32")]
    #[allow(unused)]
    async fn get_spendable_notes(&self) -> Result<Vec<SpendableNote>, MmError<SpendableNotesError>> { todo!() }

    /// Returns spendable notes
    #[allow(unused)]
    async fn spendable_notes_ordered(&self) -> Result<Vec<SpendableNote>, MmError<SpendableNotesError>> {
        let mut unspents = self.get_spendable_notes().await?;

        unspents.sort_unstable_by(|a, b| a.note_value.cmp(&b.note_value));
        Ok(unspents)
    }

    async fn get_one_kbyte_tx_fee(&self) -> UtxoRpcResult<BigDecimal> {
        let fee = self.get_tx_fee().await?;
        match fee {
            ActualTxFee::Dynamic(fee) | ActualTxFee::FixedPerKb(fee) => {
                Ok(big_decimal_from_sat_unsigned(fee, self.decimals()))
            },
        }
    }

    /// Generates a tx sending outputs from our address
    #[cfg(not(target_arch = "wasm32"))]
    async fn gen_tx(
        &self,
        t_outputs: Vec<TxOut>,
        z_outputs: Vec<ZOutput>,
    ) -> Result<(ZTransaction, AdditionalTxData, SaplingSyncGuard<'_>), MmError<GenTxError>> {
        let sync_guard = self.wait_for_gen_tx_blockchain_sync().await?;

        let tx_fee = self.get_one_kbyte_tx_fee().await?;
        let t_output_sat: u64 = t_outputs.iter().fold(0, |cur, out| cur + u64::from(out.value));
        let z_output_sat: u64 = z_outputs.iter().fold(0, |cur, out| cur + u64::from(out.amount));
        let total_output_sat = t_output_sat + z_output_sat;
        let total_output = big_decimal_from_sat_unsigned(total_output_sat, self.utxo_arc.decimals);
        let total_required = &total_output + &tx_fee;

        let spendable_notes = self
            .spendable_notes_ordered()
            .await
            .map_err(|err| GenTxError::SpendableNotesError(err.to_string()))?;
        let mut total_input_amount = BigDecimal::from(0);
        let mut change = BigDecimal::from(0);

        let mut received_by_me = 0u64;

        let mut tx_builder = ZTxBuilder::new(self.consensus_params(), sync_guard.respawn_guard.current_block());

        for spendable_note in spendable_notes {
            total_input_amount += big_decimal_from_sat_unsigned(spendable_note.note_value.into(), self.decimals());

            let note = self
                .z_fields
                .my_z_addr
                .create_note(spendable_note.note_value.into(), spendable_note.rseed)
                .or_mm_err(|| GenTxError::FailedToCreateNote)?;
            tx_builder.add_sapling_spend(
                self.z_fields.z_spending_key.clone(),
                *self.z_fields.my_z_addr.diversifier(),
                note,
                spendable_note
                    .witness
                    .path()
                    .or_mm_err(|| GenTxError::FailedToGetMerklePath)?,
            )?;

            if total_input_amount >= total_required {
                change = &total_input_amount - &total_required;
                break;
            }
        }

        if total_input_amount < total_required {
            return MmError::err(GenTxError::InsufficientBalance {
                coin: self.ticker().into(),
                available: total_input_amount,
                required: total_required,
            });
        }

        for z_out in z_outputs {
            if z_out.to_addr == self.z_fields.my_z_addr {
                received_by_me += u64::from(z_out.amount);
            }

            tx_builder.add_sapling_output(z_out.viewing_key, z_out.to_addr, z_out.amount, z_out.memo)?;
        }

        if change > BigDecimal::from(0u8) {
            let change_sat = sat_from_big_decimal(&change, self.utxo_arc.decimals)?;
            received_by_me += change_sat;

            tx_builder.add_sapling_output(
                Some(self.z_fields.evk.fvk.ovk),
                self.z_fields.my_z_addr.clone(),
                Amount::from_u64(change_sat).map_to_mm(|_| {
                    GenTxError::NumConversion(NumConversError(format!(
                        "Failed to get ZCash amount from {}",
                        change_sat
                    )))
                })?,
                None,
            )?;
        }

        for output in t_outputs {
            tx_builder.add_tx_out(output);
        }

        let (tx, _) = async_blocking({
            let prover = self.z_fields.z_tx_prover.clone();
            move || tx_builder.build(consensus::BranchId::Sapling, prover.as_ref())
        })
        .await?;

        let additional_data = AdditionalTxData {
            received_by_me,
            spent_by_me: sat_from_big_decimal(&total_input_amount, self.decimals())?,
            fee_amount: sat_from_big_decimal(&tx_fee, self.decimals())?,
            unused_change: 0,
            kmd_rewards: None,
        };
        Ok((tx, additional_data, sync_guard))
    }

    #[cfg(target_arch = "wasm32")]
    async fn gen_tx(
        &self,
        _t_outputs: Vec<TxOut>,
        _z_outputs: Vec<ZOutput>,
    ) -> Result<(ZTransaction, AdditionalTxData, SaplingSyncGuard<'_>), MmError<GenTxError>> {
        todo!()
    }

    pub async fn send_outputs(
        &self,
        t_outputs: Vec<TxOut>,
        z_outputs: Vec<ZOutput>,
    ) -> Result<ZTransaction, MmError<SendOutputsErr>> {
        let (tx, _, mut sync_guard) = self.gen_tx(t_outputs, z_outputs).await?;
        let mut tx_bytes = Vec::with_capacity(1024);
        tx.write(&mut tx_bytes).expect("Write should not fail");

        self.utxo_rpc_client()
            .send_raw_transaction(tx_bytes.into())
            .compat()
            .await?;

        sync_guard.respawn_guard.watch_for_tx(tx.txid());
        Ok(tx)
    }

    #[cfg(not(target_arch = "wasm32"))]
    async fn tx_history_from_sql(
        &self,
        limit: usize,
        paging_options: PagingOptionsEnum<i64>,
    ) -> Result<SqlTxHistoryRes, MmError<SqlTxHistoryError>> {
        let wallet_db = self.z_fields.light_wallet_db.clone();
        async_blocking(move || {
            let db_guard = wallet_db.db.lock();
            let conn = db_guard.sql_conn();

            let total_sql = SqlBuilder::select_from(TRANSACTIONS_TABLE)
                .field("COUNT(id_tx)")
                .sql()
                .expect("valid SQL");
            let total_tx_count = conn.query_row(&total_sql, [], |row| row.get(0))?;

            let mut sql_builder = SqlBuilder::select_from(name!(TRANSACTIONS_TABLE; "txes"));
            sql_builder
                .field("txes.txid")
                .field("txes.id_tx as internal_id")
                .field("txes.block as block");

            let offset = match paging_options {
                PagingOptionsEnum::PageNumber(page) => (page.get() - 1) * limit,
                PagingOptionsEnum::FromId(id) => {
                    offset_by_id(conn, &sql_builder, [id], "id_tx", "block DESC, id_tx ASC", "id_tx = ?1")?
                        .ok_or(SqlTxHistoryError::FromIdDoesNotExist(id))?
                },
            };

            let sql = sql_builder
                .field("blocks.time")
                .field("COALESCE(rn.received_amount, 0)")
                .field("COALESCE(sn.sent_amount, 0)")
                .left()
                .join("(SELECT tx, SUM(value) as received_amount FROM received_notes GROUP BY tx) as rn")
                .on("txes.id_tx = rn.tx")
                // detecting spent amount by "spent" field in received_notes table
                .join("(SELECT spent, SUM(value) as sent_amount FROM received_notes GROUP BY spent) as sn")
                .on("txes.id_tx = sn.spent")
                .join(BLOCKS_TABLE)
                .on("txes.block = blocks.height")
                .group_by("internal_id")
                .order_by("block", true)
                .order_by("internal_id", false)
                .offset(offset)
                .limit(limit)
                .sql()
                .expect("valid query");

            let sql_items = conn
                .prepare(&sql)?
                .query_map([], ZCoinSqlTxHistoryItem::try_from_sql_row)?
                .collect::<Result<Vec<_>, _>>()?;

            Ok(SqlTxHistoryRes {
                transactions: sql_items,
                total_tx_count,
                skipped: offset,
            })
        })
        .await
    }

    #[cfg(not(target_arch = "wasm32"))]
    async fn z_transactions_from_cache_or_rpc(
        &self,
        hashes: HashSet<H256Json>,
    ) -> UtxoRpcResult<HashMap<H256Json, ZTransaction>> {
        self.get_verbose_transactions_from_cache_or_rpc(hashes)
            .compat()
            .await?
            .into_iter()
            .map(|(hash, tx)| -> Result<_, std::io::Error> {
                Ok((hash, ZTransaction::read(tx.into_inner().hex.as_slice())?))
            })
            .collect::<Result<_, _>>()
            .map_to_mm(|e| UtxoRpcError::InvalidResponse(e.to_string()))
    }

    #[cfg(not(target_arch = "wasm32"))]
    fn tx_details_from_sql_item(
        &self,
        sql_item: ZCoinSqlTxHistoryItem,
        transactions: &mut HashMap<H256Json, ZTransaction>,
        prev_transactions: &HashMap<H256Json, ZTransaction>,
        current_block: u64,
    ) -> Result<ZcoinTxDetails, MmError<NoInfoAboutTx>> {
        let mut from = HashSet::new();

        let mut confirmations = current_block as i64 - sql_item.height + 1;
        if confirmations < 0 {
            confirmations = 0;
        }

        let mut transparent_input_amount = Amount::zero();
        let hash = H256Json::from(sql_item.tx_hash.as_slice());
        let z_tx = transactions.remove(&hash).or_mm_err(|| NoInfoAboutTx(hash))?;
        for input in z_tx.vin.iter() {
            let mut hash = H256Json::from(*input.prevout.hash());
            hash.0.reverse();
            let prev_tx = prev_transactions.get(&hash).or_mm_err(|| NoInfoAboutTx(hash))?;

            if let Some(spent_output) = prev_tx.vout.get(input.prevout.n() as usize) {
                transparent_input_amount += spent_output.value;
                if let Ok(addresses) = addresses_from_script(self, &spent_output.script_pubkey.0.clone().into()) {
                    from.extend(addresses.into_iter().map(|a| a.to_string()));
                }
            }
        }

        let transparent_output_amount = z_tx
            .vout
            .iter()
            .fold(Amount::zero(), |current, out| current + out.value);

        let mut to = HashSet::new();
        for out in z_tx.vout.iter() {
            if let Ok(addresses) = addresses_from_script(self, &out.script_pubkey.0.clone().into()) {
                to.extend(addresses.into_iter().map(|a| a.to_string()));
            }
        }

        let fee_amount = z_tx.value_balance + transparent_input_amount - transparent_output_amount;
        if sql_item.spent_amount > 0 {
            from.insert(self.my_z_address_encoded());
        }

        if sql_item.received_amount > 0 {
            to.insert(self.my_z_address_encoded());
        }

        for z_out in z_tx.shielded_outputs.iter() {
            if let Some((_, address, _)) = try_sapling_output_recovery(
                self.consensus_params_ref(),
                BlockHeight::from_u32(current_block as u32),
                &self.z_fields.evk.fvk.ovk,
                z_out,
            ) {
                to.insert(encode_payment_address(
                    self.consensus_params_ref().hrp_sapling_payment_address(),
                    &address,
                ));
            }

            if let Some((_, address, _)) = try_sapling_output_recovery(
                self.consensus_params_ref(),
                BlockHeight::from_u32(current_block as u32),
                &DEX_FEE_OVK,
                z_out,
            ) {
                to.insert(encode_payment_address(
                    self.consensus_params_ref().hrp_sapling_payment_address(),
                    &address,
                ));
            }
        }

        let spent_by_me = big_decimal_from_sat(sql_item.spent_amount, self.decimals());
        let received_by_me = big_decimal_from_sat(sql_item.received_amount, self.decimals());
        Ok(ZcoinTxDetails {
            tx_hash: hex::encode(sql_item.tx_hash),
            from,
            to,
            my_balance_change: &received_by_me - &spent_by_me,
            spent_by_me,
            received_by_me,
            block_height: sql_item.height,
            confirmations,
            timestamp: sql_item.timestamp,
            transaction_fee: big_decimal_from_sat(fee_amount.into(), self.decimals()),
            coin: self.ticker().into(),
            internal_id: sql_item.internal_id,
        })
    }

    #[cfg(not(target_arch = "wasm32"))]
    pub async fn tx_history(
        &self,
        request: MyTxHistoryRequestV2<i64>,
    ) -> Result<MyTxHistoryResponseV2<ZcoinTxDetails, i64>, MmError<MyTxHistoryErrorV2>> {
        let current_block = self.utxo_rpc_client().get_block_count().compat().await?;
        let sql_result = self
            .tx_history_from_sql(request.limit, request.paging_options.clone())
            .await?;

        let hashes_for_verbose = sql_result
            .transactions
            .iter()
            .map(|item| H256Json::from(item.tx_hash.as_slice()))
            .collect();
        let mut transactions = self.z_transactions_from_cache_or_rpc(hashes_for_verbose).await?;

        let prev_tx_hashes: HashSet<_> = transactions
            .iter()
            .flat_map(|(_, tx)| {
                tx.vin.iter().map(|vin| {
                    let mut hash = *vin.prevout.hash();
                    hash.reverse();
                    H256Json::from(hash)
                })
            })
            .collect();
        let prev_transactions = self.z_transactions_from_cache_or_rpc(prev_tx_hashes).await?;

        let transactions = sql_result
            .transactions
            .into_iter()
            .map(|sql_item| {
                self.tx_details_from_sql_item(sql_item, &mut transactions, &prev_transactions, current_block)
            })
            .collect::<Result<_, _>>()?;

        Ok(MyTxHistoryResponseV2 {
            coin: self.ticker().into(),
            target: request.target,
            current_block,
            transactions,
            // Zcoin is activated only after the state is synced
            sync_status: HistorySyncState::Finished,
            limit: request.limit,
            skipped: sql_result.skipped,
            total: sql_result.total_tx_count as usize,
            total_pages: calc_total_pages(sql_result.total_tx_count as usize, request.limit),
            paging_options: request.paging_options,
        })
    }
}

impl AsRef<UtxoCoinFields> for ZCoin {
    fn as_ref(&self) -> &UtxoCoinFields { &self.utxo_arc }
}

/// SyncStartPoint represents the starting point for synchronizing a wallet's blocks and transaction history.
/// This can be specified as a date, a block height, or starting from the earliest available data.
#[derive(Clone, Debug, Deserialize, Serialize)]
#[serde(rename_all = "lowercase")]
pub enum SyncStartPoint {
    /// Synchronize from a specific date (in Unix timestamp format).
    Date(u64),
    /// Synchronize from a specific block height.
    Height(u64),
    /// Synchronize from the earliest available data(`sapling_activation_height` from coin config).
    Earliest,
}

// ZcoinRpcMode reprs available RPC modes for interacting with the Zcoin network. It includes
/// modes for both native and light client, each with their own configuration options.
#[derive(Clone, Debug, Deserialize, Serialize)]
#[serde(tag = "rpc", content = "rpc_data")]
pub enum ZcoinRpcMode {
    #[cfg(not(target_arch = "wasm32"))]
    Native,
    #[serde(alias = "Electrum")]
    Light {
        #[serde(alias = "servers")]
        electrum_servers: Vec<ElectrumRpcRequest>,
        light_wallet_d_servers: Vec<String>,
        /// Specifies the parameters for synchronizing the wallet from a specific block. This overrides the
        /// `CheckPointBlockInfo` configuration in the coin settings.
        sync_params: Option<SyncStartPoint>,
    },
}

#[derive(Clone, Deserialize)]
pub struct ZcoinActivationParams {
    pub mode: ZcoinRpcMode,
    pub required_confirmations: Option<u64>,
    pub requires_notarization: Option<bool>,
    pub zcash_params_path: Option<String>,
    #[serde(default = "one_thousand_u32")]
    pub scan_blocks_per_iteration: u32,
    #[serde(default)]
    pub scan_interval_ms: u64,
    #[serde(default)]
    pub account: u32,
}

#[cfg(not(target_arch = "wasm32"))]
pub async fn z_coin_from_conf_and_params(
    ctx: &MmArc,
    ticker: &str,
    conf: &Json,
    params: &ZcoinActivationParams,
    protocol_info: ZcoinProtocolInfo,
    priv_key_policy: PrivKeyBuildPolicy,
) -> Result<ZCoin, MmError<ZCoinBuildError>> {
    let db_dir_path = ctx.dbdir();
    let z_spending_key = None;
    let builder = ZCoinBuilder::new(
        ctx,
        ticker,
        conf,
        params,
        priv_key_policy,
        db_dir_path,
        z_spending_key,
        protocol_info,
    );
    builder.build().await
}

#[allow(unused)]
fn verify_checksum_zcash_params(spend_path: &PathBuf, output_path: &PathBuf) -> Result<bool, ZCoinBuildError> {
    let spend_hash = sha256_digest(spend_path)?;
    let out_hash = sha256_digest(output_path)?;
    Ok(spend_hash == SAPLING_SPEND_EXPECTED_HASH && out_hash == SAPLING_OUTPUT_EXPECTED_HASH)
}

#[allow(unused)]
fn get_spend_output_paths(params_dir: PathBuf) -> Result<(PathBuf, PathBuf), ZCoinBuildError> {
    if !params_dir.exists() {
        return Err(ZCoinBuildError::ZCashParamsNotFound);
    };
    let spend_path = params_dir.join(SAPLING_SPEND_NAME);
    let output_path = params_dir.join(SAPLING_OUTPUT_NAME);

    if !(spend_path.exists() && output_path.exists()) {
        return Err(ZCoinBuildError::ZCashParamsNotFound);
    }
    Ok((spend_path, output_path))
}

pub struct ZCoinBuilder<'a> {
    ctx: &'a MmArc,
    ticker: &'a str,
    conf: &'a Json,
    z_coin_params: &'a ZcoinActivationParams,
    utxo_params: UtxoActivationParams,
    priv_key_policy: PrivKeyBuildPolicy,
    db_dir_path: PathBuf,
    /// `Some` if `ZCoin` should be initialized with a forced spending key.
    z_spending_key: Option<ExtendedSpendingKey>,
    protocol_info: ZcoinProtocolInfo,
}

impl<'a> UtxoCoinBuilderCommonOps for ZCoinBuilder<'a> {
    fn ctx(&self) -> &MmArc { self.ctx }

    fn conf(&self) -> &Json { self.conf }

    fn activation_params(&self) -> &UtxoActivationParams { &self.utxo_params }

    fn ticker(&self) -> &str { self.ticker }
}

impl<'a> UtxoFieldsWithIguanaSecretBuilder for ZCoinBuilder<'a> {}

impl<'a> UtxoFieldsWithGlobalHDBuilder for ZCoinBuilder<'a> {}

/// Although, `ZCoin` doesn't support [`PrivKeyBuildPolicy::Trezor`] yet,
/// `UtxoCoinBuilder` trait requires `UtxoFieldsWithHardwareWalletBuilder` to be implemented.
impl<'a> UtxoFieldsWithHardwareWalletBuilder for ZCoinBuilder<'a> {}

#[async_trait]
impl<'a> UtxoCoinBuilder for ZCoinBuilder<'a> {
    type ResultCoin = ZCoin;
    type Error = ZCoinBuildError;

    fn priv_key_policy(&self) -> PrivKeyBuildPolicy { self.priv_key_policy.clone() }

    async fn build(self) -> MmResult<Self::ResultCoin, Self::Error> {
        let utxo = self.build_utxo_fields().await?;
        let utxo_arc = UtxoArc::new(utxo);

        let z_spending_key = match self.z_spending_key {
            Some(ref z_spending_key) => z_spending_key.clone(),
            None => extended_spending_key_from_protocol_info_and_policy(
                &self.protocol_info,
                &self.priv_key_policy,
                self.z_coin_params.account,
            )?,
        };

        let (_, my_z_addr) = z_spending_key
            .default_address()
            .map_err(|_| MmError::new(ZCoinBuildError::GetAddressError))?;

        let dex_fee_addr = decode_payment_address(
            self.protocol_info.consensus_params.hrp_sapling_payment_address(),
            DEX_FEE_Z_ADDR,
        )
        .expect("DEX_FEE_Z_ADDR is a valid z-address")
        .expect("DEX_FEE_Z_ADDR is a valid z-address");

        let z_tx_prover = self.z_tx_prover().await?;
        let my_z_addr_encoded = encode_payment_address(
            self.protocol_info.consensus_params.hrp_sapling_payment_address(),
            &my_z_addr,
        );

        let blocks_db = self.blocks_db().await?;
        let (sync_state_connector, light_wallet_db) = match &self.z_coin_params.mode {
            #[cfg(not(target_arch = "wasm32"))]
            ZcoinRpcMode::Native => {
                let native_client = self.native_client()?;
                init_native_client(&self, native_client, blocks_db, &z_spending_key).await?
            },
            ZcoinRpcMode::Light {
                light_wallet_d_servers,
                sync_params,
                ..
            } => {
                init_light_client(
                    &self,
                    light_wallet_d_servers.clone(),
                    blocks_db,
                    sync_params,
                    &z_spending_key,
                )
                .await?
            },
        };
        let z_fields = ZCoinFields {
            dex_fee_addr,
            my_z_addr,
            my_z_addr_encoded,
            evk: ExtendedFullViewingKey::from(&z_spending_key),
            z_spending_key,
            z_tx_prover: Arc::new(z_tx_prover),
            light_wallet_db,
            consensus_params: self.protocol_info.consensus_params,
            sync_state_connector,
        };

        let z_coin = ZCoin {
            utxo_arc,
            z_fields: Arc::new(z_fields),
        };

        Ok(z_coin)
    }
}

impl<'a> ZCoinBuilder<'a> {
    #[allow(clippy::too_many_arguments)]
    pub fn new(
        ctx: &'a MmArc,
        ticker: &'a str,
        conf: &'a Json,
        z_coin_params: &'a ZcoinActivationParams,
        priv_key_policy: PrivKeyBuildPolicy,
        db_dir_path: PathBuf,
        z_spending_key: Option<ExtendedSpendingKey>,
        protocol_info: ZcoinProtocolInfo,
    ) -> ZCoinBuilder<'a> {
        let utxo_mode = match &z_coin_params.mode {
            #[cfg(not(target_arch = "wasm32"))]
            ZcoinRpcMode::Native => UtxoRpcMode::Native,
            ZcoinRpcMode::Light { electrum_servers, .. } => UtxoRpcMode::Electrum {
                servers: electrum_servers.clone(),
            },
        };
        let utxo_params = UtxoActivationParams {
            mode: utxo_mode,
            utxo_merge_params: None,
            tx_history: false,
            required_confirmations: z_coin_params.required_confirmations,
            requires_notarization: z_coin_params.requires_notarization,
            address_format: None,
            gap_limit: None,
            enable_params: Default::default(),
            priv_key_policy: PrivKeyActivationPolicy::ContextPrivKey,
            check_utxo_maturity: None,
            // This is not used for Zcoin so we just provide a default value
            path_to_address: StandardHDCoinAddress::default(),
        };
        ZCoinBuilder {
            ctx,
            ticker,
            conf,
            z_coin_params,
            utxo_params,
            priv_key_policy,
            db_dir_path,
            z_spending_key,
            protocol_info,
        }
    }

    async fn blocks_db(&self) -> Result<BlockDbImpl, MmError<ZcoinClientInitError>> {
        let cache_db_path = self.db_dir_path.join(format!("{}_cache.db", self.ticker));
        let ctx = self.ctx.clone();
        let ticker = self.ticker.to_string();
        BlockDbImpl::new(ctx, ticker, cache_db_path)
            .map_err(|err| MmError::new(ZcoinClientInitError::ZcashDBError(err.to_string())))
            .await
    }

    #[cfg(not(target_arch = "wasm32"))]
    async fn z_tx_prover(&self) -> Result<LocalTxProver, MmError<ZCoinBuildError>> {
        let params_dir = match &self.z_coin_params.zcash_params_path {
            None => default_params_folder().or_mm_err(|| ZCoinBuildError::ZCashParamsNotFound)?,
            Some(file_path) => PathBuf::from(file_path),
        };

        async_blocking(move || {
            let (spend_path, output_path) = get_spend_output_paths(params_dir)?;
            let verification_successful = verify_checksum_zcash_params(&spend_path, &output_path)?;
            if verification_successful {
                Ok(LocalTxProver::new(&spend_path, &output_path))
            } else {
                MmError::err(ZCoinBuildError::SaplingParamsInvalidChecksum)
            }
        })
        .await
    }

    #[cfg(target_arch = "wasm32")]
    async fn z_tx_prover(&self) -> Result<LocalTxProver, MmError<ZCoinBuildError>> { todo!() }
}

/// Initialize `ZCoin` with a forced `z_spending_key`.
#[cfg(all(test, feature = "zhtlc-native-tests"))]
#[allow(clippy::too_many_arguments)]
async fn z_coin_from_conf_and_params_with_z_key(
    ctx: &MmArc,
    ticker: &str,
    conf: &Json,
    params: &ZcoinActivationParams,
    priv_key_policy: PrivKeyBuildPolicy,
    db_dir_path: PathBuf,
    z_spending_key: ExtendedSpendingKey,
    protocol_info: ZcoinProtocolInfo,
) -> Result<ZCoin, MmError<ZCoinBuildError>> {
    let builder = ZCoinBuilder::new(
        ctx,
        ticker,
        conf,
        params,
        priv_key_policy,
        db_dir_path,
        Some(z_spending_key),
        protocol_info,
    );
    builder.build().await
}

impl MarketCoinOps for ZCoin {
    fn ticker(&self) -> &str { &self.utxo_arc.conf.ticker }

    fn my_address(&self) -> MmResult<String, MyAddressError> { Ok(self.z_fields.my_z_addr_encoded.clone()) }

    fn get_public_key(&self) -> Result<String, MmError<UnexpectedDerivationMethod>> {
        let pubkey = utxo_common::my_public_key(self.as_ref())?;
        Ok(pubkey.to_string())
    }

    fn sign_message_hash(&self, _message: &str) -> Option<[u8; 32]> { None }

    fn sign_message(&self, _message: &str) -> SignatureResult<String> {
        MmError::err(SignatureError::InvalidRequest(
            "Message signing is not supported by the given coin type".to_string(),
        ))
    }

    fn verify_message(&self, _signature_base64: &str, _message: &str, _address: &str) -> VerificationResult<bool> {
        MmError::err(VerificationError::InvalidRequest(
            "Message verification is not supported by the given coin type".to_string(),
        ))
    }

    fn my_balance(&self) -> BalanceFut<CoinBalance> {
        let coin = self.clone();
        let fut = async move {
            let sat = coin
                .my_balance_sat()
                .await
                .mm_err(|e| BalanceError::WalletStorageError(e.to_string()))?;
            Ok(CoinBalance::new(big_decimal_from_sat_unsigned(sat, coin.decimals())))
        };
        Box::new(fut.boxed().compat())
    }

    fn base_coin_balance(&self) -> BalanceFut<BigDecimal> { utxo_common::base_coin_balance(self) }

    fn platform_ticker(&self) -> &str { self.ticker() }

    fn send_raw_tx(&self, tx: &str) -> Box<dyn Future<Item = String, Error = String> + Send> {
        let tx_bytes = try_fus!(hex::decode(tx));
        let z_tx = try_fus!(ZTransaction::read(tx_bytes.as_slice()));

        let this = self.clone();
        let tx = tx.to_owned();

        let fut = async move {
            let mut sync_guard = try_s!(this.wait_for_gen_tx_blockchain_sync().await);
            let tx_hash = utxo_common::send_raw_tx(this.as_ref(), &tx).compat().await?;
            sync_guard.respawn_guard.watch_for_tx(z_tx.txid());
            Ok(tx_hash)
        };
        Box::new(fut.boxed().compat())
    }

    fn send_raw_tx_bytes(&self, tx: &[u8]) -> Box<dyn Future<Item = String, Error = String> + Send> {
        let z_tx = try_fus!(ZTransaction::read(tx));

        let this = self.clone();
        let tx = tx.to_owned();

        let fut = async move {
            let mut sync_guard = try_s!(this.wait_for_gen_tx_blockchain_sync().await);
            let tx_hash = utxo_common::send_raw_tx_bytes(this.as_ref(), &tx).compat().await?;
            sync_guard.respawn_guard.watch_for_tx(z_tx.txid());
            Ok(tx_hash)
        };
        Box::new(fut.boxed().compat())
    }

    fn wait_for_confirmations(&self, input: ConfirmPaymentInput) -> Box<dyn Future<Item = (), Error = String> + Send> {
        utxo_common::wait_for_confirmations(self.as_ref(), input)
    }

    fn wait_for_htlc_tx_spend(&self, args: WaitForHTLCTxSpendArgs<'_>) -> TransactionFut {
        utxo_common::wait_for_output_spend(
            self.as_ref(),
            args.tx_bytes,
            utxo_common::DEFAULT_SWAP_VOUT,
            args.from_block,
            args.wait_until,
            args.check_every,
        )
    }

    fn tx_enum_from_bytes(&self, bytes: &[u8]) -> Result<TransactionEnum, MmError<TxMarshalingErr>> {
        ZTransaction::read(bytes)
            .map(TransactionEnum::from)
            .map_to_mm(|e| TxMarshalingErr::InvalidInput(e.to_string()))
    }

    fn current_block(&self) -> Box<dyn Future<Item = u64, Error = String> + Send> {
        utxo_common::current_block(&self.utxo_arc)
    }

    fn display_priv_key(&self) -> Result<String, String> {
        Ok(encode_extended_spending_key(
            z_mainnet_constants::HRP_SAPLING_EXTENDED_SPENDING_KEY,
            &self.z_fields.z_spending_key,
        ))
    }

    fn min_tx_amount(&self) -> BigDecimal { utxo_common::min_tx_amount(self.as_ref()) }

    fn min_trading_vol(&self) -> MmNumber { utxo_common::min_trading_vol(self.as_ref()) }

    fn is_privacy(&self) -> bool { true }
}

#[async_trait]
impl SwapOps for ZCoin {
    fn send_taker_fee(&self, _fee_addr: &[u8], dex_fee: DexFee, uuid: &[u8]) -> TransactionFut {
        let selfi = self.clone();
        let uuid = uuid.to_owned();
        let fut = async move {
            let tx = try_tx_s!(z_send_dex_fee(&selfi, dex_fee.fee_amount().into(), &uuid).await);
            Ok(tx.into())
        };
        Box::new(fut.boxed().compat())
    }

    fn send_maker_payment(&self, maker_payment_args: SendPaymentArgs<'_>) -> TransactionFut {
        let selfi = self.clone();
        let maker_key_pair = self.derive_htlc_key_pair(maker_payment_args.swap_unique_data);
        let taker_pub = try_tx_fus!(Public::from_slice(maker_payment_args.other_pubkey));
        let secret_hash = maker_payment_args.secret_hash.to_vec();
        let time_lock = try_tx_fus!(maker_payment_args.time_lock.try_into());
        let amount = maker_payment_args.amount;
        let fut = async move {
            let utxo_tx = try_tx_s!(
                z_send_htlc(
                    &selfi,
                    time_lock,
                    maker_key_pair.public(),
                    &taker_pub,
                    &secret_hash,
                    amount
                )
                .await
            );
            Ok(utxo_tx.into())
        };
        Box::new(fut.boxed().compat())
    }

    fn send_taker_payment(&self, taker_payment_args: SendPaymentArgs<'_>) -> TransactionFut {
        let selfi = self.clone();
        let taker_keypair = self.derive_htlc_key_pair(taker_payment_args.swap_unique_data);
        let maker_pub = try_tx_fus!(Public::from_slice(taker_payment_args.other_pubkey));
        let secret_hash = taker_payment_args.secret_hash.to_vec();
        let time_lock = try_tx_fus!(taker_payment_args.time_lock.try_into());
        let amount = taker_payment_args.amount;
        let fut = async move {
            let utxo_tx = try_tx_s!(
                z_send_htlc(
                    &selfi,
                    time_lock,
                    taker_keypair.public(),
                    &maker_pub,
                    &secret_hash,
                    amount
                )
                .await
            );
            Ok(utxo_tx.into())
        };
        Box::new(fut.boxed().compat())
    }

    fn send_maker_spends_taker_payment(&self, maker_spends_payment_args: SpendPaymentArgs<'_>) -> TransactionFut {
        let tx = try_tx_fus!(ZTransaction::read(maker_spends_payment_args.other_payment_tx));
        let key_pair = self.derive_htlc_key_pair(maker_spends_payment_args.swap_unique_data);
        let time_lock = try_tx_fus!(maker_spends_payment_args.time_lock.try_into());
        let redeem_script = payment_script(
            time_lock,
            maker_spends_payment_args.secret_hash,
            &try_tx_fus!(Public::from_slice(maker_spends_payment_args.other_pubkey)),
            key_pair.public(),
        );
        let script_data = ScriptBuilder::default()
            .push_data(maker_spends_payment_args.secret)
            .push_opcode(Opcode::OP_0)
            .into_script();
        let selfi = self.clone();
        let fut = async move {
            let tx_fut = z_p2sh_spend(
                &selfi,
                tx,
                time_lock,
                SEQUENCE_FINAL,
                redeem_script,
                script_data,
                &key_pair,
            );
            let tx = try_ztx_s!(tx_fut.await);
            Ok(tx.into())
        };
        Box::new(fut.boxed().compat())
    }

    fn send_taker_spends_maker_payment(&self, taker_spends_payment_args: SpendPaymentArgs<'_>) -> TransactionFut {
        let tx = try_tx_fus!(ZTransaction::read(taker_spends_payment_args.other_payment_tx));
        let key_pair = self.derive_htlc_key_pair(taker_spends_payment_args.swap_unique_data);
        let time_lock = try_tx_fus!(taker_spends_payment_args.time_lock.try_into());
        let redeem_script = payment_script(
            time_lock,
            taker_spends_payment_args.secret_hash,
            &try_tx_fus!(Public::from_slice(taker_spends_payment_args.other_pubkey)),
            key_pair.public(),
        );
        let script_data = ScriptBuilder::default()
            .push_data(taker_spends_payment_args.secret)
            .push_opcode(Opcode::OP_0)
            .into_script();
        let selfi = self.clone();
        let fut = async move {
            let tx_fut = z_p2sh_spend(
                &selfi,
                tx,
                time_lock,
                SEQUENCE_FINAL,
                redeem_script,
                script_data,
                &key_pair,
            );
            let tx = try_ztx_s!(tx_fut.await);
            Ok(tx.into())
        };
        Box::new(fut.boxed().compat())
    }

    async fn send_taker_refunds_payment(&self, taker_refunds_payment_args: RefundPaymentArgs<'_>) -> TransactionResult {
        let tx = try_tx_s!(ZTransaction::read(taker_refunds_payment_args.payment_tx));
        let key_pair = self.derive_htlc_key_pair(taker_refunds_payment_args.swap_unique_data);
        let time_lock = try_tx_s!(taker_refunds_payment_args.time_lock.try_into());
        let redeem_script = payment_script(
            time_lock,
            taker_refunds_payment_args.secret_hash,
            key_pair.public(),
            &try_tx_s!(Public::from_slice(taker_refunds_payment_args.other_pubkey)),
        );
        let script_data = ScriptBuilder::default().push_opcode(Opcode::OP_1).into_script();

        let tx_fut = z_p2sh_spend(
            self,
            tx,
            time_lock,
            SEQUENCE_FINAL - 1,
            redeem_script,
            script_data,
            &key_pair,
        );
        let tx = try_ztx_s!(tx_fut.await);
        Ok(tx.into())
    }

    async fn send_maker_refunds_payment(&self, maker_refunds_payment_args: RefundPaymentArgs<'_>) -> TransactionResult {
        let tx = try_tx_s!(ZTransaction::read(maker_refunds_payment_args.payment_tx));
        let key_pair = self.derive_htlc_key_pair(maker_refunds_payment_args.swap_unique_data);
        let time_lock = try_tx_s!(maker_refunds_payment_args.time_lock.try_into());
        let redeem_script = payment_script(
            time_lock,
            maker_refunds_payment_args.secret_hash,
            key_pair.public(),
            &try_tx_s!(Public::from_slice(maker_refunds_payment_args.other_pubkey)),
        );
        let script_data = ScriptBuilder::default().push_opcode(Opcode::OP_1).into_script();
        let tx_fut = z_p2sh_spend(
            self,
            tx,
            time_lock,
            SEQUENCE_FINAL - 1,
            redeem_script,
            script_data,
            &key_pair,
        );
        let tx = try_ztx_s!(tx_fut.await);
        Ok(tx.into())
    }

    fn validate_fee(&self, validate_fee_args: ValidateFeeArgs<'_>) -> ValidatePaymentFut<()> {
        let z_tx = match validate_fee_args.fee_tx {
            TransactionEnum::ZTransaction(t) => t.clone(),
            _ => panic!("Unexpected tx {:?}", validate_fee_args.fee_tx),
        };
        let amount_sat = try_f!(validate_fee_args.dex_fee.fee_uamount(self.utxo_arc.decimals));
        let expected_memo = MemoBytes::from_bytes(validate_fee_args.uuid).expect("Uuid length < 512");
        let min_block_number = validate_fee_args.min_block_number;

        let coin = self.clone();
        let fut = async move {
            let tx_hash = H256::from(z_tx.txid().0).reversed();
            let tx_from_rpc = coin
                .utxo_rpc_client()
                .get_verbose_transaction(&tx_hash.into())
                .compat()
                .await
                .map_err(|e| MmError::new(ValidatePaymentError::InvalidRpcResponse(e.into_inner().to_string())))?;

            let mut encoded = Vec::with_capacity(1024);
            z_tx.write(&mut encoded).expect("Writing should not fail");
            if encoded != tx_from_rpc.hex.0 {
                return MmError::err(ValidatePaymentError::WrongPaymentTx(format!(
                    "Encoded transaction {:?} does not match the tx {:?} from RPC",
                    encoded, tx_from_rpc
                )));
            }

            let block_height = match tx_from_rpc.height {
                Some(h) => {
                    if h < min_block_number {
                        return MmError::err(ValidatePaymentError::WrongPaymentTx(format!(
                            "Dex fee tx {:?} confirmed before min block {}",
                            z_tx, min_block_number
                        )));
                    } else {
                        BlockHeight::from_u32(h as u32)
                    }
                },
                None => H0,
            };

            for shielded_out in z_tx.shielded_outputs.iter() {
                if let Some((note, address, memo)) =
                    try_sapling_output_recovery(coin.consensus_params_ref(), block_height, &DEX_FEE_OVK, shielded_out)
                {
                    if address != coin.z_fields.dex_fee_addr {
                        let encoded =
                            encode_payment_address(z_mainnet_constants::HRP_SAPLING_PAYMENT_ADDRESS, &address);
                        let expected = encode_payment_address(
                            z_mainnet_constants::HRP_SAPLING_PAYMENT_ADDRESS,
                            &coin.z_fields.dex_fee_addr,
                        );
                        return MmError::err(ValidatePaymentError::WrongPaymentTx(format!(
                            "Dex fee was sent to the invalid address {}, expected {}",
                            encoded, expected
                        )));
                    }

                    if note.value != amount_sat {
                        return MmError::err(ValidatePaymentError::WrongPaymentTx(format!(
                            "Dex fee has invalid amount {}, expected {}",
                            note.value, amount_sat
                        )));
                    }

                    if memo != expected_memo {
                        return MmError::err(ValidatePaymentError::WrongPaymentTx(format!(
                            "Dex fee has invalid memo {:?}, expected {:?}",
                            memo, expected_memo
                        )));
                    }

                    return Ok(());
                }
            }

            MmError::err(ValidatePaymentError::WrongPaymentTx(format!(
                "The dex fee tx {:?} has no shielded outputs or outputs decryption failed",
                z_tx
            )))
        };

        Box::new(fut.boxed().compat())
    }

    #[inline]
    fn validate_maker_payment(&self, input: ValidatePaymentInput) -> ValidatePaymentFut<()> {
        utxo_common::validate_maker_payment(self, input)
    }

    #[inline]
    fn validate_taker_payment(&self, input: ValidatePaymentInput) -> ValidatePaymentFut<()> {
        utxo_common::validate_taker_payment(self, input)
    }

    #[inline]
    fn check_if_my_payment_sent(
        &self,
        if_my_payment_sent_args: CheckIfMyPaymentSentArgs<'_>,
    ) -> Box<dyn Future<Item = Option<TransactionEnum>, Error = String> + Send> {
        utxo_common::check_if_my_payment_sent(
            self.clone(),
            try_fus!(if_my_payment_sent_args.time_lock.try_into()),
            if_my_payment_sent_args.other_pub,
            if_my_payment_sent_args.secret_hash,
            if_my_payment_sent_args.swap_unique_data,
        )
    }

    #[inline]
    async fn search_for_swap_tx_spend_my(
        &self,
        input: SearchForSwapTxSpendInput<'_>,
    ) -> Result<Option<FoundSwapTxSpend>, String> {
        utxo_common::search_for_swap_tx_spend_my(self, input, utxo_common::DEFAULT_SWAP_VOUT).await
    }

    #[inline]
    async fn search_for_swap_tx_spend_other(
        &self,
        input: SearchForSwapTxSpendInput<'_>,
    ) -> Result<Option<FoundSwapTxSpend>, String> {
        utxo_common::search_for_swap_tx_spend_other(self, input, utxo_common::DEFAULT_SWAP_VOUT).await
    }

    fn check_tx_signed_by_pub(&self, _tx: &[u8], _expected_pub: &[u8]) -> Result<bool, MmError<ValidatePaymentError>> {
        unimplemented!();
    }

    #[inline]
    async fn extract_secret(
        &self,
        secret_hash: &[u8],
        spend_tx: &[u8],
        _watcher_reward: bool,
    ) -> Result<Vec<u8>, String> {
        utxo_common::extract_secret(secret_hash, spend_tx)
    }

    fn is_auto_refundable(&self) -> bool { false }

    async fn wait_for_htlc_refund(&self, _tx: &[u8], _locktime: u64) -> RefundResult<()> {
        MmError::err(RefundError::Internal(
            "wait_for_htlc_refund is not supported for this coin!".into(),
        ))
    }

    #[inline]
    fn negotiate_swap_contract_addr(
        &self,
        _other_side_address: Option<&[u8]>,
    ) -> Result<Option<BytesJson>, MmError<NegotiateSwapContractAddrErr>> {
        Ok(None)
    }

    fn derive_htlc_key_pair(&self, swap_unique_data: &[u8]) -> KeyPair {
        let message = Message::from(dhash256(swap_unique_data).take());
        let signature = self.secp_keypair().private().sign(&message).expect("valid privkey");

        let key = secp_privkey_from_hash(dhash256(&signature));
        key_pair_from_secret(key.as_slice()).expect("valid privkey")
    }

    #[inline]
    fn derive_htlc_pubkey(&self, swap_unique_data: &[u8]) -> Vec<u8> {
        self.derive_htlc_key_pair(swap_unique_data).public_slice().to_vec()
    }

    #[inline]
    fn validate_other_pubkey(&self, raw_pubkey: &[u8]) -> MmResult<(), ValidateOtherPubKeyErr> {
        utxo_common::validate_other_pubkey(raw_pubkey)
    }

    async fn maker_payment_instructions(
        &self,
        _args: PaymentInstructionArgs<'_>,
    ) -> Result<Option<Vec<u8>>, MmError<PaymentInstructionsErr>> {
        Ok(None)
    }

    async fn taker_payment_instructions(
        &self,
        _args: PaymentInstructionArgs<'_>,
    ) -> Result<Option<Vec<u8>>, MmError<PaymentInstructionsErr>> {
        Ok(None)
    }

    fn validate_maker_payment_instructions(
        &self,
        _instructions: &[u8],
        _args: PaymentInstructionArgs,
    ) -> Result<PaymentInstructions, MmError<ValidateInstructionsErr>> {
        MmError::err(ValidateInstructionsErr::UnsupportedCoin(self.ticker().to_string()))
    }

    fn validate_taker_payment_instructions(
        &self,
        _instructions: &[u8],
        _args: PaymentInstructionArgs,
    ) -> Result<PaymentInstructions, MmError<ValidateInstructionsErr>> {
        MmError::err(ValidateInstructionsErr::UnsupportedCoin(self.ticker().to_string()))
    }
}

#[async_trait]
impl TakerSwapMakerCoin for ZCoin {
    async fn on_taker_payment_refund_start(&self, _maker_payment: &[u8]) -> RefundResult<()> { Ok(()) }

    async fn on_taker_payment_refund_success(&self, _maker_payment: &[u8]) -> RefundResult<()> { Ok(()) }
}

#[async_trait]
impl MakerSwapTakerCoin for ZCoin {
    async fn on_maker_payment_refund_start(&self, _taker_payment: &[u8]) -> RefundResult<()> { Ok(()) }

    async fn on_maker_payment_refund_success(&self, _taker_payment: &[u8]) -> RefundResult<()> { Ok(()) }
}

#[async_trait]
impl WatcherOps for ZCoin {
    fn send_maker_payment_spend_preimage(&self, _input: SendMakerPaymentSpendPreimageInput) -> TransactionFut {
        unimplemented!();
    }

    fn send_taker_payment_refund_preimage(&self, _watcher_refunds_payment_args: RefundPaymentArgs) -> TransactionFut {
        unimplemented!();
    }

    fn create_taker_payment_refund_preimage(
        &self,
        _taker_payment_tx: &[u8],
        _time_lock: u64,
        _maker_pub: &[u8],
        _secret_hash: &[u8],
        _swap_contract_address: &Option<BytesJson>,
        _swap_unique_data: &[u8],
    ) -> TransactionFut {
        unimplemented!();
    }

    fn create_maker_payment_spend_preimage(
        &self,
        _maker_payment_tx: &[u8],
        _time_lock: u64,
        _maker_pub: &[u8],
        _secret_hash: &[u8],
        _swap_unique_data: &[u8],
    ) -> TransactionFut {
        unimplemented!();
    }

    fn watcher_validate_taker_fee(&self, _input: WatcherValidateTakerFeeInput) -> ValidatePaymentFut<()> {
        unimplemented!();
    }

    fn watcher_validate_taker_payment(&self, _input: WatcherValidatePaymentInput) -> ValidatePaymentFut<()> {
        unimplemented!();
    }

    fn taker_validates_payment_spend_or_refund(&self, _input: ValidateWatcherSpendInput) -> ValidatePaymentFut<()> {
        unimplemented!()
    }

    async fn watcher_search_for_swap_tx_spend(
        &self,
        _input: WatcherSearchForSwapTxSpendInput<'_>,
    ) -> Result<Option<FoundSwapTxSpend>, String> {
        unimplemented!();
    }

    async fn get_taker_watcher_reward(
        &self,
        _other_coin: &MmCoinEnum,
        _coin_amount: Option<BigDecimal>,
        _other_coin_amount: Option<BigDecimal>,
        _reward_amount: Option<BigDecimal>,
        _wait_until: u64,
    ) -> Result<WatcherReward, MmError<WatcherRewardError>> {
        unimplemented!()
    }

    async fn get_maker_watcher_reward(
        &self,
        _other_coin: &MmCoinEnum,
        _reward_amount: Option<BigDecimal>,
        _wait_until: u64,
    ) -> Result<Option<WatcherReward>, MmError<WatcherRewardError>> {
        unimplemented!()
    }
}

#[async_trait]
impl MmCoin for ZCoin {
    fn is_asset_chain(&self) -> bool { self.utxo_arc.conf.asset_chain }

    fn spawner(&self) -> CoinFutSpawner { CoinFutSpawner::new(&self.as_ref().abortable_system) }

    fn withdraw(&self, _req: WithdrawRequest) -> WithdrawFut {
        Box::new(futures01::future::err(MmError::new(WithdrawError::InternalError(
            "Zcoin doesn't support legacy withdraw".into(),
        ))))
    }

    fn get_raw_transaction(&self, req: GetRawTransactionRequest) -> RawTransactionFut {
        Box::new(utxo_common::get_raw_transaction(&self.utxo_arc, req).boxed().compat())
    }

    fn get_tx_hex_by_hash(&self, tx_hash: Vec<u8>) -> RawTransactionFut {
        Box::new(
            utxo_common::get_tx_hex_by_hash(&self.utxo_arc, tx_hash)
                .boxed()
                .compat(),
        )
    }

    fn decimals(&self) -> u8 { self.utxo_arc.decimals }

    fn convert_to_address(&self, _from: &str, _to_address_format: Json) -> Result<String, String> {
        Err(MmError::new("Address conversion is not available for ZCoin".to_string()).to_string())
    }

    fn validate_address(&self, address: &str) -> ValidateAddressResult {
        match decode_payment_address(z_mainnet_constants::HRP_SAPLING_PAYMENT_ADDRESS, address) {
            Ok(Some(_)) => ValidateAddressResult {
                is_valid: true,
                reason: None,
            },
            Ok(None) => ValidateAddressResult {
                is_valid: false,
                reason: Some("decode_payment_address returned None".to_owned()),
            },
            Err(e) => ValidateAddressResult {
                is_valid: false,
                reason: Some(format!("Error {} on decode_payment_address", e)),
            },
        }
    }

    fn process_history_loop(&self, _ctx: MmArc) -> Box<dyn Future<Item = (), Error = ()> + Send> {
        log::warn!("process_history_loop is not implemented for ZCoin yet!");
        Box::new(futures01::future::err(()))
    }

    fn history_sync_status(&self) -> HistorySyncState { HistorySyncState::NotEnabled }

    fn get_trade_fee(&self) -> Box<dyn Future<Item = TradeFee, Error = String> + Send> {
        utxo_common::get_trade_fee(self.clone())
    }

    async fn get_sender_trade_fee(
        &self,
        _value: TradePreimageValue,
        _stage: FeeApproxStage,
    ) -> TradePreimageResult<TradeFee> {
        Ok(TradeFee {
            coin: self.ticker().to_owned(),
            amount: self.get_one_kbyte_tx_fee().await?.into(),
            paid_from_trading_vol: false,
        })
    }

    fn get_receiver_trade_fee(&self, _stage: FeeApproxStage) -> TradePreimageFut<TradeFee> {
        utxo_common::get_receiver_trade_fee(self.clone())
    }

    async fn get_fee_to_send_taker_fee(
        &self,
        _dex_fee_amount: DexFee,
        _stage: FeeApproxStage,
    ) -> TradePreimageResult<TradeFee> {
        Ok(TradeFee {
            coin: self.ticker().to_owned(),
            amount: self.get_one_kbyte_tx_fee().await?.into(),
            paid_from_trading_vol: false,
        })
    }

    fn required_confirmations(&self) -> u64 { utxo_common::required_confirmations(&self.utxo_arc) }

    fn requires_notarization(&self) -> bool { utxo_common::requires_notarization(&self.utxo_arc) }

    fn set_required_confirmations(&self, confirmations: u64) {
        utxo_common::set_required_confirmations(&self.utxo_arc, confirmations)
    }

    fn set_requires_notarization(&self, requires_nota: bool) {
        utxo_common::set_requires_notarization(&self.utxo_arc, requires_nota)
    }

    fn swap_contract_address(&self) -> Option<BytesJson> { utxo_common::swap_contract_address() }

    fn fallback_swap_contract(&self) -> Option<BytesJson> { utxo_common::fallback_swap_contract() }

    fn mature_confirmations(&self) -> Option<u32> { Some(self.utxo_arc.conf.mature_confirmations) }

    fn coin_protocol_info(&self, _amount_to_receive: Option<MmNumber>) -> Vec<u8> {
        utxo_common::coin_protocol_info(self)
    }

    fn is_coin_protocol_supported(
        &self,
        info: &Option<Vec<u8>>,
        _amount_to_send: Option<MmNumber>,
        _locktime: u64,
        _is_maker: bool,
    ) -> bool {
        utxo_common::is_coin_protocol_supported(self, info)
    }

    fn on_disabled(&self) -> Result<(), AbortedError> { AbortableSystem::abort_all(&self.as_ref().abortable_system) }

    fn on_token_deactivated(&self, _ticker: &str) {}
}

#[async_trait]
impl UtxoTxGenerationOps for ZCoin {
    async fn get_tx_fee(&self) -> UtxoRpcResult<ActualTxFee> { utxo_common::get_tx_fee(&self.utxo_arc).await }

    async fn calc_interest_if_required(
        &self,
        unsigned: TransactionInputSigner,
        data: AdditionalTxData,
        my_script_pub: Bytes,
        dust: u64,
    ) -> UtxoRpcResult<(TransactionInputSigner, AdditionalTxData)> {
        utxo_common::calc_interest_if_required(self, unsigned, data, my_script_pub, dust).await
    }
}

#[async_trait]
impl UtxoTxBroadcastOps for ZCoin {
    async fn broadcast_tx(&self, tx: &UtxoTx) -> Result<H256Json, MmError<BroadcastTxErr>> {
        utxo_common::broadcast_tx(self, tx).await
    }
}

/// Please note `ZCoin` is not assumed to work with transparent UTXOs.
/// Remove implementation of the `GetUtxoListOps` trait for `ZCoin`
/// when [`ZCoin::preimage_trade_fee_required_to_send_outputs`] is refactored.
#[async_trait]
#[cfg_attr(test, mockable)]
impl GetUtxoListOps for ZCoin {
    async fn get_unspent_ordered_list(
        &self,
        address: &Address,
    ) -> UtxoRpcResult<(Vec<UnspentInfo>, RecentlySpentOutPointsGuard<'_>)> {
        utxo_common::get_unspent_ordered_list(self, address).await
    }

    async fn get_all_unspent_ordered_list(
        &self,
        address: &Address,
    ) -> UtxoRpcResult<(Vec<UnspentInfo>, RecentlySpentOutPointsGuard<'_>)> {
        utxo_common::get_all_unspent_ordered_list(self, address).await
    }

    async fn get_mature_unspent_ordered_list(
        &self,
        address: &Address,
    ) -> UtxoRpcResult<(MatureUnspentList, RecentlySpentOutPointsGuard<'_>)> {
        utxo_common::get_mature_unspent_ordered_list(self, address).await
    }
}

#[async_trait]
impl UtxoCommonOps for ZCoin {
    async fn get_htlc_spend_fee(&self, tx_size: u64, stage: &FeeApproxStage) -> UtxoRpcResult<u64> {
        utxo_common::get_htlc_spend_fee(self, tx_size, stage).await
    }

    fn addresses_from_script(&self, script: &Script) -> Result<Vec<Address>, String> {
        utxo_common::addresses_from_script(self, script)
    }

    fn denominate_satoshis(&self, satoshi: i64) -> f64 { utxo_common::denominate_satoshis(&self.utxo_arc, satoshi) }

    fn my_public_key(&self) -> Result<&Public, MmError<UnexpectedDerivationMethod>> {
        utxo_common::my_public_key(self.as_ref())
    }

    fn address_from_str(&self, address: &str) -> MmResult<Address, AddrFromStrError> {
        utxo_common::checked_address_from_str(self, address)
    }

    async fn get_current_mtp(&self) -> UtxoRpcResult<u32> {
        utxo_common::get_current_mtp(&self.utxo_arc, CoinVariant::Standard).await
    }

    fn is_unspent_mature(&self, output: &RpcTransaction) -> bool {
        utxo_common::is_unspent_mature(self.utxo_arc.conf.mature_confirmations, output)
    }

    async fn calc_interest_of_tx(
        &self,
        _tx: &UtxoTx,
        _input_transactions: &mut HistoryUtxoTxMap,
    ) -> UtxoRpcResult<u64> {
        MmError::err(UtxoRpcError::Internal(
            "ZCoin doesn't support transaction rewards".to_owned(),
        ))
    }

    async fn get_mut_verbose_transaction_from_map_or_rpc<'a, 'b>(
        &'a self,
        tx_hash: H256Json,
        utxo_tx_map: &'b mut HistoryUtxoTxMap,
    ) -> UtxoRpcResult<&'b mut HistoryUtxoTx> {
        utxo_common::get_mut_verbose_transaction_from_map_or_rpc(self, tx_hash, utxo_tx_map).await
    }

    async fn p2sh_spending_tx(&self, input: utxo_common::P2SHSpendingTxInput<'_>) -> Result<UtxoTx, String> {
        utxo_common::p2sh_spending_tx(self, input).await
    }

    fn get_verbose_transactions_from_cache_or_rpc(
        &self,
        tx_ids: HashSet<H256Json>,
    ) -> UtxoRpcFut<HashMap<H256Json, VerboseTransactionFrom>> {
        let selfi = self.clone();
        let fut = async move { utxo_common::get_verbose_transactions_from_cache_or_rpc(&selfi.utxo_arc, tx_ids).await };
        Box::new(fut.boxed().compat())
    }

    async fn preimage_trade_fee_required_to_send_outputs(
        &self,
        outputs: Vec<TransactionOutput>,
        fee_policy: FeePolicy,
        gas_fee: Option<u64>,
        stage: &FeeApproxStage,
    ) -> TradePreimageResult<BigDecimal> {
        utxo_common::preimage_trade_fee_required_to_send_outputs(
            self,
            self.ticker(),
            outputs,
            fee_policy,
            gas_fee,
            stage,
        )
        .await
    }

    fn increase_dynamic_fee_by_stage(&self, dynamic_fee: u64, stage: &FeeApproxStage) -> u64 {
        utxo_common::increase_dynamic_fee_by_stage(self, dynamic_fee, stage)
    }

    async fn p2sh_tx_locktime(&self, htlc_locktime: u32) -> Result<u32, MmError<UtxoRpcError>> {
        utxo_common::p2sh_tx_locktime(self, self.ticker(), htlc_locktime).await
    }

    fn addr_format(&self) -> &UtxoAddressFormat { utxo_common::addr_format(self) }

    fn addr_format_for_standard_scripts(&self) -> UtxoAddressFormat {
        utxo_common::addr_format_for_standard_scripts(self)
    }

    fn address_from_pubkey(&self, pubkey: &Public) -> Address {
        let conf = &self.utxo_arc.conf;
        utxo_common::address_from_pubkey(
            pubkey,
            conf.pub_addr_prefix,
            conf.pub_t_addr_prefix,
            conf.checksum_type,
            conf.bech32_hrp.clone(),
            self.addr_format().clone(),
        )
    }
}

#[cfg(not(target_arch = "wasm32"))]
#[async_trait]
impl InitWithdrawCoin for ZCoin {
    async fn init_withdraw(
        &self,
        _ctx: MmArc,
        req: WithdrawRequest,
        task_handle: &WithdrawTaskHandle,
    ) -> Result<TransactionDetails, MmError<WithdrawError>> {
        if req.fee.is_some() {
            return MmError::err(WithdrawError::UnsupportedError(
                "Setting a custom withdraw fee is not supported for ZCoin yet".to_owned(),
            ));
        }

        if req.from.is_some() {
            return MmError::err(WithdrawError::UnsupportedError(
                "Withdraw from a specific address is not supported for ZCoin yet".to_owned(),
            ));
        }

        let to_addr = decode_payment_address(z_mainnet_constants::HRP_SAPLING_PAYMENT_ADDRESS, &req.to)
            .map_to_mm(|e| WithdrawError::InvalidAddress(format!("{}", e)))?
            .or_mm_err(|| WithdrawError::InvalidAddress(format!("Address {} decoded to None", req.to)))?;
        let amount = if req.max {
            let fee = self.get_one_kbyte_tx_fee().await?;
            let balance = self.my_balance().compat().await?;
            balance.spendable - fee
        } else {
            req.amount
        };

        task_handle.update_in_progress_status(WithdrawInProgressStatus::GeneratingTransaction)?;
        let satoshi = sat_from_big_decimal(&amount, self.decimals())?;

        let memo = req.memo.as_deref().map(interpret_memo_string).transpose()?;
        let z_output = ZOutput {
            to_addr,
            amount: Amount::from_u64(satoshi)
                .map_to_mm(|_| NumConversError(format!("Failed to get ZCash amount from {}", amount)))?,
            // TODO add optional viewing_key and memo fields to the WithdrawRequest
            viewing_key: Some(self.z_fields.evk.fvk.ovk),
            memo,
        };

        let (tx, data, _sync_guard) = self.gen_tx(vec![], vec![z_output]).await?;
        let mut tx_bytes = Vec::with_capacity(1024);
        tx.write(&mut tx_bytes)
            .map_to_mm(|e| WithdrawError::InternalError(e.to_string()))?;
        let mut tx_hash = tx.txid().0.to_vec();
        tx_hash.reverse();

        let received_by_me = big_decimal_from_sat_unsigned(data.received_by_me, self.decimals());
        let spent_by_me = big_decimal_from_sat_unsigned(data.spent_by_me, self.decimals());

        Ok(TransactionDetails {
            tx_hex: tx_bytes.into(),
            tx_hash: hex::encode(&tx_hash),
            from: vec![self.z_fields.my_z_addr_encoded.clone()],
            to: vec![req.to],
            my_balance_change: &received_by_me - &spent_by_me,
            total_amount: spent_by_me.clone(),
            spent_by_me,
            received_by_me,
            block_height: 0,
            timestamp: 0,
            fee_details: Some(TxFeeDetails::Utxo(UtxoFeeDetails {
                coin: Some(self.ticker().to_owned()),
                amount: big_decimal_from_sat_unsigned(data.fee_amount, self.decimals()),
            })),
            coin: self.ticker().to_owned(),
            internal_id: tx_hash.into(),
            kmd_rewards: None,
            transaction_type: Default::default(),
            memo: req.memo,
        })
    }
}

/// Interpret a string or hex-encoded memo, and return a Memo object.
/// Inspired by https://github.com/adityapk00/zecwallet-light-cli/blob/v1.7.20/lib/src/lightwallet/utils.rs#L23
#[allow(clippy::result_large_err)]
pub fn interpret_memo_string(memo_str: &str) -> MmResult<MemoBytes, WithdrawError> {
    // If the string starts with an "0x", and contains only hex chars ([a-f0-9]+) then
    // interpret it as a hex.
    let s_bytes = if let Some(memo_hexadecimal) = memo_str.to_lowercase().strip_prefix("0x") {
        hex::decode(memo_hexadecimal).unwrap_or_else(|_| memo_str.as_bytes().to_vec())
    } else {
        memo_str.as_bytes().to_vec()
    };

    MemoBytes::from_bytes(&s_bytes).map_to_mm(|_| {
        let error = format!("Memo '{:?}' is too long", memo_str);
        WithdrawError::InvalidMemo(error)
    })
}

fn extended_spending_key_from_protocol_info_and_policy(
    protocol_info: &ZcoinProtocolInfo,
    priv_key_policy: &PrivKeyBuildPolicy,
    account: u32,
) -> MmResult<ExtendedSpendingKey, ZCoinBuildError> {
    match priv_key_policy {
        PrivKeyBuildPolicy::IguanaPrivKey(iguana) => Ok(ExtendedSpendingKey::master(iguana.as_slice())),
        PrivKeyBuildPolicy::GlobalHDAccount(global_hd) => {
            extended_spending_key_from_global_hd_account(protocol_info, global_hd, account)
        },
        PrivKeyBuildPolicy::Trezor => {
            let priv_key_err = PrivKeyPolicyNotAllowed::HardwareWalletNotSupported;
            MmError::err(ZCoinBuildError::UtxoBuilderError(
                UtxoCoinBuildError::PrivKeyPolicyNotAllowed(priv_key_err),
            ))
        },
    }
}

fn extended_spending_key_from_global_hd_account(
    protocol_info: &ZcoinProtocolInfo,
    global_hd: &GlobalHDAccountArc,
    account: u32,
) -> MmResult<ExtendedSpendingKey, ZCoinBuildError> {
    let path_to_coin = protocol_info
        .z_derivation_path
        .clone()
        .or_mm_err(|| ZCoinBuildError::ZDerivationPathNotSet)?;
    let path_to_account = path_to_coin
        .to_derivation_path()
        .into_iter()
        // Map `bip32::ChildNumber` to `zip32::Zip32Child`.
        .map(|child| Zip32Child::from_index(child.0))
        // Push the hardened `account` index, so the derivation path looks like:
        // `m/purpose'/coin'/account'`.
        .chain(iter::once(Zip32Child::Hardened(account)));

    let mut spending_key = ExtendedSpendingKey::master(global_hd.root_seed_bytes());
    for zip32_child in path_to_account {
        spending_key = spending_key.derive_child(zip32_child);
    }

    Ok(spending_key)
}

#[test]
fn derive_z_key_from_mm_seed() {
    use crypto::privkey::key_pair_from_seed;
    use zcash_client_backend::encoding::encode_extended_spending_key;

    let seed = "spice describe gravity federal blast come thank unfair canal monkey style afraid";
    let secp_keypair = key_pair_from_seed(seed).unwrap();
    let z_spending_key = ExtendedSpendingKey::master(&*secp_keypair.private().secret);
    let encoded = encode_extended_spending_key(z_mainnet_constants::HRP_SAPLING_EXTENDED_SPENDING_KEY, &z_spending_key);
    assert_eq!(encoded, "secret-extended-key-main1qqqqqqqqqqqqqqytwz2zjt587n63kyz6jawmflttqu5rxavvqx3lzfs0tdr0w7g5tgntxzf5erd3jtvva5s52qx0ms598r89vrmv30r69zehxy2r3vesghtqd6dfwdtnauzuj8u8eeqfx7qpglzu6z54uzque6nzzgnejkgq569ax4lmk0v95rfhxzxlq3zrrj2z2kqylx2jp8g68lqu6alczdxd59lzp4hlfuj3jp54fp06xsaaay0uyass992g507tdd7psua5w6q76dyq3");

    let (_, address) = z_spending_key.default_address().unwrap();
    let encoded_addr = encode_payment_address(z_mainnet_constants::HRP_SAPLING_PAYMENT_ADDRESS, &address);
    assert_eq!(
        encoded_addr,
        "zs182ht30wnnnr8jjhj2j9v5dkx3qsknnr5r00jfwk2nczdtqy7w0v836kyy840kv2r8xle5gcl549"
    );

    let seed = "also shoot benefit prefer juice shell elder veteran woman mimic image kidney";
    let secp_keypair = key_pair_from_seed(seed).unwrap();
    let z_spending_key = ExtendedSpendingKey::master(&*secp_keypair.private().secret);
    let encoded = encode_extended_spending_key(z_mainnet_constants::HRP_SAPLING_EXTENDED_SPENDING_KEY, &z_spending_key);
    assert_eq!(encoded, "secret-extended-key-main1qqqqqqqqqqqqqq8jnhc9stsqwts6pu5ayzgy4szplvy03u227e50n3u8e6dwn5l0q5s3s8xfc03r5wmyh5s5dq536ufwn2k89ngdhnxy64sd989elwas6kr7ygztsdkw6k6xqyvhtu6e0dhm4mav8rus0fy8g0hgy9vt97cfjmus0m2m87p4qz5a00um7gwjwk494gul0uvt3gqyjujcclsqry72z57kr265jsajactgfn9m3vclqvx8fsdnwp4jwj57ffw560vvwks9g9hpu");

    let (_, address) = z_spending_key.default_address().unwrap();
    let encoded_addr = encode_payment_address(z_mainnet_constants::HRP_SAPLING_PAYMENT_ADDRESS, &address);
    assert_eq!(
        encoded_addr,
        "zs1funuwrjr2stlr6fnhkdh7fyz3p7n0p8rxase9jnezdhc286v5mhs6q3myw0phzvad5mvqgfxpam"
    );
}

#[test]
fn test_interpret_memo_string() {
    use std::str::FromStr;
    use zcash_primitives::memo::Memo;

    let actual = interpret_memo_string("68656c6c6f207a63617368").unwrap();
    let expected = Memo::from_str("68656c6c6f207a63617368").unwrap().encode();
    assert_eq!(actual, expected);

    let actual = interpret_memo_string("A custom memo").unwrap();
    let expected = Memo::from_str("A custom memo").unwrap().encode();
    assert_eq!(actual, expected);

    let actual = interpret_memo_string("0x68656c6c6f207a63617368").unwrap();
    let expected = MemoBytes::from_bytes(&hex::decode("68656c6c6f207a63617368").unwrap()).unwrap();
    assert_eq!(actual, expected);
}<|MERGE_RESOLUTION|>--- conflicted
+++ resolved
@@ -14,15 +14,6 @@
                   UtxoActivationParams, UtxoAddressFormat, UtxoArc, UtxoCoinFields, UtxoCommonOps, UtxoRpcMode,
                   UtxoTxBroadcastOps, UtxoTxGenerationOps, VerboseTransactionFrom};
 use crate::{BalanceError, BalanceFut, CheckIfMyPaymentSentArgs, CoinBalance, CoinFutSpawner, ConfirmPaymentInput,
-<<<<<<< HEAD
-            FeeApproxStage, FoundSwapTxSpend, HistorySyncState, MakerSwapTakerCoin, MarketCoinOps, MmCoin, MmCoinEnum,
-            NegotiateSwapContractAddrErr, PaymentInstructionArgs, PaymentInstructions, PaymentInstructionsErr,
-            PrivKeyActivationPolicy, PrivKeyBuildPolicy, PrivKeyPolicyNotAllowed, RawTransactionFut, RefundError,
-            RefundPaymentArgs, RefundResult, SearchForSwapTxSpendInput, SendMakerPaymentSpendPreimageInput,
-            SendPaymentArgs, SignatureError, SignatureResult, SpendPaymentArgs, SwapOps, TakerSwapMakerCoin, TradeFee,
-            TradePreimageFut, TradePreimageResult, TradePreimageValue, TransactionEnum, TransactionFut,
-            TransactionResult, TxMarshalingErr, UnexpectedDerivationMethod, ValidateAddressResult, ValidateFeeArgs,
-=======
             DexFee, FeeApproxStage, FoundSwapTxSpend, HistorySyncState, MakerSwapTakerCoin, MarketCoinOps, MmCoin,
             MmCoinEnum, NegotiateSwapContractAddrErr, PaymentInstructionArgs, PaymentInstructions,
             PaymentInstructionsErr, PrivKeyActivationPolicy, PrivKeyBuildPolicy, PrivKeyPolicyNotAllowed,
@@ -31,7 +22,6 @@
             SignatureResult, SpendPaymentArgs, SwapOps, TakerSwapMakerCoin, TradeFee, TradePreimageFut,
             TradePreimageResult, TradePreimageValue, TransactionEnum, TransactionFut, TransactionResult,
             TxMarshalingErr, UnexpectedDerivationMethod, ValidateAddressResult, ValidateFeeArgs,
->>>>>>> 0221505e
             ValidateInstructionsErr, ValidateOtherPubKeyErr, ValidatePaymentError, ValidatePaymentFut,
             ValidatePaymentInput, ValidateWatcherSpendInput, VerificationError, VerificationResult,
             WaitForHTLCTxSpendArgs, WatcherOps, WatcherReward, WatcherRewardError, WatcherSearchForSwapTxSpendInput,
