--- conflicted
+++ resolved
@@ -783,12 +783,8 @@
     Native,
     #[serde(alias = "Electrum")]
     Light {
-<<<<<<< HEAD
+        #[serde(alias = "servers")]
         electrum_servers: Vec<ElectrumConnSettings>,
-=======
-        #[serde(alias = "servers")]
-        electrum_servers: Vec<ElectrumRpcRequest>,
->>>>>>> d055cbaf
         light_wallet_d_servers: Vec<String>,
         /// Specifies the parameters for synchronizing the wallet from a specific block. This overrides the
         /// `CheckPointBlockInfo` configuration in the coin settings.
