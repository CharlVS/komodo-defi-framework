pub mod ln_conf;
pub(crate) mod ln_db;
pub mod ln_errors;
pub mod ln_events;
mod ln_filesystem_persister;
pub mod ln_p2p;
pub mod ln_platform;
pub(crate) mod ln_serialization;
mod ln_sql;
pub mod ln_storage;
pub mod ln_utils;

use crate::coin_errors::MyAddressError;
use crate::lightning::ln_utils::{filter_channels, pay_invoice_with_max_total_cltv_expiry_delta, PaymentError};
use crate::utxo::rpc_clients::UtxoRpcClientEnum;
use crate::utxo::utxo_common::{big_decimal_from_sat, big_decimal_from_sat_unsigned};
use crate::utxo::{sat_from_big_decimal, utxo_common, BlockchainNetwork};
use crate::{BalanceFut, CheckIfMyPaymentSentArgs, CoinBalance, CoinFutSpawner, ConfirmPaymentInput, FeeApproxStage,
<<<<<<< HEAD
            FoundSwapTxSpend, HistorySyncState, LightningSpecificBalance, MakerSwapTakerCoin, MarketCoinOps, MmCoin,
            NegotiateSwapContractAddrErr, PaymentInstructions, PaymentInstructionsErr, ProtocolSpecificBalance,
=======
            FoundSwapTxSpend, HistorySyncState, MakerSwapTakerCoin, MarketCoinOps, MmCoin, MmCoinEnum,
            NegotiateSwapContractAddrErr, PaymentInstructionArgs, PaymentInstructions, PaymentInstructionsErr,
>>>>>>> f8ada95e
            RawTransactionError, RawTransactionFut, RawTransactionRequest, RefundError, RefundPaymentArgs,
            RefundResult, SearchForSwapTxSpendInput, SendMakerPaymentSpendPreimageInput, SendPaymentArgs,
            SignatureError, SignatureResult, SpendPaymentArgs, SwapOps, TakerSwapMakerCoin, TradeFee,
            TradePreimageFut, TradePreimageResult, TradePreimageValue, Transaction, TransactionEnum, TransactionErr,
            TransactionFut, TxMarshalingErr, UnexpectedDerivationMethod, UtxoStandardCoin, ValidateAddressResult,
            ValidateFeeArgs, ValidateInstructionsErr, ValidateOtherPubKeyErr, ValidatePaymentError,
<<<<<<< HEAD
            ValidatePaymentFut, ValidatePaymentInput, VerificationError, VerificationResult, WatcherOps,
            WatcherSearchForSwapTxSpendInput, WatcherValidatePaymentInput, WatcherValidateTakerFeeInput,
            WithdrawError, WithdrawFut, WithdrawRequest};
=======
            ValidatePaymentFut, ValidatePaymentInput, VerificationError, VerificationResult, WaitForHTLCTxSpendArgs,
            WatcherOps, WatcherReward, WatcherRewardError, WatcherSearchForSwapTxSpendInput,
            WatcherValidatePaymentInput, WatcherValidateTakerFeeInput, WithdrawError, WithdrawFut, WithdrawRequest};
>>>>>>> f8ada95e
use async_trait::async_trait;
use bitcoin::bech32::ToBase32;
use bitcoin::hashes::Hash;
use bitcoin_hashes::sha256::Hash as Sha256;
use bitcrypto::ChecksumType;
use bitcrypto::{dhash256, ripemd160};
use common::custom_futures::repeatable::{Ready, Retry};
use common::executor::{AbortableSystem, AbortedError, Timer};
use common::log::{error, info, LogOnError, LogState};
use common::{async_blocking, get_local_duration_since_epoch, log, now_sec, PagingOptionsEnum};
use db_common::sqlite::rusqlite::Error as SqlError;
use futures::{FutureExt, TryFutureExt};
use futures01::Future;
use keys::{hash::H256, CompactSignature, KeyPair, Private, Public};
use lightning::chain::keysinterface::{KeysInterface, KeysManager, Recipient};
use lightning::ln::channelmanager::{ChannelDetails, MIN_FINAL_CLTV_EXPIRY};
use lightning::ln::{PaymentHash, PaymentPreimage};
use lightning::routing::router::{DefaultRouter, PaymentParameters, RouteParameters, Router as RouterTrait};
use lightning::util::ser::{Readable, Writeable};
use lightning_background_processor::BackgroundProcessor;
use lightning_invoice::payment::Payer;
use lightning_invoice::{payment, CreationError, InvoiceBuilder, SignOrCreationError};
use lightning_invoice::{Invoice, InvoiceDescription};
use ln_conf::{LightningCoinConf, PlatformCoinConfirmationTargets};
use ln_db::{DBChannelDetails, HTLCStatus, LightningDB, PaymentInfo, PaymentType};
use ln_errors::{EnableLightningError, EnableLightningResult};
use ln_events::LightningEventHandler;
use ln_filesystem_persister::LightningFilesystemPersister;
use ln_p2p::PeerManager;
use ln_platform::Platform;
use ln_serialization::{ChannelDetailsForRPC, PublicKeyForRPC};
use ln_sql::SqliteLightningDB;
use ln_storage::{NetworkGraph, NodesAddressesMapShared, Scorer, TrustedNodesShared};
use ln_utils::{ChainMonitor, ChannelManager, Router};
use mm2_core::mm_ctx::MmArc;
use mm2_err_handle::prelude::*;
use mm2_net::ip_addr::myipaddr;
use mm2_number::{BigDecimal, MmNumber};
use parking_lot::Mutex as PaMutex;
use rpc::v1::types::{Bytes as BytesJson, H256 as H256Json};
use script::TransactionInputSigner;
use secp256k1v24::PublicKey;
use serde::Deserialize;
use serde_json::Value as Json;
use std::cmp::min;
use std::collections::{HashMap, HashSet};
use std::convert::TryInto;
use std::fmt;
use std::io::Cursor;
use std::net::SocketAddr;
use std::ops::Add;
use std::str::FromStr;
use std::sync::Arc;
use uuid::Uuid;

const WAIT_FOR_REFUND_INTERVAL: f64 = 60.;
pub const DEFAULT_INVOICE_EXPIRY: u32 = 3600;
pub(crate) const SWAP_PAYMENT_DESCRIPTION: &str = "Swap Payment";

pub type InvoicePayer<E> = payment::InvoicePayer<Arc<ChannelManager>, Router, Arc<LogState>, E>;

#[derive(Clone)]
pub struct LightningCoin {
    pub platform: Arc<Platform>,
    pub conf: LightningCoinConf,
    /// The lightning node background processor that takes care of tasks that need to happen periodically.
    pub background_processor: Arc<BackgroundProcessor>,
    /// The lightning node peer manager that takes care of connecting to peers, etc..
    pub peer_manager: Arc<PeerManager>,
    /// The lightning node channel manager which keeps track of the number of open channels and sends messages to the appropriate
    /// channel, also tracks HTLC preimages and forwards onion packets appropriately.
    pub channel_manager: Arc<ChannelManager>,
    /// The lightning node chain monitor that takes care of monitoring the chain for transactions of interest.
    pub chain_monitor: Arc<ChainMonitor>,
    /// The lightning node keys manager that takes care of signing invoices.
    pub keys_manager: Arc<KeysManager>,
    /// The lightning node invoice payer.
    pub invoice_payer: Arc<InvoicePayer<Arc<LightningEventHandler>>>,
    /// The lightning node persister that takes care of writing/reading data from storage.
    pub persister: Arc<LightningFilesystemPersister>,
    /// The lightning node db struct that takes care of reading/writing data from/to db.
    pub db: SqliteLightningDB,
    /// The mutex storing the addresses of the nodes that the lightning node has open channels with,
    /// these addresses are used for reconnecting.
    pub open_channels_nodes: NodesAddressesMapShared,
    /// The mutex storing the public keys of the nodes that our lightning node trusts to allow 0 confirmation
    /// inbound channels from.
    pub trusted_nodes: TrustedNodesShared,
    /// The lightning node router that takes care of finding routes for payments.
    // Todo: this should be removed once pay_invoice_with_max_total_cltv_expiry_delta similar functionality is implemented in rust-lightning
    pub router: Arc<Router>,
    /// The lightning node logger, this is required to be passed to some function so that logs from these functions are displayed in mm2 logs.
    pub logger: Arc<LogState>,
}

impl fmt::Debug for LightningCoin {
    fn fmt(&self, f: &mut fmt::Formatter<'_>) -> fmt::Result { write!(f, "LightningCoin {{ conf: {:?} }}", self.conf) }
}

struct LightningSpecificBalanceMsat {
    inbound: u64,
    min_receivable_amount_per_payment: u64,
    max_receivable_amount_per_payment: u64,
    min_spendable_amount_per_payment: u64,
    max_spendable_amount_per_payment: u64,
}

impl Default for LightningSpecificBalanceMsat {
    fn default() -> Self {
        LightningSpecificBalanceMsat {
            inbound: 0,
            min_receivable_amount_per_payment: u64::MAX,
            max_receivable_amount_per_payment: 0,
            min_spendable_amount_per_payment: u64::MAX,
            max_spendable_amount_per_payment: 0,
        }
    }
}

impl Add for LightningSpecificBalanceMsat {
    type Output = LightningSpecificBalanceMsat;

    fn add(self, rhs: Self) -> Self::Output {
        LightningSpecificBalanceMsat {
            inbound: self.inbound + rhs.inbound,
            min_receivable_amount_per_payment: min(
                self.min_receivable_amount_per_payment,
                rhs.min_receivable_amount_per_payment,
            ),
            max_receivable_amount_per_payment: self.max_receivable_amount_per_payment
                + rhs.max_receivable_amount_per_payment,
            min_spendable_amount_per_payment: min(
                self.min_spendable_amount_per_payment,
                rhs.min_spendable_amount_per_payment,
            ),
            max_spendable_amount_per_payment: self.max_spendable_amount_per_payment
                + rhs.max_spendable_amount_per_payment,
        }
    }
}

// Todo: this implements LightningSpecificBalance which is in lp_coin.rs to not move LightningSpecificBalanceMsat there
impl LightningSpecificBalance {
    fn from_msat(msat: LightningSpecificBalanceMsat, decimals: u8) -> Self {
        LightningSpecificBalance {
            inbound: big_decimal_from_sat_unsigned(msat.inbound, decimals),
            min_receivable_amount_per_payment: big_decimal_from_sat_unsigned(
                msat.min_receivable_amount_per_payment,
                decimals,
            ),
            max_receivable_amount_per_payment: big_decimal_from_sat_unsigned(
                msat.max_receivable_amount_per_payment,
                decimals,
            ),
            min_spendable_amount_per_payment: big_decimal_from_sat_unsigned(
                msat.min_spendable_amount_per_payment,
                decimals,
            ),
            max_spendable_amount_per_payment: big_decimal_from_sat_unsigned(
                msat.max_spendable_amount_per_payment,
                decimals,
            ),
        }
    }
}

#[derive(Deserialize)]
pub struct OpenChannelsFilter {
    pub channel_id: Option<H256Json>,
    pub counterparty_node_id: Option<PublicKeyForRPC>,
    pub funding_tx: Option<H256Json>,
    pub from_funding_value_sats: Option<u64>,
    pub to_funding_value_sats: Option<u64>,
    pub is_outbound: Option<bool>,
    pub from_balance_msat: Option<u64>,
    pub to_balance_msat: Option<u64>,
    pub from_outbound_capacity_msat: Option<u64>,
    pub to_outbound_capacity_msat: Option<u64>,
    pub from_inbound_capacity_msat: Option<u64>,
    pub to_inbound_capacity_msat: Option<u64>,
    pub is_ready: Option<bool>,
    pub is_usable: Option<bool>,
    pub is_public: Option<bool>,
}

pub(crate) struct GetOpenChannelsResult {
    pub channels: Vec<ChannelDetailsForRPC>,
    pub skipped: usize,
    pub total: usize,
}

impl Transaction for PaymentHash {
    fn tx_hex(&self) -> Vec<u8> { self.0.to_vec() }

    fn tx_hash(&self) -> BytesJson { self.0.to_vec().into() }
}

impl LightningCoin {
    pub fn platform_coin(&self) -> &UtxoStandardCoin { &self.platform.coin }

    #[inline]
    fn avg_blocktime(&self) -> u64 { self.platform.avg_blocktime }

    #[inline]
    fn my_node_id(&self) -> String { self.channel_manager.get_our_node_id().to_string() }

    pub(crate) async fn list_channels(&self) -> Vec<ChannelDetails> {
        let channel_manager = self.channel_manager.clone();
        async_blocking(move || channel_manager.list_channels()).await
    }

    async fn get_balance_msat(&self) -> (u64, u64, LightningSpecificBalanceMsat) {
        self.list_channels().await.iter().fold(
            (0, 0, LightningSpecificBalanceMsat::default()),
            |(spendable, unspendable, lightning_specific_balance_msat), chan| {
                if chan.is_usable {
                    (
                        spendable + chan.outbound_capacity_msat,
                        unspendable + chan.balance_msat - chan.outbound_capacity_msat,
                        lightning_specific_balance_msat
                            + LightningSpecificBalanceMsat {
                                inbound: chan.inbound_capacity_msat,
                                min_receivable_amount_per_payment: chan.inbound_htlc_minimum_msat.unwrap_or(u64::MAX),
                                max_receivable_amount_per_payment: chan.inbound_htlc_maximum_msat.unwrap_or_default(),
                                min_spendable_amount_per_payment: chan
                                    .counterparty
                                    .outbound_htlc_minimum_msat
                                    .unwrap_or(u64::MAX),
                                max_spendable_amount_per_payment: chan
                                    .counterparty
                                    .outbound_htlc_maximum_msat
                                    .unwrap_or_default(),
                            },
                    )
                } else {
                    (
                        spendable,
                        unspendable + chan.balance_msat,
                        lightning_specific_balance_msat,
                    )
                }
            },
        )
    }

    pub(crate) async fn get_channel_by_uuid(&self, uuid: Uuid) -> Option<ChannelDetails> {
        self.list_channels()
            .await
            .into_iter()
            .find(|chan| chan.user_channel_id == uuid.as_u128())
    }

    pub(crate) async fn pay_invoice(
        &self,
        invoice: Invoice,
        max_total_cltv_expiry_delta: Option<u32>,
        override_description: Option<String>,
    ) -> Result<PaymentInfo, MmError<PaymentError>> {
        let payment_hash = PaymentHash((invoice.payment_hash()).into_inner());
        // check if the invoice was already paid
        if let Some(info) = self.db.get_payment_from_db(payment_hash).await? {
            if info.status != HTLCStatus::Failed {
                return MmError::err(PaymentError::Invoice(format!(
                    "Already sent an invoice payment with hash: {}, state: {}!",
                    hex::encode(payment_hash.0),
                    info.status
                )));
            }
        }
        let payment_type = PaymentType::OutboundPayment {
            destination: *invoice.payee_pub_key().unwrap_or(&invoice.recover_payee_pub_key()),
        };
        let description = match (override_description, invoice.description()) {
            (Some(description), _) => description,
            (None, InvoiceDescription::Direct(d)) => d.to_string(),
            (None, InvoiceDescription::Hash(h)) => hex::encode(h.0.into_inner()),
        };
        let amt_msat = invoice.amount_milli_satoshis().map(|a| a as i64);

        let selfi = self.clone();
        match max_total_cltv_expiry_delta {
            Some(total_cltv) => {
                async_blocking(move || {
                    pay_invoice_with_max_total_cltv_expiry_delta(
                        selfi.channel_manager,
                        selfi.router,
                        &invoice,
                        total_cltv,
                    )
                })
                .await?
            },
            None => async_blocking(move || selfi.invoice_payer.pay_invoice(&invoice)).await?,
        };

        let payment_info = PaymentInfo::new(payment_hash, payment_type, description, amt_msat);
        // So this only updates the payment in db if the user is retrying to pay an invoice payment that has failed
        self.db.add_or_update_payment_in_db(&payment_info).await?;
        Ok(payment_info)
    }

    pub(crate) async fn keysend(
        &self,
        destination: PublicKey,
        amount_msat: u64,
        final_cltv_expiry_delta: u32,
        description: Option<String>,
    ) -> Result<PaymentInfo, MmError<PaymentError>> {
        if final_cltv_expiry_delta < MIN_FINAL_CLTV_EXPIRY {
            return MmError::err(PaymentError::CLTVExpiry(final_cltv_expiry_delta, MIN_FINAL_CLTV_EXPIRY));
        }
        let payment_preimage = PaymentPreimage(self.keys_manager.get_secure_random_bytes());

        let selfi = self.clone();
        async_blocking(move || {
            selfi
                .invoice_payer
                .pay_pubkey(destination, payment_preimage, amount_msat, final_cltv_expiry_delta)
                .map_to_mm(|e| PaymentError::Keysend(format!("{:?}", e)))
        })
        .await?;

        let payment_hash = PaymentHash(Sha256::hash(&payment_preimage.0).into_inner());
        let payment_type = PaymentType::OutboundPayment { destination };
        let payment_info = PaymentInfo::new(
            payment_hash,
            payment_type,
            description.unwrap_or_default(),
            Some(amount_msat as i64),
        );
        self.db.add_payment_to_db(&payment_info).await?;

        Ok(payment_info)
    }

    pub(crate) async fn get_open_channels_by_filter(
        &self,
        filter: Option<OpenChannelsFilter>,
        paging: PagingOptionsEnum<Uuid>,
        limit: usize,
    ) -> GetOpenChannelsResult {
        fn apply_open_channel_filter(channel_details: &ChannelDetailsForRPC, filter: &OpenChannelsFilter) -> bool {
            // Checking if channel_id is some and not equal
            if filter.channel_id.is_some() && Some(&channel_details.channel_id) != filter.channel_id.as_ref() {
                return false;
            }

            // Checking if counterparty_node_id is some and not equal
            if filter.counterparty_node_id.is_some()
                && Some(&channel_details.counterparty_node_id) != filter.counterparty_node_id.as_ref()
            {
                return false;
            }

            // Checking if funding_tx is some and not equal
            if filter.funding_tx.is_some() && channel_details.funding_tx != filter.funding_tx {
                return false;
            }

            // Checking if from_funding_value_sats is some and more than funding_tx_value_sats
            if filter.from_funding_value_sats.is_some()
                && Some(&channel_details.funding_tx_value_sats) < filter.from_funding_value_sats.as_ref()
            {
                return false;
            }

            // Checking if to_funding_value_sats is some and less than funding_tx_value_sats
            if filter.to_funding_value_sats.is_some()
                && Some(&channel_details.funding_tx_value_sats) > filter.to_funding_value_sats.as_ref()
            {
                return false;
            }

            // Checking if is_outbound is some and not equal
            if filter.is_outbound.is_some() && Some(&channel_details.is_outbound) != filter.is_outbound.as_ref() {
                return false;
            }

            // Checking if from_balance_msat is some and more than balance_msat
            if filter.from_balance_msat.is_some()
                && Some(&channel_details.balance_msat) < filter.from_balance_msat.as_ref()
            {
                return false;
            }

            // Checking if to_balance_msat is some and less than balance_msat
            if filter.to_balance_msat.is_some() && Some(&channel_details.balance_msat) > filter.to_balance_msat.as_ref()
            {
                return false;
            }

            // Checking if from_outbound_capacity_msat is some and more than outbound_capacity_msat
            if filter.from_outbound_capacity_msat.is_some()
                && Some(&channel_details.outbound_capacity_msat) < filter.from_outbound_capacity_msat.as_ref()
            {
                return false;
            }

            // Checking if to_outbound_capacity_msat is some and less than outbound_capacity_msat
            if filter.to_outbound_capacity_msat.is_some()
                && Some(&channel_details.outbound_capacity_msat) > filter.to_outbound_capacity_msat.as_ref()
            {
                return false;
            }

            // Checking if from_inbound_capacity_msat is some and more than outbound_capacity_msat
            if filter.from_inbound_capacity_msat.is_some()
                && Some(&channel_details.inbound_capacity_msat) < filter.from_inbound_capacity_msat.as_ref()
            {
                return false;
            }

            // Checking if to_inbound_capacity_msat is some and less than inbound_capacity_msat
            if filter.to_inbound_capacity_msat.is_some()
                && Some(&channel_details.inbound_capacity_msat) > filter.to_inbound_capacity_msat.as_ref()
            {
                return false;
            }

            // Checking if is_ready is some and not equal
            if filter.is_ready.is_some() && Some(&channel_details.is_ready) != filter.is_ready.as_ref() {
                return false;
            }

            // Checking if is_usable is some and not equal
            if filter.is_usable.is_some() && Some(&channel_details.is_usable) != filter.is_usable.as_ref() {
                return false;
            }

            // Checking if is_public is some and not equal
            if filter.is_public.is_some() && Some(&channel_details.is_public) != filter.is_public.as_ref() {
                return false;
            }

            // All checks pass
            true
        }

        let mut total_open_channels = self.list_channels().await;
        total_open_channels.sort_by(|a, b| {
            b.short_channel_id
                .unwrap_or(u64::MAX)
                .cmp(&a.short_channel_id.unwrap_or(u64::MAX))
        });
        drop_mutability!(total_open_channels);
        let total_open_channels: Vec<ChannelDetailsForRPC> = total_open_channels.into_iter().map(From::from).collect();

        let open_channels_filtered = if let Some(ref f) = filter {
            total_open_channels
                .into_iter()
                .filter(|chan| apply_open_channel_filter(chan, f))
                .collect()
        } else {
            total_open_channels
        };

        let offset = match paging {
            PagingOptionsEnum::PageNumber(page) => (page.get() - 1) * limit,
            PagingOptionsEnum::FromId(uuid) => open_channels_filtered
                .iter()
                .position(|x| x.uuid == uuid)
                .map(|pos| pos + 1)
                .unwrap_or_default(),
        };

        let total = open_channels_filtered.len();

        let channels = if offset + limit <= total {
            open_channels_filtered[offset..offset + limit].to_vec()
        } else {
            open_channels_filtered[offset..].to_vec()
        };

        GetOpenChannelsResult {
            channels,
            skipped: offset,
            total,
        }
    }

    // Todo: this can be removed after next rust-lightning release when min_final_cltv_expiry can be specified in
    // Todo: create_invoice_from_channelmanager_and_duration_since_epoch_with_payment_hash https://github.com/lightningdevkit/rust-lightning/pull/1878
    // Todo: The above PR will also validate min_final_cltv_expiry.
    async fn create_invoice_for_hash(
        &self,
        payment_hash: PaymentHash,
        amt_msat: Option<u64>,
        description: String,
        min_final_cltv_expiry: u64,
        invoice_expiry_delta_secs: u32,
    ) -> Result<Invoice, MmError<SignOrCreationError<()>>> {
        let open_channels_nodes = self.open_channels_nodes.lock().clone();
        for (node_pubkey, node_addr) in open_channels_nodes {
            ln_p2p::connect_to_ln_node(node_pubkey, node_addr, self.peer_manager.clone())
                .await
                .error_log_with_msg(&format!(
                    "Channel with node: {} can't be used for invoice routing hints due to connection error.",
                    node_pubkey
                ));
        }

        // `create_inbound_payment` only returns an error if the amount is greater than the total bitcoin
        // supply.
        let payment_secret = self
            .channel_manager
            .create_inbound_payment_for_hash(payment_hash, amt_msat, invoice_expiry_delta_secs)
            .map_to_mm(|()| SignOrCreationError::CreationError(CreationError::InvalidAmount))?;
        let our_node_pubkey = self.channel_manager.get_our_node_id();
        // Todo: Check if it's better to use UTC instead of local time for invoice generations
        let duration = get_local_duration_since_epoch().expect("for the foreseeable future this shouldn't happen");

        let mut invoice = InvoiceBuilder::new(self.platform.network.clone().into())
            .description(description)
            .duration_since_epoch(duration)
            .payee_pub_key(our_node_pubkey)
            .payment_hash(Hash::from_inner(payment_hash.0))
            .payment_secret(payment_secret)
            .basic_mpp()
            .min_final_cltv_expiry(min_final_cltv_expiry)
            .expiry_time(core::time::Duration::from_secs(invoice_expiry_delta_secs.into()));
        if let Some(amt) = amt_msat {
            invoice = invoice.amount_milli_satoshis(amt);
        }

        let route_hints = filter_channels(self.channel_manager.list_usable_channels(), amt_msat);
        for hint in route_hints {
            invoice = invoice.private_route(hint);
        }

        let raw_invoice = match invoice.build_raw() {
            Ok(inv) => inv,
            Err(e) => return MmError::err(SignOrCreationError::CreationError(e)),
        };
        let hrp_str = raw_invoice.hrp.to_string();
        let hrp_bytes = hrp_str.as_bytes();
        let data_without_signature = raw_invoice.data.to_base32();
        let signed_raw_invoice = raw_invoice.sign(|_| {
            self.keys_manager
                .sign_invoice(hrp_bytes, &data_without_signature, Recipient::Node)
        });
        match signed_raw_invoice {
            Ok(inv) => Ok(Invoice::from_signed(inv).map_err(|_| SignOrCreationError::SignError(()))?),
            Err(e) => MmError::err(SignOrCreationError::SignError(e)),
        }
    }

    fn estimate_blocks_from_duration(&self, duration: u64) -> u64 { duration / self.avg_blocktime() }

    async fn swap_payment_instructions(
        &self,
        secret_hash: &[u8],
        amount: BigDecimal,
        expires_in: u64,
        min_final_cltv_expiry: u64,
    ) -> Result<Vec<u8>, MmError<PaymentInstructionsErr>> {
        // lightning decimals should be 11 in config since the smallest divisible unit in lightning coin is msat
        let amt_msat = sat_from_big_decimal(&amount, self.decimals())?;
        let payment_hash =
            payment_hash_from_slice(secret_hash).map_to_mm(|e| PaymentInstructionsErr::InternalError(e.to_string()))?;
        // note: No description is provided in the invoice to reduce the payload
        let invoice = self
            .create_invoice_for_hash(
                payment_hash,
                Some(amt_msat),
                "".into(),
                min_final_cltv_expiry,
                expires_in.try_into().expect("expires_in shouldn't exceed u32::MAX"),
            )
            .await
            .map_err(|e| PaymentInstructionsErr::LightningInvoiceErr(e.to_string()))?;
        Ok(invoice.to_string().into_bytes())
    }

    fn validate_swap_instructions(
        &self,
        instructions: &[u8],
        secret_hash: &[u8],
        amount: BigDecimal,
        min_final_cltv_expiry: u64,
    ) -> Result<PaymentInstructions, MmError<ValidateInstructionsErr>> {
        let invoice = Invoice::from_str(&String::from_utf8_lossy(instructions))?;
        if invoice.payment_hash().as_inner() != secret_hash
            && ripemd160(invoice.payment_hash().as_inner()).as_slice() != secret_hash
        {
            return MmError::err(ValidateInstructionsErr::ValidateLightningInvoiceErr(
                "Invalid invoice payment hash!".into(),
            ));
        }

        let invoice_amount = invoice
            .amount_milli_satoshis()
            .or_mm_err(|| ValidateInstructionsErr::ValidateLightningInvoiceErr("No invoice amount!".into()))?;
        if big_decimal_from_sat(invoice_amount as i64, self.decimals()) != amount {
            return MmError::err(ValidateInstructionsErr::ValidateLightningInvoiceErr(
                "Invalid invoice amount!".into(),
            ));
        }

        if invoice.min_final_cltv_expiry() != min_final_cltv_expiry {
            return MmError::err(ValidateInstructionsErr::ValidateLightningInvoiceErr(
                "Invalid invoice min_final_cltv_expiry!".into(),
            ));
        }

        Ok(PaymentInstructions::Lightning(invoice))
    }

    fn spend_swap_payment(&self, spend_payment_args: SpendPaymentArgs<'_>) -> TransactionFut {
        let payment_hash = try_tx_fus!(payment_hash_from_slice(spend_payment_args.other_payment_tx));
        let mut preimage = [b' '; 32];
        preimage.copy_from_slice(spend_payment_args.secret);

        let coin = self.clone();
        let fut = async move {
            let payment_preimage = PaymentPreimage(preimage);
            coin.channel_manager.claim_funds(payment_preimage);
            coin.db
                .update_payment_preimage_in_db(payment_hash, payment_preimage)
                .await
                .error_log_with_msg(&format!(
                    "Unable to update payment {} information in DB with preimage: {}!",
                    hex::encode(payment_hash.0),
                    hex::encode(preimage)
                ));
            Ok(TransactionEnum::LightningPayment(payment_hash))
        };
        Box::new(fut.boxed().compat())
    }

    fn validate_swap_payment(&self, input: ValidatePaymentInput) -> ValidatePaymentFut<()> {
        let payment_hash = try_f!(payment_hash_from_slice(&input.payment_tx)
            .map_to_mm(|e| ValidatePaymentError::TxDeserializationError(e.to_string())));
        let payment_hex = hex::encode(payment_hash.0);

        let amt_msat = try_f!(sat_from_big_decimal(&input.amount, self.decimals()));

        let coin = self.clone();
        let fut = async move {
            match coin.db.get_payment_from_db(payment_hash).await {
                Ok(Some(payment)) => {
                    let amount_claimable = payment.amt_msat;
                    // Note: locktime doesn't need to be validated since min_final_cltv_expiry should be validated in rust-lightning after fixing the below issue
                    // https://github.com/lightningdevkit/rust-lightning/issues/1850
                    // Also, PaymentClaimable won't be fired if amount_claimable < the amount requested in the invoice, this check is probably not needed.
                    // But keeping it just in case any changes happen in rust-lightning
                    if amount_claimable != Some(amt_msat as i64) {
                        return MmError::err(ValidatePaymentError::WrongPaymentTx(format!(
                            "Provided payment {} amount {:?} doesn't match required amount {}",
                            payment_hex, amount_claimable, amt_msat
                        )));
                    }
                    Ok(())
                },
                Ok(None) => MmError::err(ValidatePaymentError::UnexpectedPaymentState(format!(
                    "Payment {} is not in the database when it should be!",
                    payment_hex
                ))),
                Err(e) => MmError::err(ValidatePaymentError::InternalError(format!(
                    "Unable to retrieve payment {} from the database error: {}",
                    payment_hex, e
                ))),
            }
        };
        Box::new(fut.boxed().compat())
    }

    async fn on_swap_refund(&self, payment: &[u8]) -> RefundResult<()> {
        let payment_hash = payment_hash_from_slice(payment).map_err(|e| RefundError::DecodeErr(e.to_string()))?;
        // Free the htlc to allow for this inbound liquidity to be used for other inbound payments
        self.channel_manager.fail_htlc_backwards(&payment_hash);
        self.db
            .update_payment_status_in_db(payment_hash, &HTLCStatus::Failed)
            .await
            .map_to_mm(|e| RefundError::DbError(e.to_string()))
    }
}

#[async_trait]
impl SwapOps for LightningCoin {
    // Todo: This uses dummy data for now for the sake of swap P.O.C., this should be implemented probably after agreeing on how fees will work for lightning
    fn send_taker_fee(&self, _fee_addr: &[u8], _amount: BigDecimal, _uuid: &[u8]) -> TransactionFut {
        let fut = async move { Ok(TransactionEnum::LightningPayment(PaymentHash([1; 32]))) };
        Box::new(fut.boxed().compat())
    }

    fn send_maker_payment(&self, maker_payment_args: SendPaymentArgs<'_>) -> TransactionFut {
        let invoice = match maker_payment_args.payment_instructions.clone() {
            Some(PaymentInstructions::Lightning(invoice)) => invoice,
            _ => try_tx_fus!(ERR!("Invalid instructions, ligntning invoice is expected")),
        };

        let coin = self.clone();
        let fut = async move {
            // No need for max_total_cltv_expiry_delta for lightning maker payment since the maker is the side that reveals the secret/preimage
            let payment = try_tx_s!(
                coin.pay_invoice(invoice, None, Some(SWAP_PAYMENT_DESCRIPTION.into()))
                    .await
            );
            Ok(payment.payment_hash.into())
        };
        Box::new(fut.boxed().compat())
    }

    fn send_taker_payment(&self, taker_payment_args: SendPaymentArgs<'_>) -> TransactionFut {
        let invoice = match taker_payment_args.payment_instructions.clone() {
            Some(PaymentInstructions::Lightning(invoice)) => invoice,
            _ => try_tx_fus!(ERR!("Invalid instructions, ligntning invoice is expected")),
        };

        let max_total_cltv_expiry_delta = self
            .estimate_blocks_from_duration(taker_payment_args.time_lock_duration)
            .try_into()
            .expect("max_total_cltv_expiry_delta shouldn't exceed u32::MAX");
        let coin = self.clone();
        let fut = async move {
            // Todo: The path/s used is already logged when PaymentPathSuccessful/PaymentPathFailed events are fired, it might be better to save it to the DB and retrieve it with the payment info.
            let payment = try_tx_s!(
                coin.pay_invoice(
                    invoice,
                    Some(max_total_cltv_expiry_delta),
                    Some(SWAP_PAYMENT_DESCRIPTION.into())
                )
                .await
            );
            Ok(payment.payment_hash.into())
        };
        Box::new(fut.boxed().compat())
    }

    #[inline]
    fn send_maker_spends_taker_payment(&self, maker_spends_payment_args: SpendPaymentArgs<'_>) -> TransactionFut {
        self.spend_swap_payment(maker_spends_payment_args)
    }

    #[inline]
    fn send_taker_spends_maker_payment(&self, taker_spends_payment_args: SpendPaymentArgs<'_>) -> TransactionFut {
        self.spend_swap_payment(taker_spends_payment_args)
    }

    fn send_taker_refunds_payment(&self, _taker_refunds_payment_args: RefundPaymentArgs<'_>) -> TransactionFut {
        Box::new(futures01::future::err(TransactionErr::Plain(
            "Doesn't need transaction broadcast to refund lightning HTLC".into(),
        )))
    }

    fn send_maker_refunds_payment(&self, _maker_refunds_payment_args: RefundPaymentArgs<'_>) -> TransactionFut {
        Box::new(futures01::future::err(TransactionErr::Plain(
            "Doesn't need transaction broadcast to refund lightning HTLC".into(),
        )))
    }

    // Todo: This validates the dummy fee for now for the sake of swap P.O.C., this should be implemented probably after agreeing on how fees will work for lightning
    fn validate_fee(&self, _validate_fee_args: ValidateFeeArgs<'_>) -> ValidatePaymentFut<()> {
        Box::new(futures01::future::ok(()))
    }

    #[inline]
    fn validate_maker_payment(&self, input: ValidatePaymentInput) -> ValidatePaymentFut<()> {
        self.validate_swap_payment(input)
    }

    #[inline]
    fn validate_taker_payment(&self, input: ValidatePaymentInput) -> ValidatePaymentFut<()> {
        self.validate_swap_payment(input)
    }

    fn check_if_my_payment_sent(
        &self,
        if_my_payment_sent_args: CheckIfMyPaymentSentArgs<'_>,
    ) -> Box<dyn Future<Item = Option<TransactionEnum>, Error = String> + Send> {
        let invoice = match if_my_payment_sent_args.payment_instructions.clone() {
            Some(PaymentInstructions::Lightning(invoice)) => invoice,
            _ => try_f!(ERR!("Invalid instructions, ligntning invoice is expected")),
        };

        let payment_hash = PaymentHash((invoice.payment_hash()).into_inner());
        let payment_hex = hex::encode(payment_hash.0);
        let coin = self.clone();
        let fut = async move {
            match coin.db.get_payment_from_db(payment_hash).await {
                Ok(maybe_payment) => Ok(maybe_payment.map(|p| p.payment_hash.into())),
                Err(e) => ERR!(
                    "Unable to check if payment {} is in db or not error: {}",
                    payment_hex,
                    e
                ),
            }
        };
        Box::new(fut.boxed().compat())
    }

    // Todo: need to also check on-chain spending
    async fn search_for_swap_tx_spend_my(
        &self,
        input: SearchForSwapTxSpendInput<'_>,
    ) -> Result<Option<FoundSwapTxSpend>, String> {
        let payment_hash = payment_hash_from_slice(input.tx).map_err(|e| e.to_string())?;
        let payment_hex = hex::encode(payment_hash.0);
        match self.db.get_payment_from_db(payment_hash).await {
            Ok(Some(payment)) => {
                if !payment.is_outbound() {
                    return ERR!("Payment {} should be an outbound payment!", payment_hex);
                }
                match payment.status {
                    HTLCStatus::Pending => Ok(None),
                    HTLCStatus::Succeeded => Ok(Some(FoundSwapTxSpend::Spent(TransactionEnum::LightningPayment(
                        payment_hash,
                    )))),
                    HTLCStatus::Claimable => {
                        ERR!(
                            "Payment {} has an invalid status of {} in the db",
                            payment_hex,
                            payment.status
                        )
                    },
                    HTLCStatus::Failed => Ok(Some(FoundSwapTxSpend::Refunded(TransactionEnum::LightningPayment(
                        payment_hash,
                    )))),
                }
            },
            Ok(None) => ERR!("Payment {} is not in the database when it should be!", payment_hex),
            Err(e) => ERR!(
                "Unable to retrieve payment {} from the database error: {}",
                payment_hex,
                e
            ),
        }
    }

    // Todo: need to also check on-chain spending
    async fn search_for_swap_tx_spend_other(
        &self,
        input: SearchForSwapTxSpendInput<'_>,
    ) -> Result<Option<FoundSwapTxSpend>, String> {
        let payment_hash = payment_hash_from_slice(input.tx).map_err(|e| e.to_string())?;
        let payment_hex = hex::encode(payment_hash.0);
        match self.db.get_payment_from_db(payment_hash).await {
            Ok(Some(payment)) => {
                if payment.is_outbound() {
                    return ERR!("Payment {} should be an inbound payment!", payment_hex);
                }
                match payment.status {
                    HTLCStatus::Pending | HTLCStatus::Claimable => Ok(None),
                    HTLCStatus::Succeeded => Ok(Some(FoundSwapTxSpend::Spent(TransactionEnum::LightningPayment(
                        payment_hash,
                    )))),
                    HTLCStatus::Failed => Ok(Some(FoundSwapTxSpend::Refunded(TransactionEnum::LightningPayment(
                        payment_hash,
                    )))),
                }
            },
            Ok(None) => ERR!("Payment {} is not in the database when it should be!", payment_hex),
            Err(e) => ERR!(
                "Unable to retrieve payment {} from the database error: {}",
                payment_hex,
                e
            ),
        }
    }

    fn check_tx_signed_by_pub(&self, _tx: &[u8], _expected_pub: &[u8]) -> Result<bool, MmError<ValidatePaymentError>> {
        unimplemented!();
    }

    async fn extract_secret(
        &self,
        _secret_hash: &[u8],
        spend_tx: &[u8],
        _watcher_reward: bool,
    ) -> Result<Vec<u8>, String> {
        let payment_hash = payment_hash_from_slice(spend_tx).map_err(|e| e.to_string())?;
        let payment_hex = hex::encode(payment_hash.0);

        match self.db.get_payment_from_db(payment_hash).await {
            Ok(Some(payment)) => match payment.preimage {
                Some(preimage) => Ok(preimage.0.to_vec()),
                None => ERR!("Preimage for payment {} should be found on the database", payment_hex),
            },
            Ok(None) => ERR!("Payment {} is not in the database when it should be!", payment_hex),
            Err(e) => ERR!(
                "Unable to retrieve payment {} from the database error: {}",
                payment_hex,
                e
            ),
        }
    }

    fn is_auto_refundable(&self) -> bool { true }

    async fn wait_for_htlc_refund(&self, tx: &[u8], locktime: u64) -> RefundResult<()> {
        let payment_hash = payment_hash_from_slice(tx).map_err(|e| RefundError::DecodeErr(e.to_string()))?;
        let payment_hex = hex::encode(payment_hash.0);
        repeatable!(async {
            match self.db.get_payment_from_db(payment_hash).await {
                Ok(Some(payment)) => match payment.status {
                    HTLCStatus::Failed => Ready(Ok(())),
                    HTLCStatus::Pending => Retry(()),
                    _ => Ready(MmError::err(RefundError::Internal(ERRL!(
                        "Payment {} has an invalid status of {} in the db",
                        payment_hex,
                        payment.status
                    )))),
                },
                Ok(None) => Ready(MmError::err(RefundError::Internal(ERRL!(
                    "Payment {} is not in the database when it should be!",
                    payment_hex
                )))),
                Err(e) => Ready(MmError::err(RefundError::DbError(ERRL!(
                    "Error getting payment {} from db: {}",
                    payment_hex,
                    e
                )))),
            }
        })
        .repeat_every_secs(WAIT_FOR_REFUND_INTERVAL)
        .until_s(locktime)
        .await
        .map_err(|e| RefundError::Timeout(format!("{:?}", e)))?
    }

    fn negotiate_swap_contract_addr(
        &self,
        _other_side_address: Option<&[u8]>,
    ) -> Result<Option<BytesJson>, MmError<NegotiateSwapContractAddrErr>> {
        Ok(None)
    }

    // Todo: This can be changed if private swaps were to be implemented for lightning
    fn derive_htlc_key_pair(&self, swap_unique_data: &[u8]) -> KeyPair {
        utxo_common::derive_htlc_key_pair(self.platform.coin.as_ref(), swap_unique_data)
    }

    #[inline]
    fn derive_htlc_pubkey(&self, _swap_unique_data: &[u8]) -> Vec<u8> {
        self.channel_manager.get_our_node_id().serialize().to_vec()
    }

    #[inline]
    fn validate_other_pubkey(&self, raw_pubkey: &[u8]) -> MmResult<(), ValidateOtherPubKeyErr> {
        utxo_common::validate_other_pubkey(raw_pubkey)
    }

    async fn maker_payment_instructions(
        &self,
        args: PaymentInstructionArgs<'_>,
    ) -> Result<Option<Vec<u8>>, MmError<PaymentInstructionsErr>> {
        let min_final_cltv_expiry = self.estimate_blocks_from_duration(args.maker_lock_duration);
        self.swap_payment_instructions(args.secret_hash, args.amount, args.expires_in, min_final_cltv_expiry)
            .await
            .map(Some)
    }

    #[inline]
    async fn taker_payment_instructions(
        &self,
        args: PaymentInstructionArgs<'_>,
    ) -> Result<Option<Vec<u8>>, MmError<PaymentInstructionsErr>> {
        self.swap_payment_instructions(
            args.secret_hash,
            args.amount,
            args.expires_in,
            MIN_FINAL_CLTV_EXPIRY as u64,
        )
        .await
        .map(Some)
    }

    fn validate_maker_payment_instructions(
        &self,
        instructions: &[u8],
        args: PaymentInstructionArgs,
    ) -> Result<PaymentInstructions, MmError<ValidateInstructionsErr>> {
        let min_final_cltv_expiry = self.estimate_blocks_from_duration(args.maker_lock_duration);
        self.validate_swap_instructions(instructions, args.secret_hash, args.amount, min_final_cltv_expiry)
    }

    #[inline]
    fn validate_taker_payment_instructions(
        &self,
        instructions: &[u8],
        args: PaymentInstructionArgs,
    ) -> Result<PaymentInstructions, MmError<ValidateInstructionsErr>> {
        self.validate_swap_instructions(
            instructions,
            args.secret_hash,
            args.amount,
            MIN_FINAL_CLTV_EXPIRY as u64,
        )
    }

    fn maker_locktime_multiplier(&self) -> f64 { 1.5 }
}

#[async_trait]
impl TakerSwapMakerCoin for LightningCoin {
    async fn on_taker_payment_refund_start(&self, _maker_payment: &[u8]) -> RefundResult<()> { Ok(()) }

    async fn on_taker_payment_refund_success(&self, maker_payment: &[u8]) -> RefundResult<()> {
        self.on_swap_refund(maker_payment).await
    }
}

#[async_trait]
impl MakerSwapTakerCoin for LightningCoin {
    async fn on_maker_payment_refund_start(&self, taker_payment: &[u8]) -> RefundResult<()> {
        self.on_swap_refund(taker_payment).await
    }

    async fn on_maker_payment_refund_success(&self, _taker_payment: &[u8]) -> RefundResult<()> { Ok(()) }
}

#[derive(Debug, Display)]
pub enum PaymentHashFromSliceErr {
    #[display(fmt = "Invalid data length of {}", _0)]
    InvalidLength(usize),
}

fn payment_hash_from_slice(data: &[u8]) -> Result<PaymentHash, PaymentHashFromSliceErr> {
    let len = data.len();
    if len != 32 {
        return Err(PaymentHashFromSliceErr::InvalidLength(len));
    }
    let mut hash = [b' '; 32];
    hash.copy_from_slice(data);
    Ok(PaymentHash(hash))
}

#[async_trait]
impl WatcherOps for LightningCoin {
    fn create_maker_payment_spend_preimage(
        &self,
        _maker_payment_tx: &[u8],
        _time_lock: u32,
        _maker_pub: &[u8],
        _secret_hash: &[u8],
        _swap_unique_data: &[u8],
    ) -> TransactionFut {
        unimplemented!();
    }

    fn send_maker_payment_spend_preimage(&self, _input: SendMakerPaymentSpendPreimageInput) -> TransactionFut {
        unimplemented!();
    }

    fn create_taker_payment_refund_preimage(
        &self,
        _taker_payment_tx: &[u8],
        _time_lock: u32,
        _maker_pub: &[u8],
        _secret_hash: &[u8],
        _swap_contract_address: &Option<BytesJson>,
        _swap_unique_data: &[u8],
    ) -> TransactionFut {
        unimplemented!();
    }

    fn send_taker_payment_refund_preimage(&self, _watcher_refunds_payment_args: RefundPaymentArgs) -> TransactionFut {
        unimplemented!();
    }

    fn watcher_validate_taker_fee(&self, _input: WatcherValidateTakerFeeInput) -> ValidatePaymentFut<()> {
        unimplemented!();
    }

    fn watcher_validate_taker_payment(&self, _input: WatcherValidatePaymentInput) -> ValidatePaymentFut<()> {
        unimplemented!();
    }

    async fn watcher_search_for_swap_tx_spend(
        &self,
        _input: WatcherSearchForSwapTxSpendInput<'_>,
    ) -> Result<Option<FoundSwapTxSpend>, String> {
        unimplemented!();
    }

    async fn get_taker_watcher_reward(
        &self,
        _other_coin: &MmCoinEnum,
        _coin_amount: Option<BigDecimal>,
        _other_coin_amount: Option<BigDecimal>,
        _reward_amount: Option<BigDecimal>,
        _wait_until: u64,
    ) -> Result<WatcherReward, MmError<WatcherRewardError>> {
        unimplemented!()
    }

    async fn get_maker_watcher_reward(
        &self,
        _other_coin: &MmCoinEnum,
        _reward_amount: Option<BigDecimal>,
        _wait_until: u64,
    ) -> Result<Option<WatcherReward>, MmError<WatcherRewardError>> {
        unimplemented!()
    }
}

impl MarketCoinOps for LightningCoin {
    fn ticker(&self) -> &str { &self.conf.ticker }

    fn my_address(&self) -> MmResult<String, MyAddressError> { Ok(self.my_node_id()) }

    fn get_public_key(&self) -> Result<String, MmError<UnexpectedDerivationMethod>> { Ok(self.my_node_id()) }

    fn sign_message_hash(&self, message: &str) -> Option<[u8; 32]> {
        let mut _message_prefix = self.conf.sign_message_prefix.clone()?;
        let prefixed_message = format!("{}{}", _message_prefix, message);
        Some(dhash256(prefixed_message.as_bytes()).take())
    }

    fn sign_message(&self, message: &str) -> SignatureResult<String> {
        let message_hash = self.sign_message_hash(message).ok_or(SignatureError::PrefixNotFound)?;
        let secret_key = self
            .keys_manager
            .get_node_secret(Recipient::Node)
            .map_err(|_| SignatureError::InternalError("Error accessing node keys".to_string()))?;
        let private = Private {
            prefix: 239,
            secret: H256::from(*secret_key.as_ref()),
            compressed: true,
            checksum_type: ChecksumType::DSHA256,
        };
        let signature = private.sign_compact(&H256::from(message_hash))?;
        Ok(zbase32::encode_full_bytes(&signature))
    }

    fn verify_message(&self, signature: &str, message: &str, pubkey: &str) -> VerificationResult<bool> {
        let message_hash = self
            .sign_message_hash(message)
            .ok_or(VerificationError::PrefixNotFound)?;
        let signature = CompactSignature::from(
            zbase32::decode_full_bytes_str(signature)
                .map_err(|e| VerificationError::SignatureDecodingError(e.to_string()))?,
        );
        let recovered_pubkey = Public::recover_compact(&H256::from(message_hash), &signature)?;
        Ok(recovered_pubkey.to_string() == pubkey)
    }

    // Todo: add a protocol_specific_balance method to start adding other checks in order matching
    // Todo: max_inbound_in_flight_htlc_percent should be taken in consideration too for max allowed amount, this can be considered the spendable balance,
    // Todo: but it's better to refactor the CoinBalance struct to add more info. We can make it 100% in the config for now until this is implemented.
    fn my_balance(&self) -> BalanceFut<CoinBalance> {
        let coin = self.clone();
        let decimals = self.decimals();
        let fut = async move {
            let (spendable_msat, unspendable_msat, lightning_specific_balance_msat) = coin.get_balance_msat().await;
            Ok(CoinBalance {
                spendable: big_decimal_from_sat_unsigned(spendable_msat, decimals),
                unspendable: big_decimal_from_sat_unsigned(unspendable_msat, decimals),
                protocol_specific_balance: Some(ProtocolSpecificBalance::Lightning(
                    LightningSpecificBalance::from_msat(lightning_specific_balance_msat, decimals),
                )),
            })
        };
        Box::new(fut.boxed().compat())
    }

    fn base_coin_balance(&self) -> BalanceFut<BigDecimal> { Box::new(self.my_balance().map(|res| res.spendable)) }

    fn platform_ticker(&self) -> &str { self.platform_coin().ticker() }

    fn send_raw_tx(&self, _tx: &str) -> Box<dyn Future<Item = String, Error = String> + Send> {
        Box::new(futures01::future::err(
            MmError::new(
                "send_raw_tx is not supported for lightning, please use send_payment method instead.".to_string(),
            )
            .to_string(),
        ))
    }

    fn send_raw_tx_bytes(&self, _tx: &[u8]) -> Box<dyn Future<Item = String, Error = String> + Send> {
        Box::new(futures01::future::err(
            MmError::new(
                "send_raw_tx is not supported for lightning, please use send_payment method instead.".to_string(),
            )
            .to_string(),
        ))
    }

    // Todo: Add waiting for confirmations logic for the case of if the channel is closed and the htlc can be claimed on-chain
    // Todo: The above is postponed and might not be needed after this issue is resolved https://github.com/lightningdevkit/rust-lightning/issues/2017
    fn wait_for_confirmations(&self, input: ConfirmPaymentInput) -> Box<dyn Future<Item = (), Error = String> + Send> {
        let payment_hash = try_f!(payment_hash_from_slice(&input.payment_tx).map_err(|e| e.to_string()));
        let payment_hex = hex::encode(payment_hash.0);

        let coin = self.clone();
        let fut = async move {
            loop {
                if now_sec() > input.wait_until {
                    return ERR!(
                        "Waited too long until {} for payment {} to be received",
                        input.wait_until,
                        payment_hex
                    );
                }

                match coin.db.get_payment_from_db(payment_hash).await {
                    Ok(Some(payment)) => {
                        match payment.payment_type {
                            PaymentType::OutboundPayment { .. } => match payment.status {
                                HTLCStatus::Pending | HTLCStatus::Succeeded => return Ok(()),
                                HTLCStatus::Claimable => {
                                    return ERR!(
                                        "Payment {} has an invalid status of {} in the db",
                                        payment_hex,
                                        payment.status
                                    )
                                },
                                // Todo: PaymentFailed event is fired after 5 retries, maybe timeout should be used instead.
                                // Todo: Still this doesn't prevent failure if there are no routes
                                // Todo: JIT channels/routing can be used to solve this issue https://github.com/lightningdevkit/rust-lightning/pull/1835 but it requires some trust.
                                HTLCStatus::Failed => return ERR!("Lightning swap payment {} failed", payment_hex),
                            },
                            PaymentType::InboundPayment => match payment.status {
                                HTLCStatus::Claimable | HTLCStatus::Succeeded => return Ok(()),
                                HTLCStatus::Pending => info!("Payment {} not received yet!", payment_hex),
                                HTLCStatus::Failed => return ERR!("Lightning swap payment {} failed", payment_hex),
                            },
                        }
                    },
                    Ok(None) => info!("Payment {} not received yet!", payment_hex),
                    Err(e) => return ERR!("Error getting payment {} from db: {}", payment_hex, e),
                }

                // note: When sleeping for only 1 second the test_send_payment_and_swaps unit test took 20 seconds to complete instead of 37 seconds when WAIT_CONFIRM_INTERVAL (15 seconds) is used
                // Todo: In next sprints, should add a mutex for lightning swap payments to avoid overloading the shared db connection with requests when the sleep time is reduced and multiple swaps are ran together
                // Todo: The aim is to make lightning swap payments as fast as possible. Running swap payments statuses should be loaded from db on restarts in this case.
                Timer::sleep(input.check_every as f64).await;
            }
        };
        Box::new(fut.boxed().compat())
    }

    fn wait_for_htlc_tx_spend(&self, args: WaitForHTLCTxSpendArgs<'_>) -> TransactionFut {
        let payment_hash = try_tx_fus!(payment_hash_from_slice(args.tx_bytes));
        let payment_hex = hex::encode(payment_hash.0);

        let coin = self.clone();
        let wait_until = args.wait_until;
        let fut = async move {
            loop {
                if now_sec() > wait_until {
                    return Err(TransactionErr::Plain(ERRL!(
                        "Waited too long until {} for payment {} to be spent",
                        wait_until,
                        payment_hex
                    )));
                }

                match coin.db.get_payment_from_db(payment_hash).await {
                    Ok(Some(payment)) => match payment.status {
                        HTLCStatus::Pending => (),
                        HTLCStatus::Claimable => {
                            return Err(TransactionErr::Plain(ERRL!(
                                "Payment {} has an invalid status of {} in the db",
                                payment_hex,
                                payment.status
                            )))
                        },
                        HTLCStatus::Succeeded => return Ok(TransactionEnum::LightningPayment(payment_hash)),
                        HTLCStatus::Failed => {
                            return Err(TransactionErr::Plain(ERRL!(
                                "Lightning swap payment {} failed",
                                payment_hex
                            )))
                        },
                    },
                    Ok(None) => return Err(TransactionErr::Plain(ERRL!("Payment {} not found in DB", payment_hex))),
                    Err(e) => {
                        return Err(TransactionErr::Plain(ERRL!(
                            "Error getting payment {} from db: {}",
                            payment_hex,
                            e
                        )))
                    },
                }

                // note: When sleeping for only 1 second the test_send_payment_and_swaps unit test took 20 seconds to complete instead of 37 seconds when sleeping for 10 seconds
                // Todo: In next sprints, should add a mutex for lightning swap payments to avoid overloading the shared db connection with requests when the sleep time is reduced and multiple swaps are ran together.
                // Todo: The aim is to make lightning swap payments as fast as possible, more sleep time can be allowed for maker payment since it waits for the secret to be revealed on another chain first.
                // Todo: Running swap payments statuses should be loaded from db on restarts in this case.
                Timer::sleep(10.).await;
            }
        };
        Box::new(fut.boxed().compat())
    }

    fn tx_enum_from_bytes(&self, bytes: &[u8]) -> Result<TransactionEnum, MmError<TxMarshalingErr>> {
        Ok(TransactionEnum::LightningPayment(
            payment_hash_from_slice(bytes).map_to_mm(|e| TxMarshalingErr::InvalidInput(e.to_string()))?,
        ))
    }

    fn current_block(&self) -> Box<dyn Future<Item = u64, Error = String> + Send> { Box::new(futures01::future::ok(0)) }

    fn display_priv_key(&self) -> Result<String, String> {
        Ok(self
            .keys_manager
            .get_node_secret(Recipient::Node)
            .map_err(|_| "Unsupported recipient".to_string())?
            .display_secret()
            .to_string())
    }

    // This will depend on the route/routes taken for the payment, since every channel's counterparty specifies the minimum amount they will allow to route.
    // Since route is not specified at this stage yet, we can use the maximum of these minimum amounts as the min_tx_amount allowed.
    // Default value: 1 msat if the counterparty is using LDK default value.
    // Todo: recheck this in light of where it is used
    fn min_tx_amount(&self) -> BigDecimal {
        let amount_in_msat = self
            .channel_manager
            .list_channels()
            .iter()
            .map(|c| c.counterparty.outbound_htlc_minimum_msat.unwrap_or(1))
            .max()
            .unwrap_or(1) as i64;
        big_decimal_from_sat(amount_in_msat, self.decimals())
    }

    // Todo: Equals to min_tx_amount for now (1 satoshi), should change this later
    // Todo: doesn't take routing fees into account too, There is no way to know the route to the other side of the swap when placing the order, need to find a workaround for this
    fn min_trading_vol(&self) -> MmNumber { self.min_tx_amount().into() }

    fn needs_additional_balance_checks(&self) -> bool { true }
}

#[derive(Deserialize, Serialize)]
struct LightningProtocolInfo {
    node_id: PublicKeyForRPC,
    route_hints: Vec<Vec<u8>>,
}

#[async_trait]
impl MmCoin for LightningCoin {
    fn is_asset_chain(&self) -> bool { false }

    fn spawner(&self) -> CoinFutSpawner { CoinFutSpawner::new(&self.platform.abortable_system) }

    fn get_raw_transaction(&self, _req: RawTransactionRequest) -> RawTransactionFut {
        let fut = async move {
            MmError::err(RawTransactionError::InternalError(
                "get_raw_transaction method is not supported for lightning, please use get_payment_details method instead.".into(),
            ))
        };
        Box::new(fut.boxed().compat())
    }

    fn get_tx_hex_by_hash(&self, _tx_hash: Vec<u8>) -> RawTransactionFut {
        let fut = async move {
            MmError::err(RawTransactionError::InternalError(
                "get_tx_hex_by_hash method is not supported for lightning.".into(),
            ))
        };
        Box::new(fut.boxed().compat())
    }

    fn withdraw(&self, _req: WithdrawRequest) -> WithdrawFut {
        let fut = async move {
            MmError::err(WithdrawError::InternalError(
                "withdraw method is not supported for lightning, please use generate_invoice method instead.".into(),
            ))
        };
        Box::new(fut.boxed().compat())
    }

    fn decimals(&self) -> u8 { self.conf.decimals }

    fn convert_to_address(&self, _from: &str, _to_address_format: Json) -> Result<String, String> {
        Err(MmError::new("Address conversion is not available for LightningCoin".to_string()).to_string())
    }

    fn validate_address(&self, address: &str) -> ValidateAddressResult {
        match PublicKey::from_str(address) {
            Ok(_) => ValidateAddressResult {
                is_valid: true,
                reason: None,
            },
            Err(e) => ValidateAddressResult {
                is_valid: false,
                reason: Some(format!("Error {} on parsing node public key", e)),
            },
        }
    }

    // Todo: Implement this when implementing payments history for lightning
    fn process_history_loop(&self, _ctx: MmArc) -> Box<dyn Future<Item = (), Error = ()> + Send> { unimplemented!() }

    // Todo: Implement this when implementing payments history for lightning
    fn history_sync_status(&self) -> HistorySyncState { unimplemented!() }

    // Todo: Implement this when implementing swaps for lightning as it's is used only for swaps
    fn get_trade_fee(&self) -> Box<dyn Future<Item = TradeFee, Error = String> + Send> { unimplemented!() }

    // Todo: This uses dummy data for now for the sake of swap P.O.C., this should be implemented probably after agreeing on how fees will work for lightning
    async fn get_sender_trade_fee(
        &self,
        _value: TradePreimageValue,
        _stage: FeeApproxStage,
    ) -> TradePreimageResult<TradeFee> {
        Ok(TradeFee {
            coin: self.ticker().to_owned(),
            amount: Default::default(),
            paid_from_trading_vol: false,
        })
    }

    // Todo: This uses dummy data for now for the sake of swap P.O.C., this should be implemented probably after agreeing on how fees will work for lightning
    fn get_receiver_trade_fee(&self, _stage: FeeApproxStage) -> TradePreimageFut<TradeFee> {
        Box::new(futures01::future::ok(TradeFee {
            coin: self.ticker().to_owned(),
            amount: Default::default(),
            paid_from_trading_vol: false,
        }))
    }

    // Todo: This uses dummy data for now for the sake of swap P.O.C., this should be implemented probably after agreeing on how fees will work for lightning
    async fn get_fee_to_send_taker_fee(
        &self,
        _dex_fee_amount: BigDecimal,
        _stage: FeeApproxStage,
    ) -> TradePreimageResult<TradeFee> {
        Ok(TradeFee {
            coin: self.ticker().to_owned(),
            amount: Default::default(),
            paid_from_trading_vol: false,
        })
    }

    // Lightning payments are either pending, successful or failed. Once a payment succeeds there is no need to for confirmations
    // unlike onchain transactions.
    fn required_confirmations(&self) -> u64 { 0 }

    fn requires_notarization(&self) -> bool { false }

    fn set_required_confirmations(&self, _confirmations: u64) {}

    fn set_requires_notarization(&self, _requires_nota: bool) {}

    fn swap_contract_address(&self) -> Option<BytesJson> { None }

    fn fallback_swap_contract(&self) -> Option<BytesJson> { None }

    fn mature_confirmations(&self) -> Option<u32> { None }

    // Channels for users/non-routing nodes should be private, so routing hints are sent as part of the protocol info
    // alongside the receiver lightning node address/pubkey.
    // Note: This is required only for the side that's getting paid in lightning.
    // Todo: should take in consideration JIT routing and using LSPs in next PRs
    // Todo: revise protocol info after balance checks are done, draw a diagram to show how balance works for lightning, also check match_by and how it's done in GUI
    fn coin_protocol_info(&self, amount_to_receive: Option<MmNumber>) -> Vec<u8> {
        let amt_msat = match amount_to_receive.map(|a| sat_from_big_decimal(&a.into(), self.decimals())) {
            Some(Ok(amt)) => amt,
            Some(Err(e)) => {
                error!("{}", e);
                return Vec::new();
            },
            None => return Vec::new(),
        };
        let route_hints = filter_channels(self.channel_manager.list_usable_channels(), Some(amt_msat))
            .iter()
            .map(|h| h.encode())
            .collect();
        let node_id = PublicKeyForRPC(self.channel_manager.get_our_node_id());
        let protocol_info = LightningProtocolInfo { node_id, route_hints };
        rmp_serde::to_vec(&protocol_info).expect("Serialization should not fail")
    }

    // Todo: should take in consideration JIT routing and using LSPs in next PRs
    // Todo: check how this affects swaps later, and how we match by in GUIs
    fn is_coin_protocol_supported(
        &self,
        info: &Option<Vec<u8>>,
        amount_to_send: Option<MmNumber>,
        locktime: u64,
        is_maker: bool,
    ) -> bool {
        macro_rules! log_err_and_return_false {
            ($e:expr) => {
                match $e {
                    Ok(res) => res,
                    Err(e) => {
                        error!("{}", e);
                        return false;
                    },
                }
            };
        }
        let final_value_msat = match amount_to_send.map(|amt| sat_from_big_decimal(&amt.into(), self.decimals())) {
            Some(amt_or_err) => log_err_and_return_false!(amt_or_err),
            None => return true,
        };
        let protocol_info = match info.as_ref().map(rmp_serde::from_read_ref::<_, LightningProtocolInfo>) {
            Some(info_or_err) => log_err_and_return_false!(info_or_err),
            None => return false,
        };
        let mut route_hints = Vec::new();
        for h in protocol_info.route_hints.iter() {
            let hint = log_err_and_return_false!(Readable::read(&mut Cursor::new(h)));
            route_hints.push(hint);
        }
        // Todo: mpp swaps fail after latest rust-lightning update because invoice features that enable mpp needs to be included in payment params
        let mut payment_params =
            PaymentParameters::from_node_id(protocol_info.node_id.into()).with_route_hints(route_hints);
        let final_cltv_expiry_delta = if is_maker {
            self.estimate_blocks_from_duration(locktime)
                .try_into()
                .expect("final_cltv_expiry_delta shouldn't exceed u32::MAX")
        } else {
            payment_params.max_total_cltv_expiry_delta = self
                .estimate_blocks_from_duration(locktime)
                .try_into()
                .expect("max_total_cltv_expiry_delta shouldn't exceed u32::MAX");
            MIN_FINAL_CLTV_EXPIRY
        };
        drop_mutability!(payment_params);
        let route_params = RouteParameters {
            payment_params,
            final_value_msat,
            final_cltv_expiry_delta,
        };
        let payer = self.channel_manager.node_id();
        let first_hops = self.channel_manager.first_hops();
        let inflight_htlcs = self.channel_manager.compute_inflight_htlcs();
        // Todo: do find_route take into consideration max-min htlc per payment?
        self.router
            .find_route(
                &payer,
                &route_params,
                Some(&first_hops.iter().collect::<Vec<_>>()),
                inflight_htlcs,
            )
            .is_ok()
    }

    fn on_disabled(&self) -> Result<(), AbortedError> { AbortableSystem::abort_all(&self.platform.abortable_system) }

    fn on_token_deactivated(&self, _ticker: &str) {}
}<|MERGE_RESOLUTION|>--- conflicted
+++ resolved
@@ -16,28 +16,17 @@
 use crate::utxo::utxo_common::{big_decimal_from_sat, big_decimal_from_sat_unsigned};
 use crate::utxo::{sat_from_big_decimal, utxo_common, BlockchainNetwork};
 use crate::{BalanceFut, CheckIfMyPaymentSentArgs, CoinBalance, CoinFutSpawner, ConfirmPaymentInput, FeeApproxStage,
-<<<<<<< HEAD
             FoundSwapTxSpend, HistorySyncState, LightningSpecificBalance, MakerSwapTakerCoin, MarketCoinOps, MmCoin,
-            NegotiateSwapContractAddrErr, PaymentInstructions, PaymentInstructionsErr, ProtocolSpecificBalance,
-=======
-            FoundSwapTxSpend, HistorySyncState, MakerSwapTakerCoin, MarketCoinOps, MmCoin, MmCoinEnum,
-            NegotiateSwapContractAddrErr, PaymentInstructionArgs, PaymentInstructions, PaymentInstructionsErr,
->>>>>>> f8ada95e
-            RawTransactionError, RawTransactionFut, RawTransactionRequest, RefundError, RefundPaymentArgs,
-            RefundResult, SearchForSwapTxSpendInput, SendMakerPaymentSpendPreimageInput, SendPaymentArgs,
-            SignatureError, SignatureResult, SpendPaymentArgs, SwapOps, TakerSwapMakerCoin, TradeFee,
-            TradePreimageFut, TradePreimageResult, TradePreimageValue, Transaction, TransactionEnum, TransactionErr,
-            TransactionFut, TxMarshalingErr, UnexpectedDerivationMethod, UtxoStandardCoin, ValidateAddressResult,
-            ValidateFeeArgs, ValidateInstructionsErr, ValidateOtherPubKeyErr, ValidatePaymentError,
-<<<<<<< HEAD
-            ValidatePaymentFut, ValidatePaymentInput, VerificationError, VerificationResult, WatcherOps,
-            WatcherSearchForSwapTxSpendInput, WatcherValidatePaymentInput, WatcherValidateTakerFeeInput,
-            WithdrawError, WithdrawFut, WithdrawRequest};
-=======
-            ValidatePaymentFut, ValidatePaymentInput, VerificationError, VerificationResult, WaitForHTLCTxSpendArgs,
-            WatcherOps, WatcherReward, WatcherRewardError, WatcherSearchForSwapTxSpendInput,
+            MmCoinEnum, NegotiateSwapContractAddrErr, PaymentInstructionArgs, PaymentInstructions,
+            PaymentInstructionsErr, ProtocolSpecificBalance, RawTransactionError, RawTransactionFut,
+            RawTransactionRequest, RefundError, RefundPaymentArgs, RefundResult, SearchForSwapTxSpendInput,
+            SendMakerPaymentSpendPreimageInput, SendPaymentArgs, SignatureError, SignatureResult, SpendPaymentArgs,
+            SwapOps, TakerSwapMakerCoin, TradeFee, TradePreimageFut, TradePreimageResult, TradePreimageValue,
+            Transaction, TransactionEnum, TransactionErr, TransactionFut, TxMarshalingErr, UnexpectedDerivationMethod,
+            UtxoStandardCoin, ValidateAddressResult, ValidateFeeArgs, ValidateInstructionsErr, ValidateOtherPubKeyErr,
+            ValidatePaymentError, ValidatePaymentFut, ValidatePaymentInput, VerificationError, VerificationResult,
+            WaitForHTLCTxSpendArgs, WatcherOps, WatcherReward, WatcherRewardError, WatcherSearchForSwapTxSpendInput,
             WatcherValidatePaymentInput, WatcherValidateTakerFeeInput, WithdrawError, WithdrawFut, WithdrawRequest};
->>>>>>> f8ada95e
 use async_trait::async_trait;
 use bitcoin::bech32::ToBase32;
 use bitcoin::hashes::Hash;
