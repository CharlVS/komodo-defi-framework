--- conflicted
+++ resolved
@@ -47,16 +47,13 @@
 rlp = { git = "https://github.com/artemii235/parity-common" }
 rpc = { git = "https://github.com/artemii235/parity-bitcoin.git" }
 script = { git = "https://github.com/artemii235/parity-bitcoin.git" }
+ser_error = { path = "../derives/ser_error" }
+ser_error_derive = { path = "../derives/ser_error_derive" }
 serde = "1.0"
 serde_derive = "1.0"
 serde_json = { version = "1.0", features = ["preserve_order", "raw_value"] }
 serialization = { git = "https://github.com/artemii235/parity-bitcoin.git" }
-<<<<<<< HEAD
 serialization_derive = { git = "https://github.com/artemii235/parity-bitcoin.git" }
-=======
-ser_error = { path = "../derives/ser_error" }
-ser_error_derive = { path = "../derives/ser_error_derive" }
->>>>>>> 419f36ef
 sha2 = "0.8"
 sha3 = "0.8"
 # One of web3 dependencies is the old `tokio-uds 0.1.7` which fails cross-compiling to ARM.
