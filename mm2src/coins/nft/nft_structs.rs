use crate::nft::eth_addr_to_hex;
use crate::{TransactionType, TxFeeDetails, WithdrawFee};
use common::ten;
use ethereum_types::Address;
use futures::lock::Mutex as AsyncMutex;
use mm2_core::mm_ctx::{from_ctx, MmArc};
use mm2_number::BigDecimal;
use rpc::v1::types::Bytes as BytesJson;
use serde::Deserialize;
use serde_json::Value as Json;
use std::fmt;
use std::num::NonZeroUsize;
use std::str::FromStr;
use std::sync::Arc;
use url::Url;

#[cfg(target_arch = "wasm32")]
use mm2_db::indexed_db::{ConstructibleDb, SharedDb};

#[cfg(target_arch = "wasm32")]
use crate::nft::storage::wasm::nft_idb::NftCacheIDB;

#[derive(Debug, Deserialize)]
pub struct NftListReq {
    pub(crate) chains: Vec<Chain>,
    #[serde(default)]
    pub(crate) max: bool,
    #[serde(default = "ten")]
    pub(crate) limit: usize,
    pub(crate) page_number: Option<NonZeroUsize>,
    #[serde(default)]
    pub(crate) protect_from_spam: bool,
}

#[derive(Debug, Deserialize)]
pub struct NftMetadataReq {
    pub(crate) token_address: Address,
    pub(crate) token_id: BigDecimal,
    pub(crate) chain: Chain,
    #[serde(default)]
    pub(crate) protect_from_spam: bool,
}

#[derive(Debug, Deserialize)]
pub struct RefreshMetadataReq {
    pub(crate) token_address: Address,
    pub(crate) token_id: BigDecimal,
    pub(crate) chain: Chain,
    pub(crate) url: Url,
}

#[derive(Debug, Display)]
pub enum ParseChainTypeError {
    UnsupportedChainType,
}

#[derive(Clone, Copy, Debug, Deserialize, Serialize)]
#[serde(rename_all = "UPPERCASE")]
pub enum Chain {
    Avalanche,
    Bsc,
    Eth,
    Fantom,
    Polygon,
}

pub(crate) trait ConvertChain {
    fn to_ticker(&self) -> String;
}

impl ConvertChain for Chain {
    fn to_ticker(&self) -> String {
        match self {
            Chain::Avalanche => "AVAX".to_owned(),
            Chain::Bsc => "BNB".to_owned(),
            Chain::Eth => "ETH".to_owned(),
            Chain::Fantom => "FTM".to_owned(),
            Chain::Polygon => "MATIC".to_owned(),
        }
    }
}

impl fmt::Display for Chain {
    fn fmt(&self, f: &mut fmt::Formatter<'_>) -> fmt::Result {
        match self {
            Chain::Avalanche => write!(f, "AVALANCHE"),
            Chain::Bsc => write!(f, "BSC"),
            Chain::Eth => write!(f, "ETH"),
            Chain::Fantom => write!(f, "FANTOM"),
            Chain::Polygon => write!(f, "POLYGON"),
        }
    }
}

impl FromStr for Chain {
    type Err = ParseChainTypeError;

    #[inline]
    fn from_str(s: &str) -> Result<Chain, ParseChainTypeError> {
        match s {
            "AVALANCHE" => Ok(Chain::Avalanche),
            "BSC" => Ok(Chain::Bsc),
            "ETH" => Ok(Chain::Eth),
            "FANTOM" => Ok(Chain::Fantom),
            "POLYGON" => Ok(Chain::Polygon),
            _ => Err(ParseChainTypeError::UnsupportedChainType),
        }
    }
}

#[derive(Debug, Display)]
pub(crate) enum ParseContractTypeError {
    UnsupportedContractType,
}

#[derive(Clone, Copy, Debug, Deserialize, Serialize)]
#[serde(rename_all = "UPPERCASE")]
pub(crate) enum ContractType {
    Erc1155,
    Erc721,
}

impl FromStr for ContractType {
    type Err = ParseContractTypeError;

    #[inline]
    fn from_str(s: &str) -> Result<ContractType, ParseContractTypeError> {
        match s {
            "ERC1155" => Ok(ContractType::Erc1155),
            "ERC721" => Ok(ContractType::Erc721),
            _ => Err(ParseContractTypeError::UnsupportedContractType),
        }
    }
}

impl fmt::Display for ContractType {
    fn fmt(&self, f: &mut fmt::Formatter) -> fmt::Result {
        match self {
            ContractType::Erc1155 => write!(f, "ERC1155"),
            ContractType::Erc721 => write!(f, "ERC721"),
        }
    }
}

/// `UriMeta` structure is the object which we create from `token_uri` and `metadata`.
///
/// `token_uri` and `metadata` usually contain either `image` or `image_url` with image url.
/// But most often nft creators use only `image` name for this value (from my observation),
/// less often they use both parameters with the same url.
///
/// I suspect this is because some APIs only look for one of these image url names, so nft creators try to satisfy all sides.
/// In any case, since there is no clear standard, we have to look for both options,
/// when we build `UriMeta` from `token_uri` or `metadata`.
#[derive(Clone, Debug, Default, Deserialize, Serialize)]
pub(crate) struct UriMeta {
    #[serde(rename = "image")]
    pub(crate) raw_image_url: Option<String>,
    pub(crate) image_url: Option<String>,
    #[serde(rename = "name")]
    pub(crate) token_name: Option<String>,
    pub(crate) description: Option<String>,
    pub(crate) attributes: Option<Json>,
    pub(crate) animation_url: Option<String>,
    pub(crate) external_url: Option<String>,
    pub(crate) image_details: Option<Json>,
}

impl UriMeta {
    /// `try_to_fill_missing_fields_from` function doesnt change `raw_image_url` field.
    /// It tries to update `image_url` field instead, if it is None.
    /// As `image` is the original name of `raw_image_url` field in data from `token_uri` or `metadata`,
    /// try to find **Some()** in this field first.
    pub(crate) fn try_to_fill_missing_fields_from(&mut self, other: UriMeta) {
        if self.image_url.is_none() {
            self.image_url = other.raw_image_url.or(other.image_url);
        }
        if self.token_name.is_none() {
            self.token_name = other.token_name;
        }
        if self.description.is_none() {
            self.description = other.description;
        }
        if self.attributes.is_none() {
            self.attributes = other.attributes;
        }
        if self.animation_url.is_none() {
            self.animation_url = other.animation_url;
        }
        if self.external_url.is_none() {
            self.external_url = other.external_url;
        }
        if self.image_details.is_none() {
            self.image_details = other.image_details;
        }
    }
}

/// [`NftCommon`] structure contains common fields from [`Nft`] and [`NftFromMoralis`]
#[derive(Clone, Debug, Deserialize, Serialize)]
pub struct NftCommon {
    pub(crate) token_address: Address,
    pub(crate) token_id: BigDecimal,
    pub(crate) amount: BigDecimal,
    pub(crate) owner_of: Address,
    pub(crate) token_hash: Option<String>,
    #[serde(rename = "name")]
    pub(crate) collection_name: Option<String>,
    pub(crate) symbol: Option<String>,
    pub(crate) token_uri: Option<String>,
    pub(crate) metadata: Option<String>,
    pub(crate) last_token_uri_sync: Option<String>,
    pub(crate) last_metadata_sync: Option<String>,
    pub(crate) minter_address: Option<String>,
    #[serde(default)]
    pub(crate) possible_spam: bool,
}

#[derive(Clone, Debug, Deserialize, Serialize)]
pub struct Nft {
    #[serde(flatten)]
    pub(crate) common: NftCommon,
    pub(crate) chain: Chain,
    pub(crate) block_number_minted: Option<u64>,
    pub(crate) block_number: u64,
    pub(crate) contract_type: ContractType,
    pub(crate) uri_meta: UriMeta,
}

/// This structure is for deserializing moralis NFT json to struct.
#[derive(Debug, Deserialize)]
pub(crate) struct NftFromMoralis {
    #[serde(flatten)]
    pub(crate) common: NftCommon,
    pub(crate) block_number_minted: Option<SerdeStringWrap<u64>>,
    pub(crate) block_number: SerdeStringWrap<u64>,
    pub(crate) contract_type: Option<ContractType>,
}

#[derive(Debug)]
pub(crate) struct SerdeStringWrap<T>(pub(crate) T);

impl<'de, T> Deserialize<'de> for SerdeStringWrap<T>
where
    T: std::str::FromStr,
    T::Err: std::fmt::Debug + std::fmt::Display,
{
    fn deserialize<D: serde::Deserializer<'de>>(deserializer: D) -> Result<Self, D::Error> {
        let value: &str = Deserialize::deserialize(deserializer)?;
        let value: T = match value.parse() {
            Ok(v) => v,
            Err(e) => return Err(<D::Error as serde::de::Error>::custom(e)),
        };
        Ok(SerdeStringWrap(value))
    }
}

impl<T> std::ops::Deref for SerdeStringWrap<T> {
    type Target = T;
    fn deref(&self) -> &T { &self.0 }
}

#[derive(Debug, Serialize)]
pub struct NftList {
    pub(crate) nfts: Vec<Nft>,
    pub(crate) skipped: usize,
    pub(crate) total: usize,
}

#[derive(Clone, Deserialize)]
pub struct WithdrawErc1155 {
    pub(crate) chain: Chain,
    pub(crate) to: String,
    pub(crate) token_address: String,
    pub(crate) token_id: BigDecimal,
    pub(crate) amount: Option<BigDecimal>,
    #[serde(default)]
    pub(crate) max: bool,
    pub(crate) fee: Option<WithdrawFee>,
}

#[derive(Clone, Deserialize)]
pub struct WithdrawErc721 {
    pub(crate) chain: Chain,
    pub(crate) to: String,
    pub(crate) token_address: String,
    pub(crate) token_id: BigDecimal,
    pub(crate) fee: Option<WithdrawFee>,
}

#[derive(Clone, Deserialize)]
#[serde(tag = "type", content = "withdraw_data")]
#[serde(rename_all = "snake_case")]
pub enum WithdrawNftReq {
    WithdrawErc1155(WithdrawErc1155),
    WithdrawErc721(WithdrawErc721),
}

#[derive(Debug, Deserialize, Serialize)]
pub struct TransactionNftDetails {
    /// Raw bytes of signed transaction, this should be sent as is to `send_raw_transaction` RPC to broadcast the transaction
    pub(crate) tx_hex: BytesJson,
    pub(crate) tx_hash: String,
    /// NFTs are sent from these addresses
    pub(crate) from: Vec<String>,
    /// NFTs are sent to these addresses
    pub(crate) to: Vec<String>,
    pub(crate) contract_type: ContractType,
    pub(crate) token_address: String,
    pub(crate) token_id: BigDecimal,
    pub(crate) amount: BigDecimal,
    pub(crate) fee_details: Option<TxFeeDetails>,
    /// The coin transaction belongs to
    pub(crate) coin: String,
    /// Block height
    pub(crate) block_height: u64,
    /// Transaction timestamp
    pub(crate) timestamp: u64,
    /// Internal MM2 id used for internal transaction identification, for some coins it might be equal to transaction hash
    pub(crate) internal_id: i64,
    /// Type of transactions, default is StandardTransfer
    #[serde(default)]
    pub(crate) transaction_type: TransactionType,
}

#[derive(Debug, Deserialize)]
pub struct NftTransfersReq {
    pub(crate) chains: Vec<Chain>,
    pub(crate) filters: Option<NftTxHistoryFilters>,
    #[serde(default)]
    pub(crate) max: bool,
    #[serde(default = "ten")]
    pub(crate) limit: usize,
    pub(crate) page_number: Option<NonZeroUsize>,
    #[serde(default)]
    pub(crate) protect_from_spam: bool,
}

#[derive(Debug, Display)]
pub(crate) enum ParseTransferStatusError {
    UnsupportedTransferStatus,
}

#[derive(Debug, Deserialize, Clone, Copy, PartialEq, Serialize)]
pub(crate) enum TransferStatus {
    Receive,
    Send,
}

impl FromStr for TransferStatus {
    type Err = ParseTransferStatusError;

    #[inline]
    fn from_str(s: &str) -> Result<TransferStatus, ParseTransferStatusError> {
        match s {
            "Receive" => Ok(TransferStatus::Receive),
            "Send" => Ok(TransferStatus::Send),
            _ => Err(ParseTransferStatusError::UnsupportedTransferStatus),
        }
    }
}

impl fmt::Display for TransferStatus {
    fn fmt(&self, f: &mut fmt::Formatter) -> fmt::Result {
        match self {
            TransferStatus::Receive => write!(f, "Receive"),
            TransferStatus::Send => write!(f, "Send"),
        }
    }
}

/// [`NftTransferCommon`] structure contains common fields from [`NftTransferHistory`] and [`NftTxHistoryFromMoralis`]
#[derive(Clone, Debug, Deserialize, Serialize)]
pub struct NftTransferCommon {
    pub(crate) block_hash: Option<String>,
    /// Transaction hash in hexadecimal format
    pub(crate) transaction_hash: String,
    pub(crate) transaction_index: Option<u64>,
    pub(crate) log_index: Option<u64>,
    pub(crate) value: Option<BigDecimal>,
    pub(crate) transaction_type: Option<String>,
    pub(crate) token_address: Address,
    pub(crate) token_id: BigDecimal,
    pub(crate) from_address: Address,
    pub(crate) to_address: Address,
    pub(crate) amount: BigDecimal,
    pub(crate) verified: Option<u64>,
    pub(crate) operator: Option<String>,
    #[serde(default)]
    pub(crate) possible_spam: bool,
}

#[derive(Clone, Debug, Deserialize, Serialize)]
pub struct NftTransferHistory {
    #[serde(flatten)]
    pub(crate) common: NftTransferCommon,
    pub(crate) chain: Chain,
    pub(crate) block_number: u64,
    pub(crate) block_timestamp: u64,
    pub(crate) contract_type: ContractType,
    pub(crate) token_uri: Option<String>,
    pub(crate) collection_name: Option<String>,
    pub(crate) image_url: Option<String>,
    pub(crate) token_name: Option<String>,
    pub(crate) status: TransferStatus,
}

/// This structure is for deserializing moralis NFT transaction json to struct.
#[derive(Debug, Deserialize)]
pub(crate) struct NftTxHistoryFromMoralis {
    #[serde(flatten)]
    pub(crate) common: NftTransferCommon,
    pub(crate) block_number: SerdeStringWrap<u64>,
    pub(crate) block_timestamp: String,
    pub(crate) contract_type: Option<ContractType>,
}

#[derive(Debug, Serialize)]
pub struct NftsTransferHistoryList {
    pub(crate) transfer_history: Vec<NftTransferHistory>,
    pub(crate) skipped: usize,
    pub(crate) total: usize,
}

#[derive(Copy, Clone, Debug, Deserialize)]
pub struct NftTxHistoryFilters {
    #[serde(default)]
    pub receive: bool,
    #[serde(default)]
    pub(crate) send: bool,
    pub(crate) from_date: Option<u64>,
    pub(crate) to_date: Option<u64>,
}

#[derive(Debug, Deserialize)]
pub struct UpdateNftReq {
    pub(crate) chains: Vec<Chain>,
    pub(crate) url: Url,
}

#[derive(Debug, Deserialize, Eq, Hash, PartialEq)]
pub struct NftTokenAddrId {
    pub(crate) token_address: String,
    pub(crate) token_id: BigDecimal,
}

#[derive(Debug)]
pub struct TxMeta {
    pub(crate) token_address: String,
    pub(crate) token_id: BigDecimal,
    pub(crate) token_uri: Option<String>,
    pub(crate) collection_name: Option<String>,
    pub(crate) image_url: Option<String>,
    pub(crate) token_name: Option<String>,
}

impl From<Nft> for TxMeta {
    fn from(nft_db: Nft) -> Self {
        TxMeta {
            token_address: eth_addr_to_hex(&nft_db.common.token_address),
            token_id: nft_db.common.token_id,
            token_uri: nft_db.common.token_uri,
            collection_name: nft_db.common.collection_name,
            image_url: nft_db.uri_meta.image_url,
            token_name: nft_db.uri_meta.token_name,
        }
    }
}

<<<<<<< HEAD
#[allow(dead_code)]
#[derive(Debug, Deserialize)]
pub struct ClearNftDbReq {
    pub(crate) chains: Vec<Chain>,
    #[serde(default)]
    pub(crate) clear_all: bool,
=======
pub(crate) struct NftCtx {
    pub(crate) guard: Arc<AsyncMutex<()>>,
    #[cfg(target_arch = "wasm32")]
    pub(crate) nft_cache_db: SharedDb<NftCacheIDB>,
}

impl NftCtx {
    pub(crate) fn from_ctx(ctx: &MmArc) -> Result<Arc<NftCtx>, String> {
        Ok(try_s!(from_ctx(&ctx.nft_ctx, move || {
            Ok(NftCtx {
                guard: Arc::new(AsyncMutex::new(())),
                #[cfg(target_arch = "wasm32")]
                nft_cache_db: ConstructibleDb::new(ctx).into_shared(),
            })
        })))
    }
>>>>>>> ab0d49c3
}<|MERGE_RESOLUTION|>--- conflicted
+++ resolved
@@ -466,14 +466,6 @@
     }
 }
 
-<<<<<<< HEAD
-#[allow(dead_code)]
-#[derive(Debug, Deserialize)]
-pub struct ClearNftDbReq {
-    pub(crate) chains: Vec<Chain>,
-    #[serde(default)]
-    pub(crate) clear_all: bool,
-=======
 pub(crate) struct NftCtx {
     pub(crate) guard: Arc<AsyncMutex<()>>,
     #[cfg(target_arch = "wasm32")]
@@ -490,5 +482,12 @@
             })
         })))
     }
->>>>>>> ab0d49c3
+}
+
+#[allow(dead_code)]
+#[derive(Debug, Deserialize)]
+pub struct ClearNftDbReq {
+    pub(crate) chains: Vec<Chain>,
+    #[serde(default)]
+    pub(crate) clear_all: bool,
 }