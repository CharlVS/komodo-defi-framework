--- conflicted
+++ resolved
@@ -3,21 +3,12 @@
 use crate::solana::solana_common::{lamports_to_sol, PrepareTransferData, SufficientBalanceError};
 use crate::solana::spl::SplTokenInfo;
 use crate::{BalanceError, BalanceFut, CoinFutSpawner, FeeApproxStage, FoundSwapTxSpend, NegotiateSwapContractAddrErr,
-<<<<<<< HEAD
-            PrivKeyBuildPolicy, PrivKeyNotAllowed, RawTransactionFut, RawTransactionRequest,
-            SearchForSwapTxSpendInput, SignatureResult, TradePreimageFut, TradePreimageResult, TradePreimageValue,
-            TransactionDetails, TransactionFut, TransactionType, TxMarshalingErr, UnexpectedDerivationMethod,
-            ValidateAddressResult, ValidateOtherPubKeyErr, ValidatePaymentFut, ValidatePaymentInput,
-            VerificationResult, WatcherValidatePaymentInput, WithdrawError, WithdrawFut, WithdrawRequest,
-            WithdrawResult};
-=======
-            PaymentInstructions, PaymentInstructionsErr, RawTransactionFut, RawTransactionRequest,
-            SearchForSwapTxSpendInput, SignatureResult, TradePreimageFut, TradePreimageResult, TradePreimageValue,
-            TransactionDetails, TransactionFut, TransactionType, TxMarshalingErr, UnexpectedDerivationMethod,
-            ValidateAddressResult, ValidateInstructionsErr, ValidateOtherPubKeyErr, ValidatePaymentFut,
-            ValidatePaymentInput, VerificationResult, WatcherSearchForSwapTxSpendInput, WatcherValidatePaymentInput,
-            WithdrawError, WithdrawFut, WithdrawRequest, WithdrawResult};
->>>>>>> 20462d99
+            PaymentInstructions, PaymentInstructionsErr, PrivKeyBuildPolicy, PrivKeyNotAllowed, RawTransactionFut,
+            RawTransactionRequest, SearchForSwapTxSpendInput, SignatureResult, TradePreimageFut, TradePreimageResult,
+            TradePreimageValue, TransactionDetails, TransactionFut, TransactionType, TxMarshalingErr,
+            UnexpectedDerivationMethod, ValidateAddressResult, ValidateInstructionsErr, ValidateOtherPubKeyErr,
+            ValidatePaymentFut, ValidatePaymentInput, VerificationResult, WatcherSearchForSwapTxSpendInput,
+            WatcherValidatePaymentInput, WithdrawError, WithdrawFut, WithdrawRequest, WithdrawResult};
 use async_trait::async_trait;
 use base58::ToBase58;
 use bincode::{deserialize, serialize};
