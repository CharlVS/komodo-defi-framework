--- conflicted
+++ resolved
@@ -247,15 +247,10 @@
                   init_withdraw::{WithdrawTaskManager, WithdrawTaskManagerShared}};
 
 pub mod tendermint;
-<<<<<<< HEAD
-
-use tendermint::{CosmosTransaction, CustomTendermintMsgType, TendermintCoin, TendermintFeeDetails,
-                 TendermintProtocolInfo, TendermintToken, TendermintTokenProtocolInfo};
-=======
+
 use tendermint::htlc::CustomTendermintMsgType;
 use tendermint::{CosmosTransaction, TendermintCoin, TendermintFeeDetails, TendermintProtocolInfo, TendermintToken,
                  TendermintTokenProtocolInfo};
->>>>>>> d36f43dd
 
 #[doc(hidden)]
 #[allow(unused_variables)]
