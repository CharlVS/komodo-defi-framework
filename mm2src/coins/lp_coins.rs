/******************************************************************************
 * Copyright © 2023 Pampex LTD and TillyHK LTD              *
 *                                                                            *
 * See the CONTRIBUTOR-LICENSE-AGREEMENT, COPYING, LICENSE-COPYRIGHT-NOTICE   *
 * and DEVELOPER-CERTIFICATE-OF-ORIGIN files in the LEGAL directory in        *
 * the top-level directory of this distribution for the individual copyright  *
 * holder information and the developer policies on copyright and licensing.  *
 *                                                                            *
 * Unless otherwise agreed in a custom licensing agreement, no part of the    *
 * Komodo DeFi Framework software, including this file may be copied, modified, propagated*
 * or distributed except according to the terms contained in the              *
 * LICENSE-COPYRIGHT-NOTICE file.                                             *
 *                                                                            *
 * Removal or modification of this copyright notice is prohibited.            *
 *                                                                            *
 ******************************************************************************/
//
//  coins.rs
//  marketmaker
//

// `mockable` implementation uses these
#![allow(
    clippy::forget_ref,
    clippy::forget_copy,
    clippy::swap_ptr_to_ref,
    clippy::forget_non_drop
)]
#![allow(uncommon_codepoints)]
#![feature(integer_atomics)]
#![feature(async_closure)]
#![feature(hash_raw_entry)]
#![feature(stmt_expr_attributes)]
#![feature(result_flattening)]

#[macro_use] extern crate common;
#[macro_use] extern crate gstuff;
#[macro_use] extern crate lazy_static;
#[macro_use] extern crate mm2_metrics;
#[macro_use] extern crate serde_derive;
#[macro_use] extern crate serde_json;
#[macro_use] extern crate ser_error_derive;

use async_trait::async_trait;
use base58::FromBase58Error;
use bip32::ExtendedPrivateKey;
use common::custom_futures::timeout::TimeoutError;
use common::executor::{abortable_queue::{AbortableQueue, WeakSpawner},
                       AbortSettings, AbortedError, SpawnAbortable, SpawnFuture};
use common::jsonrpc_client::JsonRpcError;
use common::log::{warn, LogOnError};
use common::{calc_total_pages, now_sec, ten, HttpStatusCode};
use crypto::{derive_secp256k1_secret, Bip32Error, Bip44Chain, CryptoCtx, CryptoCtxError, DerivationPath,
             GlobalHDAccountArc, HDPathToCoin, HwRpcError, KeyPairPolicy, RpcDerivationPath,
             Secp256k1ExtendedPublicKey, Secp256k1Secret, WithHwRpcError};
use derive_more::Display;
use enum_derives::{EnumFromStringify, EnumFromTrait};
use ethereum_types::H256;
use futures::compat::Future01CompatExt;
use futures::lock::Mutex as AsyncMutex;
use futures::{FutureExt, TryFutureExt};
use futures01::Future;
use hex::FromHexError;
use http::{Response, StatusCode};
use keys::{AddressFormat as UtxoAddressFormat, KeyPair, NetworkPrefix as CashAddrPrefix, Public};
use mm2_core::mm_ctx::{from_ctx, MmArc};
use mm2_err_handle::prelude::*;
use mm2_metrics::MetricsWeak;
use mm2_number::{bigdecimal::{BigDecimal, ParseBigDecimalError, Zero},
                 MmNumber};
use mm2_rpc::data::legacy::{EnabledCoin, GetEnabledResponse, Mm2RpcResult};
use parking_lot::Mutex as PaMutex;
use rpc::v1::types::{Bytes as BytesJson, H256 as H256Json};
use serde::{Deserialize, Deserializer, Serialize, Serializer};
use serde_json::{self as json, Value as Json};
use std::cmp::Ordering;
use std::collections::hash_map::{HashMap, RawEntryMut};
use std::collections::HashSet;
use std::future::Future as Future03;
use std::num::{NonZeroUsize, TryFromIntError};
use std::ops::{Add, AddAssign, Deref};
use std::str::FromStr;
use std::sync::atomic::AtomicBool;
use std::sync::atomic::Ordering as AtomicOrdering;
use std::sync::Arc;
use std::time::Duration;
use std::{fmt, iter};
use utxo_signer::with_key_pair::UtxoSignWithKeyPairError;
use zcash_primitives::transaction::Transaction as ZTransaction;

cfg_native! {
    use crate::lightning::LightningCoin;
    use crate::lightning::ln_conf::PlatformCoinConfirmationTargets;
    use ::lightning::ln::PaymentHash as LightningPayment;
    use async_std::fs;
    use futures::AsyncWriteExt;
    use lightning_invoice::{Invoice, ParseOrSemanticError};
    use std::io;
    use std::path::PathBuf;
}

cfg_wasm32! {
    use ethereum_types::{H264 as EthH264, H520 as EthH520};
    use hd_wallet::HDWalletDb;
    use mm2_db::indexed_db::{ConstructibleDb, DbLocked, SharedDb};
    use tx_history_storage::wasm::{clear_tx_history, load_tx_history, save_tx_history, TxHistoryDb};
    pub type TxHistoryDbLocked<'a> = DbLocked<'a, TxHistoryDb>;
}

// using custom copy of try_fus as futures crate was renamed to futures01
macro_rules! try_fus {
    ($e: expr) => {
        match $e {
            Ok(ok) => ok,
            Err(err) => return Box::new(futures01::future::err(ERRL!("{}", err))),
        }
    };
}

macro_rules! try_f {
    ($e: expr) => {
        match $e {
            Ok(ok) => ok,
            Err(e) => return Box::new(futures01::future::err(e.into())),
        }
    };
}

/// `TransactionErr` compatible `try_fus` macro.
macro_rules! try_tx_fus {
    ($e: expr) => {
        match $e {
            Ok(ok) => ok,
            Err(err) => return Box::new(futures01::future::err(crate::TransactionErr::Plain(ERRL!("{:?}", err)))),
        }
    };
    ($e: expr, $tx: expr) => {
        match $e {
            Ok(ok) => ok,
            Err(err) => {
                return Box::new(futures01::future::err(crate::TransactionErr::TxRecoverable(
                    TransactionEnum::from($tx),
                    ERRL!("{:?}", err),
                )));
            },
        }
    };
}

/// `TransactionErr` compatible `try_s` macro.
macro_rules! try_tx_s {
    ($e: expr) => {
        match $e {
            Ok(ok) => ok,
            Err(err) => {
                return Err(crate::TransactionErr::Plain(format!(
                    "{}:{}] {:?}",
                    file!(),
                    line!(),
                    err
                )));
            },
        }
    };
    ($e: expr, $tx: expr) => {
        match $e {
            Ok(ok) => ok,
            Err(err) => {
                return Err(crate::TransactionErr::TxRecoverable(
                    TransactionEnum::from($tx),
                    format!("{}:{}] {:?}", file!(), line!(), err),
                ));
            },
        }
    };
}

/// `TransactionErr:Plain` compatible `ERR` macro.
macro_rules! TX_PLAIN_ERR {
    ($format: expr, $($args: tt)+) => { Err(crate::TransactionErr::Plain((ERRL!($format, $($args)+)))) };
    ($format: expr) => { Err(crate::TransactionErr::Plain(ERRL!($format))) }
}

/// `TransactionErr:TxRecoverable` compatible `ERR` macro.
#[allow(unused_macros)]
macro_rules! TX_RECOVERABLE_ERR {
    ($tx: expr, $format: expr, $($args: tt)+) => {
        Err(crate::TransactionErr::TxRecoverable(TransactionEnum::from($tx), ERRL!($format, $($args)+)))
    };
    ($tx: expr, $format: expr) => {
        Err(crate::TransactionErr::TxRecoverable(TransactionEnum::from($tx), ERRL!($format)))
    };
}

macro_rules! ok_or_continue_after_sleep {
    ($e:expr, $delay: ident) => {
        match $e {
            Ok(res) => res,
            Err(e) => {
                error!("error {:?}", e);
                Timer::sleep($delay).await;
                continue;
            },
        }
    };
}

pub mod coin_balance;
use coin_balance::{AddressBalanceStatus, HDAddressBalance, HDWalletBalanceOps};

pub mod lp_price;
pub mod watcher_common;

pub mod coin_errors;
<<<<<<< HEAD

use coin_errors::{MyAddressError, ValidatePaymentError, ValidatePaymentFut};
=======
use coin_errors::{MyAddressError, ValidatePaymentError, ValidatePaymentFut, ValidatePaymentResult};
>>>>>>> a0d87236

#[doc(hidden)]
#[cfg(test)]
pub mod coins_tests;

pub mod eth;

use eth::GetValidEthWithdrawAddError;
use eth::{eth_coin_from_conf_and_request, get_eth_address, EthCoin, EthGasDetailsErr, EthTxFeeDetails,
          GetEthAddressError, SignedEthTx};
use ethereum_types::U256;

pub mod hd_wallet;
<<<<<<< HEAD

use hd_wallet::{HDAccountAddressId, HDAddress};
=======
use hd_wallet::{AccountUpdatingError, AddressDerivingError, HDAccountOps, HDAddressId, HDAddressOps, HDCoinAddress,
                HDCoinHDAccount, HDExtractPubkeyError, HDPathAccountToAddressId, HDWalletAddress, HDWalletCoinOps,
                HDWalletOps, HDWithdrawError, HDXPubExtractor, WithdrawFrom, WithdrawSenderAddress};
>>>>>>> a0d87236

#[cfg(not(target_arch = "wasm32"))] pub mod lightning;
#[cfg_attr(target_arch = "wasm32", allow(dead_code, unused_imports))]
pub mod my_tx_history_v2;

pub mod qrc20;

use qrc20::{qrc20_coin_with_policy, Qrc20AbiError, Qrc20ActivationParams, Qrc20Coin, Qrc20FeeDetails};

pub mod rpc_command;

use rpc_command::{get_new_address::{GetNewAddressTaskManager, GetNewAddressTaskManagerShared},
                  init_account_balance::{AccountBalanceTaskManager, AccountBalanceTaskManagerShared},
                  init_create_account::{CreateAccountTaskManager, CreateAccountTaskManagerShared},
                  init_scan_for_new_addresses::{ScanAddressesTaskManager, ScanAddressesTaskManagerShared},
                  init_withdraw::{WithdrawTaskManager, WithdrawTaskManagerShared}};

pub mod tendermint;
<<<<<<< HEAD

use tendermint::{CosmosTransaction, CustomTendermintMsgType, TendermintCoin, TendermintCoinRpcError,
                 TendermintFeeDetails, TendermintProtocolInfo, TendermintToken, TendermintTokenProtocolInfo};
=======
use tendermint::htlc::CustomTendermintMsgType;
use tendermint::{CosmosTransaction, TendermintCoin, TendermintFeeDetails, TendermintProtocolInfo, TendermintToken,
                 TendermintTokenProtocolInfo};
>>>>>>> a0d87236

#[doc(hidden)]
#[allow(unused_variables)]
pub mod test_coin;

pub use test_coin::TestCoin;

pub mod tx_history_storage;

#[doc(hidden)]
#[allow(unused_variables)]
#[cfg(all(
    feature = "enable-solana",
    not(target_os = "ios"),
    not(target_os = "android"),
    not(target_arch = "wasm32")
))]
pub mod solana;

#[cfg(all(
    feature = "enable-solana",
    not(target_os = "ios"),
    not(target_os = "android"),
    not(target_arch = "wasm32")
))]
pub use solana::spl::SplToken;
#[cfg(all(
    feature = "enable-solana",
    not(target_os = "ios"),
    not(target_os = "android"),
    not(target_arch = "wasm32")
))]
pub use solana::{SolanaActivationParams, SolanaCoin, SolanaFeeDetails};

pub mod utxo;

use utxo::bch::{bch_coin_with_policy, BchActivationRequest, BchCoin};
use utxo::qtum::{self, qtum_coin_with_policy, Qrc20AddressError, QtumCoin, QtumDelegationOps, QtumDelegationRequest,
                 QtumStakingInfosDetails, ScriptHashTypeNotSupported};
use utxo::rpc_clients::UtxoRpcError;
use utxo::slp::SlpToken;
use utxo::slp::{slp_addr_from_pubkey_str, SlpFeeDetails};
use utxo::utxo_common::{big_decimal_from_sat_unsigned, payment_script, WaitForOutputSpendErr};
use utxo::utxo_standard::{utxo_standard_coin_with_policy, UtxoStandardCoin};
<<<<<<< HEAD
use utxo::{AddrFromStrError, BlockchainNetwork, GenerateTxError, UtxoFeeDetails, UtxoTx};
use utxo::{UnsupportedAddr, UtxoActivationParams};
=======
use utxo::{swap_proto_v2_scripts, BlockchainNetwork, GenerateTxError, UtxoActivationParams, UtxoFeeDetails, UtxoTx};
>>>>>>> a0d87236

pub mod nft;

use nft::nft_errors::GetNftInfoError;
use script::Script;

pub mod z_coin;
<<<<<<< HEAD

use crate::coin_errors::ValidatePaymentResult;
use crate::utxo::swap_proto_v2_scripts;
use crate::utxo::utxo_common::{payment_script, WaitForOutputSpendErr};
=======
use crate::coin_balance::{BalanceObjectOps, HDWalletBalanceObject};
>>>>>>> a0d87236
use z_coin::{ZCoin, ZcoinProtocolInfo};
#[cfg(feature = "enable-sia")] pub mod sia;
#[cfg(feature = "enable-sia")] use sia::SiaCoin;

pub type TransactionFut = Box<dyn Future<Item = TransactionEnum, Error = TransactionErr> + Send>;
pub type TransactionResult = Result<TransactionEnum, TransactionErr>;
pub type BalanceResult<T> = Result<T, MmError<BalanceError>>;
pub type BalanceFut<T> = Box<dyn Future<Item = T, Error = MmError<BalanceError>> + Send>;
pub type NonZeroBalanceFut<T> = Box<dyn Future<Item = T, Error = MmError<GetNonZeroBalance>> + Send>;
pub type NumConversResult<T> = Result<T, MmError<NumConversError>>;
pub type StakingInfosResult = Result<StakingInfos, MmError<StakingInfosError>>;
pub type StakingInfosFut = Box<dyn Future<Item = StakingInfos, Error = MmError<StakingInfosError>> + Send>;
pub type DelegationResult = Result<TransactionDetails, MmError<DelegationError>>;
pub type DelegationFut = Box<dyn Future<Item = TransactionDetails, Error = MmError<DelegationError>> + Send>;
pub type WithdrawResult = Result<TransactionDetails, MmError<WithdrawError>>;
pub type WithdrawFut = Box<dyn Future<Item = TransactionDetails, Error = MmError<WithdrawError>> + Send>;
pub type TradePreimageResult<T> = Result<T, MmError<TradePreimageError>>;
pub type TradePreimageFut<T> = Box<dyn Future<Item = T, Error = MmError<TradePreimageError>> + Send>;
pub type CoinFindResult<T> = Result<T, MmError<CoinFindError>>;
pub type TxHistoryFut<T> = Box<dyn Future<Item = T, Error = MmError<TxHistoryError>> + Send>;
pub type TxHistoryResult<T> = Result<T, MmError<TxHistoryError>>;
pub type RawTransactionResult = Result<RawTransactionRes, MmError<RawTransactionError>>;
pub type RawTransactionFut<'a> =
    Box<dyn Future<Item = RawTransactionRes, Error = MmError<RawTransactionError>> + Send + 'a>;
pub type RefundResult<T> = Result<T, MmError<RefundError>>;
/// Helper type used for swap transactions' spend preimage generation result
pub type GenPreimageResult<Coin> = MmResult<TxPreimageWithSig<Coin>, TxGenError>;
/// Helper type used for swap v2 tx validation result
pub type ValidateSwapV2TxResult = MmResult<(), ValidateSwapV2TxError>;
/// Helper type used for taker funding's spend preimage validation result
pub type ValidateTakerFundingSpendPreimageResult = MmResult<(), ValidateTakerFundingSpendPreimageError>;
/// Helper type used for taker payment's spend preimage validation result
pub type ValidateTakerPaymentSpendPreimageResult = MmResult<(), ValidateTakerPaymentSpendPreimageError>;

pub type IguanaPrivKey = Secp256k1Secret;

// Constants for logs used in tests
pub const INVALID_SENDER_ERR_LOG: &str = "Invalid sender";
pub const EARLY_CONFIRMATION_ERR_LOG: &str = "Early confirmation";
pub const OLD_TRANSACTION_ERR_LOG: &str = "Old transaction";
pub const INVALID_RECEIVER_ERR_LOG: &str = "Invalid receiver";
pub const INVALID_CONTRACT_ADDRESS_ERR_LOG: &str = "Invalid contract address";
pub const INVALID_PAYMENT_STATE_ERR_LOG: &str = "Invalid payment state";
pub const INVALID_SWAP_ID_ERR_LOG: &str = "Invalid swap id";
pub const INVALID_SCRIPT_ERR_LOG: &str = "Invalid script";
pub const INVALID_REFUND_TX_ERR_LOG: &str = "Invalid refund transaction";

<<<<<<< HEAD
#[derive(Debug, Deserialize, Display, Serialize, SerializeErrorType, EnumFromStringify)]
=======
#[derive(Debug, Deserialize, Display, EnumFromStringify, Serialize, SerializeErrorType)]
>>>>>>> a0d87236
#[serde(tag = "error_type", content = "error_data")]
pub enum RawTransactionError {
    #[display(fmt = "No such coin {}", coin)]
    NoSuchCoin { coin: String },
    #[display(fmt = "Invalid  hash: {}", _0)]
    InvalidHashError(String),
    #[from_stringify("web3::Error")]
    #[display(fmt = "Transport error: {}", _0)]
    #[from_stringify("web3::Error", "TendermintCoinRpcError")]
    Transport(String),
    #[display(fmt = "Hash does not exist: {}", _0)]
    HashNotExist(String),
    #[display(fmt = "Internal error: {}", _0)]
    InternalError(String),
    #[display(fmt = "Transaction decode error: {}", _0)]
    DecodeError(String),
    #[from_stringify("NumConversError", "FromHexError")]
    #[display(fmt = "Invalid param: {}", _0)]
    #[from_stringify("FromHexError", "NumConversError")]
    InvalidParam(String),
    #[display(fmt = "Non-existent previous output: {}", _0)]
    NonExistentPrevOutputError(String),
    #[display(fmt = "Signing error: {}", _0)]
    SigningError(String),
    #[display(fmt = "Not implemented for this coin {}", coin)]
    NotImplemented { coin: String },
    #[display(fmt = "Transaction error {}", _0)]
    TransactionError(String),
}

impl HttpStatusCode for RawTransactionError {
    fn status_code(&self) -> StatusCode {
        match self {
            RawTransactionError::InternalError(_) | RawTransactionError::SigningError(_) => {
                StatusCode::INTERNAL_SERVER_ERROR
            },
            RawTransactionError::NoSuchCoin { .. }
            | RawTransactionError::InvalidHashError(_)
            | RawTransactionError::HashNotExist(_)
            | RawTransactionError::DecodeError(_)
            | RawTransactionError::InvalidParam(_)
            | RawTransactionError::NonExistentPrevOutputError(_)
            | RawTransactionError::TransactionError(_) => StatusCode::BAD_REQUEST,
            RawTransactionError::NotImplemented { .. } => StatusCode::NOT_IMPLEMENTED,
            RawTransactionError::Transport(_) => StatusCode::BAD_GATEWAY,
        }
    }
}

impl From<CoinFindError> for RawTransactionError {
    fn from(e: CoinFindError) -> Self {
        match e {
            CoinFindError::NoSuchCoin { coin } => RawTransactionError::NoSuchCoin { coin },
        }
    }
}

#[derive(Clone, Debug, Deserialize, Display, EnumFromStringify, PartialEq, Serialize, SerializeErrorType)]
#[serde(tag = "error_type", content = "error_data")]
pub enum GetMyAddressError {
    CoinsConfCheckError(String),
    CoinIsNotSupported(String),
    #[display(fmt = "Internal error: {}", _0)]
    #[from_stringify("CryptoCtxError")]
    Internal(String),
    #[from_stringify("serde_json::Error")]
    #[display(fmt = "Invalid request error error: {}", _0)]
    InvalidRequest(String),
    #[display(fmt = "Get Eth address error: {}", _0)]
    #[from_stringify("GetEthAddressError")]
    GetEthAddressError(GetEthAddressError),
}

impl HttpStatusCode for GetMyAddressError {
    fn status_code(&self) -> StatusCode {
        match self {
            GetMyAddressError::CoinsConfCheckError(_)
            | GetMyAddressError::CoinIsNotSupported(_)
            | GetMyAddressError::InvalidRequest(_) => StatusCode::BAD_REQUEST,
            GetMyAddressError::Internal(_) | GetMyAddressError::GetEthAddressError(_) => {
                StatusCode::INTERNAL_SERVER_ERROR
            },
        }
    }
}

#[derive(Deserialize)]
pub struct RawTransactionRequest {
    pub coin: String,
    pub tx_hash: String,
}

#[derive(Clone, Debug, Deserialize, PartialEq, Serialize)]
pub struct RawTransactionRes {
    /// Raw bytes of signed transaction in hexadecimal string, this should be return hexadecimal encoded signed transaction for get_raw_transaction
    pub tx_hex: BytesJson,
}

/// Previous utxo transaction data for signing
#[derive(Clone, Debug, Deserialize)]
pub struct PrevTxns {
    /// transaction hash
    tx_hash: String,
    /// transaction output index
    index: u32,
    /// transaction output script pub key
    script_pub_key: String,
    // TODO: implement if needed:
    // redeem script for P2SH script pubkey
    // pub redeem_script: Option<String>,
    /// transaction output amount
    amount: BigDecimal,
}

/// sign_raw_transaction RPC request's params for signing raw utxo transactions
#[derive(Clone, Debug, Deserialize)]
pub struct SignUtxoTransactionParams {
    /// unsigned utxo transaction in hex
    tx_hex: String,
    /// optional data of previous transactions referred by unsigned transaction inputs
    prev_txns: Option<Vec<PrevTxns>>,
    // TODO: add if needed for utxo:
    // pub sighash_type: Option<String>, optional signature hash type, one of values: NONE, SINGLE, ALL, NONE|ANYONECANPAY, SINGLE|ANYONECANPAY, ALL|ANYONECANPAY (if not set 'ALL' is used)
    // pub branch_id: Option<u32>, zcash or komodo optional consensus branch id, used for signing transactions ahead of current height
}

/// sign_raw_transaction RPC request's params for signing raw eth transactions
#[derive(Clone, Debug, Deserialize)]
pub struct SignEthTransactionParams {
    /// Eth transfer value
    value: Option<BigDecimal>,
    /// Eth to address
    to: Option<String>,
    /// Eth contract data
    data: Option<String>,
    /// Eth gas use limit
    gas_limit: U256,
}

#[derive(Clone, Debug, Deserialize)]
#[serde(tag = "type", content = "tx")]
pub enum SignRawTransactionEnum {
    UTXO(SignUtxoTransactionParams),
    ETH(SignEthTransactionParams),
}

/// sign_raw_transaction RPC request
#[derive(Clone, Debug, Deserialize)]
pub struct SignRawTransactionRequest {
    coin: String,
    #[serde(flatten)]
    tx: SignRawTransactionEnum,
}

#[derive(Debug, Deserialize)]
pub struct MyAddressReq {
    coin: String,
    #[serde(default)]
    path_to_address: HDPathAccountToAddressId,
}

#[derive(Debug, Serialize)]
pub struct MyWalletAddress {
    coin: String,
    wallet_address: String,
}

pub type SignatureResult<T> = Result<T, MmError<SignatureError>>;
pub type VerificationResult<T> = Result<T, MmError<VerificationError>>;

#[derive(Debug, Display, EnumFromStringify)]
pub enum TxHistoryError {
    ErrorSerializing(String),
    ErrorDeserializing(String),
    ErrorSaving(String),
    ErrorLoading(String),
    ErrorClearing(String),
    #[display(fmt = "'internal_id' not found: {:?}", internal_id)]
    FromIdNotFound {
        internal_id: BytesJson,
    },
    NotSupported(String),
    #[from_stringify("MyAddressError")]
    InternalError(String),
}

#[derive(Clone, Debug, Deserialize, Display, PartialEq)]
pub enum PrivKeyPolicyNotAllowed {
    #[display(fmt = "Hardware Wallet is not supported")]
    HardwareWalletNotSupported,
    #[display(fmt = "Unsupported method: {}", _0)]
    UnsupportedMethod(String),
    #[display(fmt = "Internal error: {}", _0)]
    InternalError(String),
}

impl Serialize for PrivKeyPolicyNotAllowed {
    fn serialize<S>(&self, serializer: S) -> Result<S::Ok, S::Error>
    where
        S: Serializer,
    {
        serializer.serialize_str(&self.to_string())
    }
}

#[derive(Clone, Debug, Deserialize, Display, PartialEq, Serialize)]
pub enum UnexpectedDerivationMethod {
    #[display(fmt = "Expected 'SingleAddress' derivation method")]
    ExpectedSingleAddress,
    #[display(fmt = "Expected 'HDWallet' derivationMethod")]
    ExpectedHDWallet,
    #[display(fmt = "Trezor derivation method is not supported yet!")]
    Trezor,
    #[display(fmt = "Unsupported error: {}", _0)]
    UnsupportedError(String),
    #[display(fmt = "Internal error: {}", _0)]
    InternalError(String),
}

impl From<PrivKeyPolicyNotAllowed> for UnexpectedDerivationMethod {
    fn from(e: PrivKeyPolicyNotAllowed) -> Self {
        match e {
            PrivKeyPolicyNotAllowed::HardwareWalletNotSupported => UnexpectedDerivationMethod::Trezor,
            PrivKeyPolicyNotAllowed::UnsupportedMethod(method) => UnexpectedDerivationMethod::UnsupportedError(method),
            PrivKeyPolicyNotAllowed::InternalError(e) => UnexpectedDerivationMethod::InternalError(e),
        }
    }
}

pub trait Transaction: fmt::Debug + 'static {
    /// Raw transaction bytes of the transaction
    fn tx_hex(&self) -> Vec<u8>;
    /// Serializable representation of tx hash for displaying purpose
    fn tx_hash(&self) -> BytesJson;
}

#[derive(Clone, Debug, PartialEq)]
pub enum TransactionEnum {
    UtxoTx(UtxoTx),
    SignedEthTx(SignedEthTx),
    ZTransaction(ZTransaction),
    CosmosTransaction(CosmosTransaction),
    #[cfg(not(target_arch = "wasm32"))]
    LightningPayment(LightningPayment),
}

ifrom!(TransactionEnum, UtxoTx);
ifrom!(TransactionEnum, SignedEthTx);
ifrom!(TransactionEnum, ZTransaction);
#[cfg(not(target_arch = "wasm32"))]
ifrom!(TransactionEnum, LightningPayment);

impl TransactionEnum {
    #[cfg(not(target_arch = "wasm32"))]
    pub fn supports_tx_helper(&self) -> bool { !matches!(self, TransactionEnum::LightningPayment(_)) }

    #[cfg(target_arch = "wasm32")]
    pub fn supports_tx_helper(&self) -> bool { true }
}

// NB: When stable and groked by IDEs, `enum_dispatch` can be used instead of `Deref` to speed things up.
impl Deref for TransactionEnum {
    type Target = dyn Transaction;
    fn deref(&self) -> &dyn Transaction {
        match self {
            TransactionEnum::UtxoTx(ref t) => t,
            TransactionEnum::SignedEthTx(ref t) => t,
            TransactionEnum::ZTransaction(ref t) => t,
            TransactionEnum::CosmosTransaction(ref t) => t,
            #[cfg(not(target_arch = "wasm32"))]
            TransactionEnum::LightningPayment(ref p) => p,
        }
    }
}

/// Error type for handling tx serialization/deserialization operations.
#[derive(Debug, Clone)]
pub enum TxMarshalingErr {
    InvalidInput(String),
    /// For cases where serialized and deserialized values doesn't verify each other.
    CrossCheckFailed(String),
    NotSupported(String),
    Internal(String),
}

#[derive(Clone, Debug, EnumFromStringify)]
#[allow(clippy::large_enum_variant)]
pub enum TransactionErr {
    /// Keeps transactions while throwing errors.
    TxRecoverable(TransactionEnum, String),
    /// Simply for plain error messages.
    #[from_stringify("keys::Error")]
    Plain(String),
    ProtocolNotSupported(String),
}

impl TransactionErr {
    /// Returns transaction if the error includes it.
    #[inline]
    pub fn get_tx(&self) -> Option<TransactionEnum> {
        match self {
            TransactionErr::TxRecoverable(tx, _) => Some(tx.clone()),
            _ => None,
        }
    }

    #[inline]
    /// Returns plain text part of error.
    pub fn get_plain_text_format(&self) -> String {
        match self {
            TransactionErr::TxRecoverable(_, err) => err.to_string(),
            TransactionErr::Plain(err) | TransactionErr::ProtocolNotSupported(err) => err.to_string(),
        }
    }
}

#[derive(Debug, PartialEq)]
pub enum FoundSwapTxSpend {
    Spent(TransactionEnum),
    Refunded(TransactionEnum),
}

pub enum CanRefundHtlc {
    CanRefundNow,
    // returns the number of seconds to sleep before HTLC becomes refundable
    HaveToWait(u64),
}

#[derive(Debug, Display, Eq, PartialEq)]
pub enum NegotiateSwapContractAddrErr {
    #[display(fmt = "InvalidOtherAddrLen, addr supplied {:?}", _0)]
    InvalidOtherAddrLen(BytesJson),
    #[display(fmt = "UnexpectedOtherAddr, addr supplied {:?}", _0)]
    UnexpectedOtherAddr(BytesJson),
    NoOtherAddrAndNoFallback,
}

#[derive(Debug, Display, Eq, PartialEq)]
pub enum ValidateOtherPubKeyErr {
    #[display(fmt = "InvalidPubKey: {:?}", _0)]
    InvalidPubKey(String),
}

#[derive(Clone, Debug)]
pub struct ConfirmPaymentInput {
    pub payment_tx: Vec<u8>,
    pub confirmations: u64,
    pub requires_nota: bool,
    pub wait_until: u64,
    pub check_every: u64,
}

#[derive(Clone, Debug)]
pub struct WatcherValidateTakerFeeInput {
    pub taker_fee_hash: Vec<u8>,
    pub sender_pubkey: Vec<u8>,
    pub min_block_number: u64,
    pub fee_addr: Vec<u8>,
    pub lock_duration: u64,
}

/// Helper struct wrapping arguments for [WatcherOps::watcher_validate_taker_payment].
#[derive(Clone)]
pub struct WatcherValidatePaymentInput {
    /// Taker payment serialized to raw bytes.
    pub payment_tx: Vec<u8>,
    /// Payment refund preimage generated by taker.
    pub taker_payment_refund_preimage: Vec<u8>,
    /// Taker payment can be refunded after this timestamp.
    pub time_lock: u64,
    /// Taker's pubkey.
    pub taker_pub: Vec<u8>,
    /// Maker's pubkey.
    pub maker_pub: Vec<u8>,
    /// Hash of the secret generated by maker.
    pub secret_hash: Vec<u8>,
    /// Validation timeout.
    pub wait_until: u64,
    /// Required number of taker payment's on-chain confirmations.
    pub confirmations: u64,
    /// Maker coin.
    pub maker_coin: MmCoinEnum,
}

#[derive(Clone)]
pub enum WatcherSpendType {
    TakerPaymentRefund,
    MakerPaymentSpend,
}

#[derive(Clone)]
pub struct ValidateWatcherSpendInput {
    pub payment_tx: Vec<u8>,
    pub maker_pub: Vec<u8>,
    pub swap_contract_address: Option<BytesJson>,
    pub time_lock: u64,
    pub secret_hash: Vec<u8>,
    pub amount: BigDecimal,
    pub watcher_reward: Option<WatcherReward>,
    pub spend_type: WatcherSpendType,
}

/// Helper struct wrapping arguments for [SwapOps::validate_taker_payment] and [SwapOps::validate_maker_payment].
#[derive(Clone, Debug)]
pub struct ValidatePaymentInput {
    /// Payment transaction serialized to raw bytes.
    pub payment_tx: Vec<u8>,
    /// Time lock duration in seconds.
    pub time_lock_duration: u64,
    /// Payment can be refunded after this timestamp.
    pub time_lock: u64,
    /// Pubkey of other side of the swap.
    pub other_pub: Vec<u8>,
    /// Hash of the secret generated by maker.
    pub secret_hash: Vec<u8>,
    /// Expected payment amount.
    pub amount: BigDecimal,
    /// Swap contract address if applicable.
    pub swap_contract_address: Option<BytesJson>,
    /// SPV proof check timeout.
    pub try_spv_proof_until: u64,
    /// Required number of payment's on-chain confirmations.
    pub confirmations: u64,
    /// Unique data of specific swap.
    pub unique_swap_data: Vec<u8>,
    /// The reward assigned to watcher for providing help to complete the swap.
    pub watcher_reward: Option<WatcherReward>,
}

#[derive(Clone, Debug)]
pub struct WatcherSearchForSwapTxSpendInput<'a> {
    pub time_lock: u32,
    pub taker_pub: &'a [u8],
    pub maker_pub: &'a [u8],
    pub secret_hash: &'a [u8],
    pub tx: &'a [u8],
    pub search_from_block: u64,
    pub watcher_reward: bool,
}

#[derive(Clone, Debug)]
pub struct SendMakerPaymentSpendPreimageInput<'a> {
    pub preimage: &'a [u8],
    pub secret_hash: &'a [u8],
    pub secret: &'a [u8],
    pub taker_pub: &'a [u8],
    pub watcher_reward: bool,
}

pub struct SearchForSwapTxSpendInput<'a> {
    pub time_lock: u64,
    pub other_pub: &'a [u8],
    pub secret_hash: &'a [u8],
    pub tx: &'a [u8],
    pub search_from_block: u64,
    pub swap_contract_address: &'a Option<BytesJson>,
    pub swap_unique_data: &'a [u8],
    pub watcher_reward: bool,
}

#[derive(Copy, Clone, Debug)]
pub enum RewardTarget {
    None,
    Contract,
    PaymentSender,
    PaymentSpender,
    PaymentReceiver,
}

#[derive(Clone, Debug)]
pub struct WatcherReward {
    pub amount: BigDecimal,
    pub is_exact_amount: bool,
    pub reward_target: RewardTarget,
    pub send_contract_reward_on_spend: bool,
}

/// Enum representing possible variants of swap transaction including secret hash(es)
#[derive(Debug)]
pub enum SwapTxTypeWithSecretHash<'a> {
    /// Legacy protocol transaction
    TakerOrMakerPayment { maker_secret_hash: &'a [u8] },
    /// Taker funding transaction
    TakerFunding { taker_secret_hash: &'a [u8] },
    /// Maker payment v2 (with immediate refund path)
    MakerPaymentV2 {
        maker_secret_hash: &'a [u8],
        taker_secret_hash: &'a [u8],
    },
    /// Taker payment v2
    TakerPaymentV2 { maker_secret_hash: &'a [u8] },
}

impl<'a> SwapTxTypeWithSecretHash<'a> {
    pub fn redeem_script(&self, time_lock: u32, my_public: &Public, other_public: &Public) -> Script {
        match self {
            SwapTxTypeWithSecretHash::TakerOrMakerPayment { maker_secret_hash } => {
                payment_script(time_lock, maker_secret_hash, my_public, other_public)
            },
            SwapTxTypeWithSecretHash::TakerFunding { taker_secret_hash } => {
                swap_proto_v2_scripts::taker_funding_script(time_lock, taker_secret_hash, my_public, other_public)
            },
            SwapTxTypeWithSecretHash::MakerPaymentV2 {
                maker_secret_hash,
                taker_secret_hash,
            } => swap_proto_v2_scripts::maker_payment_script(
                time_lock,
                maker_secret_hash,
                taker_secret_hash,
                my_public,
                other_public,
            ),
            SwapTxTypeWithSecretHash::TakerPaymentV2 { maker_secret_hash } => {
                swap_proto_v2_scripts::taker_payment_script(time_lock, maker_secret_hash, my_public, other_public)
            },
        }
    }

    pub fn op_return_data(&self) -> Vec<u8> {
        match self {
            SwapTxTypeWithSecretHash::TakerOrMakerPayment { maker_secret_hash } => maker_secret_hash.to_vec(),
            SwapTxTypeWithSecretHash::TakerFunding { taker_secret_hash } => taker_secret_hash.to_vec(),
            SwapTxTypeWithSecretHash::MakerPaymentV2 {
                maker_secret_hash,
                taker_secret_hash,
            } => [*maker_secret_hash, *taker_secret_hash].concat(),
            SwapTxTypeWithSecretHash::TakerPaymentV2 { maker_secret_hash } => maker_secret_hash.to_vec(),
        }
    }
}

/// Helper struct wrapping arguments for [SwapOps::send_taker_payment] and [SwapOps::send_maker_payment].
#[derive(Clone, Debug)]
pub struct SendPaymentArgs<'a> {
    /// Time lock duration in seconds.
    pub time_lock_duration: u64,
    /// Payment can be refunded after this timestamp.
    pub time_lock: u64,
    /// This is either:
    /// * Taker's pubkey if this structure is used in [`SwapOps::send_maker_payment`].
    /// * Maker's pubkey if this structure is used in [`SwapOps::send_taker_payment`].
    pub other_pubkey: &'a [u8],
    /// Hash of the secret generated by maker.
    pub secret_hash: &'a [u8],
    /// Payment amount
    pub amount: BigDecimal,
    /// Swap contract address if applicable.
    pub swap_contract_address: &'a Option<BytesJson>,
    /// Unique data of specific swap.
    pub swap_unique_data: &'a [u8],
    /// Instructions for the next step of the swap (e.g., Lightning invoice).
    pub payment_instructions: &'a Option<PaymentInstructions>,
    /// The reward assigned to watcher for providing help to complete the swap.
    pub watcher_reward: Option<WatcherReward>,
    /// As of now, this field is specifically used to wait for confirmations of ERC20 approval transaction.
    pub wait_for_confirmation_until: u64,
}

#[derive(Clone, Debug)]
pub struct SpendPaymentArgs<'a> {
    /// This is either:
    /// * Taker's payment tx if this structure is used in [`SwapOps::send_maker_spends_taker_payment`].
    /// * Maker's payment tx if this structure is used in [`SwapOps::send_taker_spends_maker_payment`].
    pub other_payment_tx: &'a [u8],
    pub time_lock: u64,
    /// This is either:
    /// * Taker's pubkey if this structure is used in [`SwapOps::send_maker_spends_taker_payment`].
    /// * Maker's pubkey if this structure is used in [`SwapOps::send_taker_spends_maker_payment`].
    pub other_pubkey: &'a [u8],
    pub secret: &'a [u8],
    pub secret_hash: &'a [u8],
    pub swap_contract_address: &'a Option<BytesJson>,
    pub swap_unique_data: &'a [u8],
    pub watcher_reward: bool,
}

#[derive(Debug)]
pub struct RefundPaymentArgs<'a> {
    pub payment_tx: &'a [u8],
    pub time_lock: u64,
    /// This is either:
    /// * Taker's pubkey if this structure is used in [`SwapOps::send_maker_refunds_payment`].
    /// * Maker's pubkey if this structure is used in [`SwapOps::send_taker_refunds_payment`].
    pub other_pubkey: &'a [u8],
    pub tx_type_with_secret_hash: SwapTxTypeWithSecretHash<'a>,
    pub swap_contract_address: &'a Option<BytesJson>,
    pub swap_unique_data: &'a [u8],
    pub watcher_reward: bool,
}

/// Helper struct wrapping arguments for [SwapOps::check_if_my_payment_sent].
#[derive(Clone, Debug)]
pub struct CheckIfMyPaymentSentArgs<'a> {
    /// Payment can be refunded after this timestamp.
    pub time_lock: u64,
    /// Pubkey of other side of the swap.
    pub other_pub: &'a [u8],
    /// Hash of the secret generated by maker.
    pub secret_hash: &'a [u8],
    /// Search after specific block to avoid scanning entire blockchain.
    pub search_from_block: u64,
    /// Swap contract address if applicable.
    pub swap_contract_address: &'a Option<BytesJson>,
    /// Unique data of specific swap.
    pub swap_unique_data: &'a [u8],
    /// Payment amount.
    pub amount: &'a BigDecimal,
    /// Instructions for the next step of the swap (e.g., Lightning invoice).
    pub payment_instructions: &'a Option<PaymentInstructions>,
}

#[derive(Clone, Debug)]
pub struct ValidateFeeArgs<'a> {
    pub fee_tx: &'a TransactionEnum,
    pub expected_sender: &'a [u8],
    pub fee_addr: &'a [u8],
    pub dex_fee: &'a DexFee,
    pub min_block_number: u64,
    pub uuid: &'a [u8],
}

pub struct EthValidateFeeArgs<'a> {
    pub fee_tx_hash: &'a H256,
    pub expected_sender: &'a [u8],
    pub fee_addr: &'a [u8],
    pub amount: &'a BigDecimal,
    pub min_block_number: u64,
    pub uuid: &'a [u8],
}

#[derive(Clone, Debug)]
pub struct WaitForHTLCTxSpendArgs<'a> {
    pub tx_bytes: &'a [u8],
    pub secret_hash: &'a [u8],
    pub wait_until: u64,
    pub from_block: u64,
    pub swap_contract_address: &'a Option<BytesJson>,
    pub check_every: f64,
    pub watcher_reward: bool,
}

#[derive(Clone, Debug, Deserialize, PartialEq, Serialize)]
pub enum PaymentInstructions {
    #[cfg(not(target_arch = "wasm32"))]
    Lightning(Invoice),
    WatcherReward(BigDecimal),
}

#[derive(Clone, Debug, Default)]
pub struct PaymentInstructionArgs<'a> {
    pub secret_hash: &'a [u8],
    pub amount: BigDecimal,
    pub maker_lock_duration: u64,
    pub expires_in: u64,
    pub watcher_reward: bool,
    pub wait_until: u64,
}

#[derive(Display, EnumFromStringify)]
pub enum PaymentInstructionsErr {
    LightningInvoiceErr(String),
    WatcherRewardErr(String),
    #[from_stringify("NumConversError")]
    InternalError(String),
}

#[derive(Display)]
pub enum ValidateInstructionsErr {
    ValidateLightningInvoiceErr(String),
    UnsupportedCoin(String),
    DeserializationErr(String),
}

#[cfg(not(target_arch = "wasm32"))]
impl From<ParseOrSemanticError> for ValidateInstructionsErr {
    fn from(e: ParseOrSemanticError) -> Self { ValidateInstructionsErr::ValidateLightningInvoiceErr(e.to_string()) }
}

#[derive(Display)]
pub enum RefundError {
    DecodeErr(String),
    DbError(String),
    Timeout(String),
    Internal(String),
}

#[derive(Debug, Display)]
pub enum WatcherRewardError {
    RPCError(String),
    InvalidCoinType(String),
    InternalError(String),
}

/// Swap operations (mostly based on the Hash/Time locked transactions implemented by coin wallets).
#[async_trait]
pub trait SwapOps {
    fn send_taker_fee(&self, fee_addr: &[u8], dex_fee: DexFee, uuid: &[u8]) -> TransactionFut;

    fn send_maker_payment(&self, maker_payment_args: SendPaymentArgs<'_>) -> TransactionFut;

    fn send_taker_payment(&self, taker_payment_args: SendPaymentArgs<'_>) -> TransactionFut;

    async fn send_maker_spends_taker_payment(
        &self,
        maker_spends_payment_args: SpendPaymentArgs<'_>,
    ) -> TransactionResult;

    async fn send_taker_spends_maker_payment(
        &self,
        taker_spends_payment_args: SpendPaymentArgs<'_>,
    ) -> TransactionResult;

    async fn send_taker_refunds_payment(&self, taker_refunds_payment_args: RefundPaymentArgs<'_>) -> TransactionResult;

    async fn send_maker_refunds_payment(&self, maker_refunds_payment_args: RefundPaymentArgs<'_>) -> TransactionResult;

    fn validate_fee(&self, validate_fee_args: ValidateFeeArgs<'_>) -> ValidatePaymentFut<()>;

    async fn validate_maker_payment(&self, input: ValidatePaymentInput) -> ValidatePaymentResult<()>;

    async fn validate_taker_payment(&self, input: ValidatePaymentInput) -> ValidatePaymentResult<()>;

    fn check_if_my_payment_sent(
        &self,
        if_my_payment_sent_args: CheckIfMyPaymentSentArgs<'_>,
    ) -> Box<dyn Future<Item = Option<TransactionEnum>, Error = String> + Send>;

    async fn search_for_swap_tx_spend_my(
        &self,
        input: SearchForSwapTxSpendInput<'_>,
    ) -> Result<Option<FoundSwapTxSpend>, String>;

    async fn search_for_swap_tx_spend_other(
        &self,
        input: SearchForSwapTxSpendInput<'_>,
    ) -> Result<Option<FoundSwapTxSpend>, String>;

    async fn extract_secret(
        &self,
        secret_hash: &[u8],
        spend_tx: &[u8],
        watcher_reward: bool,
    ) -> Result<Vec<u8>, String>;

    fn check_tx_signed_by_pub(&self, tx: &[u8], expected_pub: &[u8]) -> Result<bool, MmError<ValidatePaymentError>>;

    /// Whether the refund transaction can be sent now
    /// For example: there are no additional conditions for ETH, but for some UTXO coins we should wait for
    /// locktime < MTP
    fn can_refund_htlc(&self, locktime: u64) -> Box<dyn Future<Item = CanRefundHtlc, Error = String> + Send + '_> {
        let now = now_sec();
        let result = if now > locktime {
            CanRefundHtlc::CanRefundNow
        } else {
            CanRefundHtlc::HaveToWait(locktime - now + 1)
        };
        Box::new(futures01::future::ok(result))
    }

    /// Whether the swap payment is refunded automatically or not when the locktime expires, or the other side fails the HTLC.
    fn is_auto_refundable(&self) -> bool;

    /// Waits for an htlc to be refunded automatically.
    async fn wait_for_htlc_refund(&self, _tx: &[u8], _locktime: u64) -> RefundResult<()>;

    fn negotiate_swap_contract_addr(
        &self,
        other_side_address: Option<&[u8]>,
    ) -> Result<Option<BytesJson>, MmError<NegotiateSwapContractAddrErr>>;

    /// Consider using [`SwapOps::derive_htlc_pubkey`] if you need the public key only.
    /// Some coins may not have a private key.
    fn derive_htlc_key_pair(&self, swap_unique_data: &[u8]) -> KeyPair;

    /// Derives an HTLC key-pair and returns a public key corresponding to that key.
    fn derive_htlc_pubkey(&self, swap_unique_data: &[u8]) -> Vec<u8>;

    fn validate_other_pubkey(&self, raw_pubkey: &[u8]) -> MmResult<(), ValidateOtherPubKeyErr>;

    /// Instructions from the taker on how the maker should send his payment.
    async fn maker_payment_instructions(
        &self,
        args: PaymentInstructionArgs<'_>,
    ) -> Result<Option<Vec<u8>>, MmError<PaymentInstructionsErr>>;

    /// Instructions from the maker on how the taker should send his payment.
    async fn taker_payment_instructions(
        &self,
        args: PaymentInstructionArgs<'_>,
    ) -> Result<Option<Vec<u8>>, MmError<PaymentInstructionsErr>>;

    fn validate_maker_payment_instructions(
        &self,
        instructions: &[u8],
        args: PaymentInstructionArgs<'_>,
    ) -> Result<PaymentInstructions, MmError<ValidateInstructionsErr>>;

    fn validate_taker_payment_instructions(
        &self,
        instructions: &[u8],
        args: PaymentInstructionArgs<'_>,
    ) -> Result<PaymentInstructions, MmError<ValidateInstructionsErr>>;

    fn is_supported_by_watchers(&self) -> bool { false }

    // Do we also need a method for the fallback contract?
    fn contract_supports_watchers(&self) -> bool { true }

    fn maker_locktime_multiplier(&self) -> f64 { 2.0 }
}

/// Operations on maker coin from taker swap side
#[async_trait]
pub trait TakerSwapMakerCoin {
    /// Performs an action on Maker coin payment just before the Taker Swap payment refund begins
    async fn on_taker_payment_refund_start(&self, maker_payment: &[u8]) -> RefundResult<()>;
    /// Performs an action on Maker coin payment after the Taker Swap payment is refunded successfully
    async fn on_taker_payment_refund_success(&self, maker_payment: &[u8]) -> RefundResult<()>;
}

/// Operations on taker coin from maker swap side
#[async_trait]
pub trait MakerSwapTakerCoin {
    /// Performs an action on Taker coin payment just before the Maker Swap payment refund begins
    async fn on_maker_payment_refund_start(&self, taker_payment: &[u8]) -> RefundResult<()>;
    /// Performs an action on Taker coin payment after the Maker Swap payment is refunded successfully
    async fn on_maker_payment_refund_success(&self, taker_payment: &[u8]) -> RefundResult<()>;
}

#[async_trait]
pub trait WatcherOps {
    fn send_maker_payment_spend_preimage(&self, input: SendMakerPaymentSpendPreimageInput) -> TransactionFut;

    fn send_taker_payment_refund_preimage(&self, watcher_refunds_payment_args: RefundPaymentArgs) -> TransactionFut;

    fn create_taker_payment_refund_preimage(
        &self,
        taker_payment_tx: &[u8],
        time_lock: u64,
        maker_pub: &[u8],
        secret_hash: &[u8],
        swap_contract_address: &Option<BytesJson>,
        swap_unique_data: &[u8],
    ) -> TransactionFut;

    fn create_maker_payment_spend_preimage(
        &self,
        maker_payment_tx: &[u8],
        time_lock: u64,
        maker_pub: &[u8],
        secret_hash: &[u8],
        swap_unique_data: &[u8],
    ) -> TransactionFut;

    fn watcher_validate_taker_fee(&self, input: WatcherValidateTakerFeeInput) -> ValidatePaymentFut<()>;

    fn watcher_validate_taker_payment(&self, input: WatcherValidatePaymentInput) -> ValidatePaymentFut<()>;

    fn taker_validates_payment_spend_or_refund(&self, _input: ValidateWatcherSpendInput) -> ValidatePaymentFut<()>;

    async fn watcher_search_for_swap_tx_spend(
        &self,
        input: WatcherSearchForSwapTxSpendInput<'_>,
    ) -> Result<Option<FoundSwapTxSpend>, String>;

    async fn get_taker_watcher_reward(
        &self,
        other_coin: &MmCoinEnum,
        coin_amount: Option<BigDecimal>,
        other_coin_amount: Option<BigDecimal>,
        reward_amount: Option<BigDecimal>,
        wait_until: u64,
    ) -> Result<WatcherReward, MmError<WatcherRewardError>>;

    async fn get_maker_watcher_reward(
        &self,
        other_coin: &MmCoinEnum,
        reward_amount: Option<BigDecimal>,
        wait_until: u64,
    ) -> Result<Option<WatcherReward>, MmError<WatcherRewardError>>;
}

/// Helper struct wrapping arguments for [TakerCoinSwapOpsV2::send_taker_funding]
pub struct SendTakerFundingArgs<'a> {
    /// Taker will be able to refund the payment after this timestamp
    pub time_lock: u64,
    /// The hash of the secret generated by taker, this needs to be revealed for immediate refund
    pub taker_secret_hash: &'a [u8],
    /// Maker's pubkey
    pub maker_pub: &'a [u8],
    /// DEX fee
    pub dex_fee: &'a DexFee,
    /// Additional reward for maker (premium)
    pub premium_amount: BigDecimal,
    /// Actual volume of taker's payment
    pub trading_amount: BigDecimal,
    /// Unique data of specific swap
    pub swap_unique_data: &'a [u8],
}

/// Helper struct wrapping arguments for [TakerCoinSwapOpsV2::refund_taker_funding_secret]
pub struct RefundFundingSecretArgs<'a, Coin: ParseCoinAssocTypes + ?Sized> {
    pub funding_tx: &'a Coin::Tx,
    pub time_lock: u64,
    pub maker_pubkey: &'a Coin::Pubkey,
    pub taker_secret: &'a [u8],
    pub taker_secret_hash: &'a [u8],
    pub swap_contract_address: &'a Option<BytesJson>,
    pub swap_unique_data: &'a [u8],
    pub watcher_reward: bool,
}

/// Helper struct wrapping arguments for [TakerCoinSwapOpsV2::gen_taker_funding_spend_preimage]
pub struct GenTakerFundingSpendArgs<'a, Coin: ParseCoinAssocTypes + ?Sized> {
    /// Taker payment transaction serialized to raw bytes
    pub funding_tx: &'a Coin::Tx,
    /// Maker's pubkey
    pub maker_pub: &'a Coin::Pubkey,
    /// Taker's pubkey
    pub taker_pub: &'a Coin::Pubkey,
    /// Timelock of the funding tx
    pub funding_time_lock: u64,
    /// The hash of the secret generated by taker
    pub taker_secret_hash: &'a [u8],
    /// Timelock of the taker payment
    pub taker_payment_time_lock: u64,
    /// The hash of the secret generated by maker
    pub maker_secret_hash: &'a [u8],
}

/// Helper struct wrapping arguments for [TakerCoinSwapOpsV2::validate_taker_funding]
pub struct ValidateTakerFundingArgs<'a, Coin: ParseCoinAssocTypes + ?Sized> {
    /// Taker funding transaction
    pub funding_tx: &'a Coin::Tx,
    /// Taker will be able to refund the payment after this timestamp
    pub time_lock: u64,
    /// The hash of the secret generated by taker
    pub taker_secret_hash: &'a [u8],
    /// Taker's pubkey
    pub other_pub: &'a Coin::Pubkey,
    /// DEX fee amount
    pub dex_fee: &'a DexFee,
    /// Additional reward for maker (premium)
    pub premium_amount: BigDecimal,
    /// Actual volume of taker's payment
    pub trading_amount: BigDecimal,
    /// Unique data of specific swap
    pub swap_unique_data: &'a [u8],
}

/// Helper struct wrapping arguments for taker payment's spend generation, used in
/// [TakerCoinSwapOpsV2::gen_taker_payment_spend_preimage], [TakerCoinSwapOpsV2::validate_taker_payment_spend_preimage] and
/// [TakerCoinSwapOpsV2::sign_and_broadcast_taker_payment_spend]
pub struct GenTakerPaymentSpendArgs<'a, Coin: ParseCoinAssocTypes + ?Sized> {
    /// Taker payment transaction serialized to raw bytes
    pub taker_tx: &'a Coin::Tx,
    /// Taker will be able to refund the payment after this timestamp
    pub time_lock: u64,
    /// The hash of the secret generated by maker
    pub maker_secret_hash: &'a [u8],
    /// Maker's pubkey
    pub maker_pub: &'a Coin::Pubkey,
    /// Maker's address
    pub maker_address: &'a Coin::Address,
    /// Taker's pubkey
    pub taker_pub: &'a Coin::Pubkey,
    /// Pubkey of address, receiving DEX fees
    pub dex_fee_pub: &'a [u8],
    /// DEX fee
    pub dex_fee: &'a DexFee,
    /// Additional reward for maker (premium)
    pub premium_amount: BigDecimal,
    /// Actual volume of taker's payment
    pub trading_amount: BigDecimal,
}

/// Taker payment spend preimage with taker's signature
pub struct TxPreimageWithSig<Coin: ParseCoinAssocTypes + ?Sized> {
    /// The preimage, might be () for certain coin types (only signature might be used)
    pub preimage: Coin::Preimage,
    /// Taker's signature
    pub signature: Coin::Sig,
}

/// Enum covering error cases that can happen during transaction preimage generation.
#[derive(Debug, Display, EnumFromStringify)]
pub enum TxGenError {
    /// RPC error
    #[from_stringify("UtxoRpcError")]
    Rpc(String),
    /// Error during conversion of BigDecimal amount to coin's specific monetary units (satoshis, wei, etc.).
    #[from_stringify("NumConversError")]
    NumConversion(String),
    /// Address derivation error.
    AddressDerivation(String),
    /// Problem with tx preimage signing.
    #[from_stringify("UtxoSignWithKeyPairError")]
    Signing(String),
    /// Legacy error produced by usage of try_s/try_fus and other similar macros.
    Legacy(String),
    /// Input payment timelock overflows the type used by specific coin.
    LocktimeOverflow(String),
    /// Transaction fee is too high
    TxFeeTooHigh(String),
    /// Previous tx is not valid
    PrevTxIsNotValid(String),
    /// Other errors, can be used to return an error that can happen only in specific coin protocol implementation
    Other(String),
}

/// Enum covering error cases that can happen during swap v2 transaction validation.
#[derive(Debug, Display, EnumFromStringify)]
pub enum ValidateSwapV2TxError {
    /// Payment sent to wrong address or has invalid amount.
    InvalidDestinationOrAmount(String),
    /// Error during conversion of BigDecimal amount to coin's specific monetary units (satoshis, wei, etc.).
    #[from_stringify("NumConversError")]
    NumConversion(String),
    /// RPC error.
    #[from_stringify("UtxoRpcError")]
    Rpc(String),
    /// Serialized tx bytes don't match ones received from coin's RPC.
    #[display(fmt = "Tx bytes {:02x} don't match ones received from rpc {:02x}", actual, from_rpc)]
    TxBytesMismatch { from_rpc: BytesJson, actual: BytesJson },
    /// Provided transaction doesn't have output with specific index
    TxLacksOfOutputs,
    /// Input payment timelock overflows the type used by specific coin.
    LocktimeOverflow(String),
    /// Internal error
    Internal(String),
}

/// Enum covering error cases that can happen during taker funding spend preimage validation.
#[derive(Debug, Display, EnumFromStringify)]
pub enum ValidateTakerFundingSpendPreimageError {
    /// Funding tx has no outputs
    FundingTxNoOutputs,
    /// Actual preimage fee is either too high or too small
    UnexpectedPreimageFee(String),
    /// Error during signature deserialization.
    InvalidMakerSignature,
    /// Error during preimage comparison to an expected one.
    InvalidPreimage(String),
    /// Error during taker's signature check.
    #[from_stringify("UtxoSignWithKeyPairError")]
    SignatureVerificationFailure(String),
    /// Error during generation of an expected preimage.
    #[from_stringify("TxGenError")]
    TxGenError(String),
    /// Input payment timelock overflows the type used by specific coin.
    LocktimeOverflow(String),
    /// Coin's RPC error
    #[from_stringify("UtxoRpcError")]
    Rpc(String),
}

<<<<<<< HEAD
=======
impl From<TxGenError> for ValidateTakerFundingSpendPreimageError {
    fn from(err: TxGenError) -> Self { ValidateTakerFundingSpendPreimageError::TxGenError(format!("{:?}", err)) }
}

>>>>>>> a0d87236
/// Enum covering error cases that can happen during taker payment spend preimage validation.
#[derive(Debug, Display, EnumFromStringify)]
pub enum ValidateTakerPaymentSpendPreimageError {
    /// Error during signature deserialization.
    InvalidTakerSignature,
    /// Error during preimage comparison to an expected one.
    InvalidPreimage(String),
    /// Error during taker's signature check.
    #[from_stringify("UtxoSignWithKeyPairError")]
    SignatureVerificationFailure(String),
    /// Error during generation of an expected preimage.
    #[from_stringify("TxGenError")]
    TxGenError(String),
    /// Input payment timelock overflows the type used by specific coin.
    LocktimeOverflow(String),
}

<<<<<<< HEAD
=======
impl From<TxGenError> for ValidateTakerPaymentSpendPreimageError {
    fn from(err: TxGenError) -> Self { ValidateTakerPaymentSpendPreimageError::TxGenError(format!("{:?}", err)) }
}

>>>>>>> a0d87236
/// Helper trait used for various types serialization to bytes
pub trait ToBytes {
    fn to_bytes(&self) -> Vec<u8>;
}

/// Defines associated types specific to each coin (Pubkey, Address, etc.)
#[async_trait]
pub trait ParseCoinAssocTypes {
    type Address: Send + Sync + fmt::Display;
    type AddressParseError: fmt::Debug + Send + fmt::Display;
    type Pubkey: ToBytes + Send + Sync;
    type PubkeyParseError: fmt::Debug + Send + fmt::Display;
    type Tx: Transaction + Send + Sync;
    type TxParseError: fmt::Debug + Send + fmt::Display;
    type Preimage: ToBytes + Send + Sync;
    type PreimageParseError: fmt::Debug + Send + fmt::Display;
    type Sig: ToBytes + Send + Sync;
    type SigParseError: fmt::Debug + Send + fmt::Display;

    async fn my_addr(&self) -> Self::Address;

    fn parse_address(&self, address: &str) -> Result<Self::Address, Self::AddressParseError>;

    fn parse_pubkey(&self, pubkey: &[u8]) -> Result<Self::Pubkey, Self::PubkeyParseError>;

    fn parse_tx(&self, tx: &[u8]) -> Result<Self::Tx, Self::TxParseError>;

    fn parse_preimage(&self, tx: &[u8]) -> Result<Self::Preimage, Self::PreimageParseError>;

    fn parse_signature(&self, sig: &[u8]) -> Result<Self::Sig, Self::SigParseError>;
}

/// Defines associated types specific to Non-Fungible Tokens (Token Address, Token Id, etc.)
pub trait ParseNftAssocTypes {
    type ContractAddress: Send + Sync + fmt::Display;
    type TokenId: ToBytes + Send + Sync;
    type ContractType: ToBytes + Send + Sync;
    type NftAssocTypesError: fmt::Debug + Send + fmt::Display;

    fn parse_contract_address(
        &self,
        contract_address: &[u8],
    ) -> Result<Self::ContractAddress, Self::NftAssocTypesError>;

    fn parse_token_id(&self, token_id: &[u8]) -> Result<Self::TokenId, Self::NftAssocTypesError>;

    fn parse_contract_type(&self, contract_type: &[u8]) -> Result<Self::ContractType, Self::NftAssocTypesError>;
}

pub struct SendMakerPaymentArgs<'a, Coin: ParseCoinAssocTypes + ?Sized> {
    /// Maker will be able to refund the payment after this timestamp
    pub time_lock: u64,
    /// The hash of the secret generated by taker, this is used for immediate refund
    pub taker_secret_hash: &'a [u8],
    /// The hash of the secret generated by maker, taker needs it to spend the payment
    pub maker_secret_hash: &'a [u8],
    /// Payment amount
    pub amount: BigDecimal,
    /// Taker's HTLC pubkey
    pub taker_pub: &'a Coin::Pubkey,
    /// Unique data of specific swap
    pub swap_unique_data: &'a [u8],
}

/// Structure representing necessary NFT info for Swap
pub struct NftSwapInfo<'a, Coin: ParseNftAssocTypes + ?Sized> {
    /// The address of the NFT token
    pub token_address: &'a Coin::ContractAddress,
    /// The ID of the NFT token.
    pub token_id: &'a [u8],
    /// The type of smart contract that governs this NFT
    pub contract_type: &'a Coin::ContractType,
    /// Etomic swap contract address
    pub swap_contract_address: &'a Coin::ContractAddress,
}

pub struct SendNftMakerPaymentArgs<'a, Coin: ParseCoinAssocTypes + ParseNftAssocTypes + ?Sized> {
    /// Maker will be able to refund the payment after this timestamp
    pub time_lock: u64,
    /// The hash of the secret generated by taker, this is used for immediate refund
    pub taker_secret_hash: &'a [u8],
    /// The hash of the secret generated by maker, taker needs it to spend the payment
    pub maker_secret_hash: &'a [u8],
    /// Payment amount
    pub amount: BigDecimal,
    /// Taker's HTLC pubkey
    pub taker_pub: &'a Coin::Pubkey,
    /// Unique data of specific swap
    pub swap_unique_data: &'a [u8],
    /// Structure representing necessary NFT info for Swap
    pub nft_swap_info: &'a NftSwapInfo<'a, Coin>,
}

pub struct ValidateMakerPaymentArgs<'a, Coin: ParseCoinAssocTypes + ?Sized> {
    /// Maker payment tx
    pub maker_payment_tx: &'a Coin::Tx,
    /// Maker will be able to refund the payment after this timestamp
    pub time_lock: u64,
    /// The hash of the secret generated by taker, this is used for immediate refund
    pub taker_secret_hash: &'a [u8],
    /// The hash of the secret generated by maker, taker needs it to spend the payment
    pub maker_secret_hash: &'a [u8],
    /// Payment amount
    pub amount: BigDecimal,
    /// Maker's HTLC pubkey
    pub maker_pub: &'a Coin::Pubkey,
    /// Unique data of specific swap
    pub swap_unique_data: &'a [u8],
}

pub struct ValidateNftMakerPaymentArgs<'a, Coin: ParseCoinAssocTypes + ParseNftAssocTypes + ?Sized> {
    /// Maker payment tx
    pub maker_payment_tx: &'a Coin::Tx,
    /// Maker will be able to refund the payment after this timestamp
    pub time_lock: u64,
    /// The hash of the secret generated by taker, this is used for immediate refund
    pub taker_secret_hash: &'a [u8],
    /// The hash of the secret generated by maker, taker needs it to spend the payment
    pub maker_secret_hash: &'a [u8],
    /// Payment amount
    pub amount: BigDecimal,
    /// Taker's HTLC pubkey
    pub taker_pub: &'a Coin::Pubkey,
    /// Maker's HTLC pubkey
    pub maker_pub: &'a Coin::Pubkey,
    /// Unique data of specific swap
    pub swap_unique_data: &'a [u8],
    /// Structure representing necessary NFT info for Swap
    pub nft_swap_info: &'a NftSwapInfo<'a, Coin>,
}

pub struct RefundMakerPaymentArgs<'a, Coin: ParseCoinAssocTypes + ?Sized> {
    /// Maker payment tx
    pub maker_payment_tx: &'a Coin::Tx,
    /// Maker will be able to refund the payment after this timestamp
    pub time_lock: u64,
    /// The hash of the secret generated by taker, this is used for immediate refund
    pub taker_secret_hash: &'a [u8],
    /// The hash of the secret generated by maker, taker needs it to spend the payment
    pub maker_secret_hash: &'a [u8],
    /// Taker's secret
    pub taker_secret: &'a [u8],
    /// Taker's HTLC pubkey
    pub taker_pub: &'a Coin::Pubkey,
    /// Unique data of specific swap
    pub swap_unique_data: &'a [u8],
}

pub struct SpendMakerPaymentArgs<'a, Coin: ParseCoinAssocTypes + ?Sized> {
    /// Maker payment tx
    pub maker_payment_tx: &'a Coin::Tx,
    /// Maker will be able to refund the payment after this timestamp
    pub time_lock: u64,
    /// The hash of the secret generated by taker, this is used for immediate refund
    pub taker_secret_hash: &'a [u8],
    /// The hash of the secret generated by maker, taker needs it to spend the payment
    pub maker_secret_hash: &'a [u8],
    /// The secret generated by maker, revealed when maker spends taker's payment
    pub maker_secret: &'a [u8],
    /// Maker's HTLC pubkey
    pub maker_pub: &'a Coin::Pubkey,
    /// Unique data of specific swap
    pub swap_unique_data: &'a [u8],
}

pub struct SpendNftMakerPaymentArgs<'a, Coin: ParseCoinAssocTypes + ParseNftAssocTypes + ?Sized> {
    /// Maker payment tx
    pub maker_payment_tx: &'a Coin::Tx,
    /// Maker will be able to refund the payment after this timestamp
    pub time_lock: u64,
    /// The hash of the secret generated by taker, this is used for immediate refund
    pub taker_secret_hash: &'a [u8],
    /// The hash of the secret generated by maker, taker needs it to spend the payment
    pub maker_secret_hash: &'a [u8],
    /// The secret generated by maker, revealed when maker spends taker's payment
    pub maker_secret: &'a [u8],
    /// Maker's HTLC pubkey
    pub maker_pub: &'a Coin::Pubkey,
    /// Unique data of specific swap
    pub swap_unique_data: &'a [u8],
    /// The type of smart contract that governs this NFT
    pub contract_type: &'a Coin::ContractType,
    /// Etomic swap contract address
    pub swap_contract_address: &'a Coin::ContractAddress,
}

/// Operations specific to maker coin in [Trading Protocol Upgrade implementation](https://github.com/KomodoPlatform/komodo-defi-framework/issues/1895)
#[async_trait]
pub trait MakerCoinSwapOpsV2: ParseCoinAssocTypes + Send + Sync + 'static {
    /// Generate and broadcast maker payment transaction
    async fn send_maker_payment_v2(&self, args: SendMakerPaymentArgs<'_, Self>) -> Result<Self::Tx, TransactionErr>;

    /// Validate maker payment transaction
    async fn validate_maker_payment_v2(&self, args: ValidateMakerPaymentArgs<'_, Self>) -> ValidatePaymentResult<()>;

    /// Refund maker payment transaction using timelock path
    async fn refund_maker_payment_v2_timelock(&self, args: RefundPaymentArgs<'_>) -> Result<Self::Tx, TransactionErr>;

    /// Refund maker payment transaction using immediate refund path
    async fn refund_maker_payment_v2_secret(
        &self,
        args: RefundMakerPaymentArgs<'_, Self>,
    ) -> Result<Self::Tx, TransactionErr>;

    /// Spend maker payment transaction
    async fn spend_maker_payment_v2(&self, args: SpendMakerPaymentArgs<'_, Self>) -> Result<Self::Tx, TransactionErr>;
}

#[async_trait]
pub trait MakerNftSwapOpsV2: ParseCoinAssocTypes + ParseNftAssocTypes + Send + Sync + 'static {
    async fn send_nft_maker_payment_v2(
        &self,
        args: SendNftMakerPaymentArgs<'_, Self>,
    ) -> Result<Self::Tx, TransactionErr>;

    /// Validate NFT maker payment transaction
    async fn validate_nft_maker_payment_v2(
        &self,
        args: ValidateNftMakerPaymentArgs<'_, Self>,
    ) -> ValidatePaymentResult<()>;

    /// Spend NFT maker payment transaction
    async fn spend_nft_maker_payment_v2(
        &self,
        args: SpendNftMakerPaymentArgs<'_, Self>,
    ) -> Result<Self::Tx, TransactionErr>;

    /// Refund NFT maker payment transaction using timelock path
    async fn refund_nft_maker_payment_v2_timelock(
        &self,
        args: RefundPaymentArgs<'_>,
    ) -> Result<Self::Tx, TransactionErr>;

    /// Refund NFT maker payment transaction using immediate refund path
    async fn refund_nft_maker_payment_v2_secret(
        &self,
        args: RefundMakerPaymentArgs<'_, Self>,
    ) -> Result<Self::Tx, TransactionErr>;
}

/// Enum representing errors that can occur while waiting for taker payment spend.
#[derive(Display)]
pub enum WaitForTakerPaymentSpendError {
    /// Timeout error variant, indicating that the wait for taker payment spend has timed out.
    #[display(
        fmt = "Timed out waiting for taker payment spend, wait_until {}, now {}",
        wait_until,
        now
    )]
    Timeout {
        /// The timestamp until which the wait was expected to complete.
        wait_until: u64,
        /// The current timestamp when the timeout occurred.
        now: u64,
    },

    /// Invalid input transaction error variant, containing additional information about the error.
    InvalidInputTx(String),
}

impl From<WaitForOutputSpendErr> for WaitForTakerPaymentSpendError {
    fn from(err: WaitForOutputSpendErr) -> Self {
        match err {
            WaitForOutputSpendErr::Timeout { wait_until, now } => {
                WaitForTakerPaymentSpendError::Timeout { wait_until, now }
            },
            WaitForOutputSpendErr::NoOutputWithIndex(index) => {
                WaitForTakerPaymentSpendError::InvalidInputTx(format!("Tx doesn't have output with index {}", index))
            },
        }
    }
}

/// Enum representing different ways a funding transaction can be spent.
///
/// This enum is generic over types that implement the `ParseCoinAssocTypes` trait.
pub enum FundingTxSpend<T: ParseCoinAssocTypes + ?Sized> {
    /// Variant indicating that the funding transaction has been spent through a timelock path.
    RefundedTimelock(T::Tx),
    /// Variant indicating that the funding transaction has been spent by revealing a taker's secret (immediate refund path).
    RefundedSecret {
        /// The spending transaction.
        tx: T::Tx,
        /// The taker's secret value revealed in the spending transaction.
        secret: [u8; 32],
    },
    /// Variant indicating that the funds from the funding transaction have been transferred
    /// to the taker's payment transaction.
    TransferredToTakerPayment(T::Tx),
}

impl<T: ParseCoinAssocTypes + ?Sized> fmt::Debug for FundingTxSpend<T> {
    fn fmt(&self, f: &mut fmt::Formatter<'_>) -> fmt::Result {
        match self {
            FundingTxSpend::RefundedTimelock(tx) => {
                write!(f, "RefundedTimelock({:?})", tx)
            },
            FundingTxSpend::RefundedSecret { tx, secret: _ } => {
                write!(f, "RefundedSecret {{ tx: {:?} }}", tx)
            },
            FundingTxSpend::TransferredToTakerPayment(tx) => {
                write!(f, "TransferredToTakerPayment({:?})", tx)
            },
        }
    }
}

/// Enum representing errors that can occur during the search for funding spend.
#[derive(Debug)]
pub enum SearchForFundingSpendErr {
    /// Variant indicating an invalid input transaction error with additional information.
    InvalidInputTx(String),
    /// Variant indicating a failure to process the spending transaction with additional details.
    FailedToProcessSpendTx(String),
    /// Variant indicating a coin's RPC error with additional information.
    Rpc(String),
    /// Variant indicating an error during conversion of the `from_block` argument with associated `TryFromIntError`.
    FromBlockConversionErr(TryFromIntError),
}

/// Operations specific to taker coin in [Trading Protocol Upgrade implementation](https://github.com/KomodoPlatform/komodo-defi-framework/issues/1895)
#[async_trait]
pub trait TakerCoinSwapOpsV2: ParseCoinAssocTypes + Send + Sync + 'static {
    /// Generate and broadcast taker funding transaction that includes dex fee, maker premium and actual trading volume.
    /// Funding tx can be reclaimed immediately if maker back-outs (doesn't send maker payment)
    async fn send_taker_funding(&self, args: SendTakerFundingArgs<'_>) -> Result<Self::Tx, TransactionErr>;

    /// Validates taker funding transaction.
    async fn validate_taker_funding(&self, args: ValidateTakerFundingArgs<'_, Self>) -> ValidateSwapV2TxResult;

    /// Refunds taker funding transaction using time-locked path without secret reveal.
    async fn refund_taker_funding_timelock(&self, args: RefundPaymentArgs<'_>) -> Result<Self::Tx, TransactionErr>;

    /// Reclaims taker funding transaction using immediate refund path with secret reveal.
    async fn refund_taker_funding_secret(
        &self,
        args: RefundFundingSecretArgs<'_, Self>,
    ) -> Result<Self::Tx, TransactionErr>;

    /// Looks for taker funding transaction spend and detects path used
    async fn search_for_taker_funding_spend(
        &self,
        tx: &Self::Tx,
        from_block: u64,
        secret_hash: &[u8],
    ) -> Result<Option<FundingTxSpend<Self>>, SearchForFundingSpendErr>;

    /// Generates and signs a preimage spending funding tx to the combined taker payment
    async fn gen_taker_funding_spend_preimage(
        &self,
        args: &GenTakerFundingSpendArgs<'_, Self>,
        swap_unique_data: &[u8],
    ) -> GenPreimageResult<Self>;

    /// Validates taker funding spend preimage generated and signed by maker
    async fn validate_taker_funding_spend_preimage(
        &self,
        gen_args: &GenTakerFundingSpendArgs<'_, Self>,
        preimage: &TxPreimageWithSig<Self>,
    ) -> ValidateTakerFundingSpendPreimageResult;

    /// Generates and signs a preimage spending funding tx to the combined taker payment
    async fn sign_and_send_taker_funding_spend(
        &self,
        preimage: &TxPreimageWithSig<Self>,
        args: &GenTakerFundingSpendArgs<'_, Self>,
        swap_unique_data: &[u8],
    ) -> Result<Self::Tx, TransactionErr>;

    /// Refunds taker payment transaction.
    async fn refund_combined_taker_payment(&self, args: RefundPaymentArgs<'_>) -> Result<Self::Tx, TransactionErr>;

    /// Generates and signs taker payment spend preimage. The preimage and signature should be
    /// shared with maker to proceed with protocol execution.
    async fn gen_taker_payment_spend_preimage(
        &self,
        args: &GenTakerPaymentSpendArgs<'_, Self>,
        swap_unique_data: &[u8],
    ) -> GenPreimageResult<Self>;

    /// Validate taker payment spend preimage on maker's side.
    async fn validate_taker_payment_spend_preimage(
        &self,
        gen_args: &GenTakerPaymentSpendArgs<'_, Self>,
        preimage: &TxPreimageWithSig<Self>,
    ) -> ValidateTakerPaymentSpendPreimageResult;

    /// Sign and broadcast taker payment spend on maker's side.
    async fn sign_and_broadcast_taker_payment_spend(
        &self,
        preimage: &TxPreimageWithSig<Self>,
        gen_args: &GenTakerPaymentSpendArgs<'_, Self>,
        secret: &[u8],
        swap_unique_data: &[u8],
    ) -> Result<Self::Tx, TransactionErr>;

    /// Wait until taker payment spend is found on-chain
    async fn wait_for_taker_payment_spend(
        &self,
        taker_payment: &Self::Tx,
        from_block: u64,
        wait_until: u64,
    ) -> MmResult<Self::Tx, WaitForTakerPaymentSpendError>;

    /// Derives an HTLC key-pair and returns a public key corresponding to that key.
    fn derive_htlc_pubkey_v2(&self, swap_unique_data: &[u8]) -> Self::Pubkey;
}

/// Operations that coins have independently from the MarketMaker.
/// That is, things implemented by the coin wallets or public coin services.
#[async_trait]
pub trait MarketCoinOps {
    fn ticker(&self) -> &str;

    fn my_address(&self) -> MmResult<String, MyAddressError>;

    async fn get_public_key(&self) -> Result<String, MmError<UnexpectedDerivationMethod>>;

    fn sign_message_hash(&self, _message: &str) -> Option<[u8; 32]>;

    fn sign_message(&self, _message: &str) -> SignatureResult<String>;

    fn verify_message(&self, _signature: &str, _message: &str, _address: &str) -> VerificationResult<bool>;

    fn get_non_zero_balance(&self) -> NonZeroBalanceFut<MmNumber> {
        let closure = |spendable: BigDecimal| {
            if spendable.is_zero() {
                return MmError::err(GetNonZeroBalance::BalanceIsZero);
            }
            Ok(MmNumber::from(spendable))
        };
        Box::new(self.my_spendable_balance().map_err(From::from).and_then(closure))
    }

    fn my_balance(&self) -> BalanceFut<CoinBalance>;

    fn my_spendable_balance(&self) -> BalanceFut<BigDecimal> {
        Box::new(self.my_balance().map(|CoinBalance { spendable, .. }| spendable))
    }

    /// Base coin balance for tokens, e.g. ETH balance in ERC20 case
    fn base_coin_balance(&self) -> BalanceFut<BigDecimal>;

    fn platform_ticker(&self) -> &str;

    /// Receives raw transaction bytes in hexadecimal format as input and returns tx hash in hexadecimal format
    fn send_raw_tx(&self, tx: &str) -> Box<dyn Future<Item = String, Error = String> + Send>;

    /// Receives raw transaction bytes as input and returns tx hash in hexadecimal format
    fn send_raw_tx_bytes(&self, tx: &[u8]) -> Box<dyn Future<Item = String, Error = String> + Send>;

    /// Signs raw utxo transaction in hexadecimal format as input and returns signed transaction in hexadecimal format
    async fn sign_raw_tx(&self, args: &SignRawTransactionRequest) -> RawTransactionResult;

    fn wait_for_confirmations(&self, input: ConfirmPaymentInput) -> Box<dyn Future<Item = (), Error = String> + Send>;

    fn wait_for_htlc_tx_spend(&self, args: WaitForHTLCTxSpendArgs<'_>) -> TransactionFut;

    fn tx_enum_from_bytes(&self, bytes: &[u8]) -> Result<TransactionEnum, MmError<TxMarshalingErr>>;

    fn current_block(&self) -> Box<dyn Future<Item = u64, Error = String> + Send>;

    fn display_priv_key(&self) -> Result<String, String>;

    /// Get the minimum amount to send.
    fn min_tx_amount(&self) -> BigDecimal;

    /// Get the minimum amount to trade.
    fn min_trading_vol(&self) -> MmNumber;

    fn is_privacy(&self) -> bool { false }

    fn is_trezor(&self) -> bool;
}

#[derive(Clone, Debug, Deserialize, PartialEq)]
#[serde(tag = "type")]
pub enum WithdrawFee {
    UtxoFixed {
        amount: BigDecimal,
    },
    UtxoPerKbyte {
        amount: BigDecimal,
    },
    EthGas {
        /// in gwei
        gas_price: BigDecimal,
        gas: u64,
    },
    Qrc20Gas {
        /// in satoshi
        gas_limit: u64,
        gas_price: u64,
    },
    CosmosGas {
        gas_limit: u64,
        gas_price: f64,
    },
}

/// Rename to `GetWithdrawSenderAddresses` when withdraw supports multiple `from` addresses.
#[async_trait]
pub trait GetWithdrawSenderAddress {
    type Address;
    type Pubkey;

    async fn get_withdraw_sender_address(
        &self,
        req: &WithdrawRequest,
    ) -> MmResult<WithdrawSenderAddress<Self::Address, Self::Pubkey>, WithdrawError>;
}

#[derive(Clone, Deserialize)]
pub struct WithdrawRequest {
    coin: String,
    from: Option<WithdrawFrom>,
    to: String,
    #[serde(default)]
    amount: BigDecimal,
    #[serde(default)]
    max: bool,
    fee: Option<WithdrawFee>,
    memo: Option<String>,
    /// Currently, this flag is used by ETH/ERC20 coins activated with MetaMask **only**.
    #[cfg(target_arch = "wasm32")]
    #[serde(default)]
    broadcast: bool,
}

#[derive(Debug, Deserialize)]
#[serde(tag = "type")]
pub enum StakingDetails {
    Qtum(QtumDelegationRequest),
}

#[allow(dead_code)]
#[derive(Deserialize)]
pub struct AddDelegateRequest {
    pub coin: String,
    pub staking_details: StakingDetails,
}

#[allow(dead_code)]
#[derive(Deserialize)]
pub struct RemoveDelegateRequest {
    pub coin: String,
}

#[derive(Deserialize)]
pub struct GetStakingInfosRequest {
    pub coin: String,
}

#[derive(Serialize, Deserialize)]
pub struct SignatureRequest {
    coin: String,
    message: String,
}

#[derive(Serialize, Deserialize)]
pub struct VerificationRequest {
    coin: String,
    message: String,
    signature: String,
    address: String,
}

impl WithdrawRequest {
    pub fn new_max(coin: String, to: String) -> WithdrawRequest {
        WithdrawRequest {
            coin,
            from: None,
            to,
            amount: 0.into(),
            max: true,
            fee: None,
            memo: None,
            #[cfg(target_arch = "wasm32")]
            broadcast: false,
        }
    }
}

#[derive(Clone, Debug, PartialEq, Serialize, Deserialize, EnumFromStringify)]
#[serde(tag = "type")]
pub enum StakingInfosDetails {
    #[from_stringify("QtumStakingInfosDetails")]
    Qtum(QtumStakingInfosDetails),
}

#[derive(Clone, Debug, Deserialize, PartialEq, Serialize)]
pub struct StakingInfos {
    pub staking_infos_details: StakingInfosDetails,
}

#[derive(Serialize)]
pub struct SignatureResponse {
    signature: String,
}

#[derive(Serialize)]
pub struct VerificationResponse {
    is_valid: bool,
}

/// Please note that no type should have the same structure as another type,
/// because this enum has the `untagged` deserialization.
#[derive(Clone, Debug, PartialEq, Serialize, EnumFromStringify)]
#[serde(tag = "type")]
pub enum TxFeeDetails {
    #[from_stringify("UtxoFeeDetails")]
    Utxo(UtxoFeeDetails),
    #[from_stringify("EthTxFeeDetails")]
    Eth(EthTxFeeDetails),
    #[from_stringify("Qrc20FeeDetails")]
    Qrc20(Qrc20FeeDetails),
    #[from_stringify("SlpFeeDetails")]
    Slp(SlpFeeDetails),
    #[from_stringify("TendermintFeeDetails")]
    Tendermint(TendermintFeeDetails),
    #[cfg(all(
        feature = "enable-solana",
        not(target_os = "ios"),
        not(target_os = "android"),
        not(target_arch = "wasm32")
    ))]
    #[from_stringify("SolanaFeeDetails")]
    Solana(SolanaFeeDetails),
}

/// Deserialize the TxFeeDetails as an untagged enum.
impl<'de> Deserialize<'de> for TxFeeDetails {
    fn deserialize<D>(deserializer: D) -> Result<Self, <D as Deserializer<'de>>::Error>
    where
        D: Deserializer<'de>,
    {
        #[derive(Deserialize)]
        #[serde(untagged)]
        enum TxFeeDetailsUnTagged {
            Utxo(UtxoFeeDetails),
            Eth(EthTxFeeDetails),
            Qrc20(Qrc20FeeDetails),
            #[cfg(all(
                feature = "enable-solana",
                not(target_os = "ios"),
                not(target_os = "android"),
                not(target_arch = "wasm32")
            ))]
            Solana(SolanaFeeDetails),
            Tendermint(TendermintFeeDetails),
        }

        match Deserialize::deserialize(deserializer)? {
            TxFeeDetailsUnTagged::Utxo(f) => Ok(TxFeeDetails::Utxo(f)),
            TxFeeDetailsUnTagged::Eth(f) => Ok(TxFeeDetails::Eth(f)),
            TxFeeDetailsUnTagged::Qrc20(f) => Ok(TxFeeDetails::Qrc20(f)),
            #[cfg(all(
                feature = "enable-solana",
                not(target_os = "ios"),
                not(target_os = "android"),
                not(target_arch = "wasm32")
            ))]
            TxFeeDetailsUnTagged::Solana(f) => Ok(TxFeeDetails::Solana(f)),
            TxFeeDetailsUnTagged::Tendermint(f) => Ok(TxFeeDetails::Tendermint(f)),
        }
    }
}

#[derive(Clone, Debug, Deserialize, PartialEq, Serialize)]
pub struct KmdRewardsDetails {
    amount: BigDecimal,
    claimed_by_me: bool,
}

impl KmdRewardsDetails {
    pub fn claimed_by_me(amount: BigDecimal) -> KmdRewardsDetails {
        KmdRewardsDetails {
            amount,
            claimed_by_me: true,
        }
    }
}

#[derive(Default, Clone, Debug, Deserialize, PartialEq, Serialize)]
pub enum TransactionType {
    StakingDelegation,
    RemoveDelegation,
    #[default]
    StandardTransfer,
    TokenTransfer(BytesJson),
    FeeForTokenTx,
    CustomTendermintMsg {
        msg_type: CustomTendermintMsgType,
        token_id: Option<BytesJson>,
    },
    NftTransfer,
}

/// Transaction details
#[derive(Clone, Debug, Deserialize, PartialEq, Serialize)]
pub struct TransactionDetails {
    /// Raw bytes of signed transaction, this should be sent as is to `send_raw_transaction_bytes` RPC to broadcast the transaction
    pub tx_hex: BytesJson,
    /// Transaction hash in hexadecimal format
    tx_hash: String,
    /// Coins are sent from these addresses
    from: Vec<String>,
    /// Coins are sent to these addresses
    to: Vec<String>,
    /// Total tx amount
    total_amount: BigDecimal,
    /// The amount spent from "my" address
    spent_by_me: BigDecimal,
    /// The amount received by "my" address
    received_by_me: BigDecimal,
    /// Resulting "my" balance change
    my_balance_change: BigDecimal,
    /// Block height
    block_height: u64,
    /// Transaction timestamp
    timestamp: u64,
    /// Every coin can has specific fee details:
    /// In UTXO tx fee is paid with the coin itself (e.g. 1 BTC and 0.0001 BTC fee).
    /// But for ERC20 token transfer fee is paid with another coin: ETH, because it's ETH smart contract function call that requires gas to be burnt.
    fee_details: Option<TxFeeDetails>,
    /// The coin transaction belongs to
    coin: String,
    /// Internal MM2 id used for internal transaction identification, for some coins it might be equal to transaction hash
    internal_id: BytesJson,
    /// Amount of accrued rewards.
    #[serde(skip_serializing_if = "Option::is_none")]
    kmd_rewards: Option<KmdRewardsDetails>,
    /// Type of transactions, default is StandardTransfer
    #[serde(default)]
    transaction_type: TransactionType,
    memo: Option<String>,
}

#[derive(Clone, Copy, Debug)]
pub struct BlockHeightAndTime {
    height: u64,
    timestamp: u64,
}

impl TransactionDetails {
    /// Whether the transaction details block height should be updated (when tx is confirmed)
    pub fn should_update_block_height(&self) -> bool {
        // checking for std::u64::MAX because there was integer overflow
        // in case of electrum returned -1 so there could be records with MAX confirmations
        self.block_height == 0 || self.block_height == std::u64::MAX
    }

    /// Whether the transaction timestamp should be updated (when tx is confirmed)
    pub fn should_update_timestamp(&self) -> bool {
        // checking for std::u64::MAX because there was integer overflow
        // in case of electrum returned -1 so there could be records with MAX confirmations
        self.timestamp == 0
    }

    pub fn should_update_kmd_rewards(&self) -> bool { self.coin == "KMD" && self.kmd_rewards.is_none() }

    pub fn firo_negative_fee(&self) -> bool {
        match &self.fee_details {
            Some(TxFeeDetails::Utxo(utxo)) => utxo.amount < 0.into() && self.coin == "FIRO",
            _ => false,
        }
    }

    pub fn should_update(&self) -> bool {
        self.should_update_block_height()
            || self.should_update_timestamp()
            || self.should_update_kmd_rewards()
            || self.firo_negative_fee()
    }
}

#[derive(Clone, Debug, PartialEq, Serialize)]
pub struct TradeFee {
    pub coin: String,
    pub amount: MmNumber,
    pub paid_from_trading_vol: bool,
}

/// A type alias for a HashMap where the key is a String representing the coin/token ticker,
/// and the value is a `CoinBalance` struct representing the balance of that coin/token.
/// This is used to represent the balance of a wallet or account for multiple coins/tokens.
pub type CoinBalanceMap = HashMap<String, CoinBalance>;

impl BalanceObjectOps for CoinBalanceMap {
    fn new() -> Self { HashMap::new() }

    fn add(&mut self, other: Self) {
        for (ticker, balance) in other {
            let total_balance = self.entry(ticker).or_insert_with(CoinBalance::default);
            *total_balance += balance;
        }
    }

    fn get_total_for_ticker(&self, ticker: &str) -> Option<BigDecimal> { self.get(ticker).map(|b| b.get_total()) }
}

#[derive(Clone, Debug, Default, PartialEq, PartialOrd, Serialize)]
pub struct CoinBalance {
    pub spendable: BigDecimal,
    pub unspendable: BigDecimal,
}

impl BalanceObjectOps for CoinBalance {
    fn new() -> Self { CoinBalance::default() }

    fn add(&mut self, other: Self) { *self += other; }

    fn get_total_for_ticker(&self, _ticker: &str) -> Option<BigDecimal> { Some(self.get_total()) }
}

impl CoinBalance {
    pub fn new(spendable: BigDecimal) -> CoinBalance {
        CoinBalance {
            spendable,
            unspendable: BigDecimal::from(0),
        }
    }

    pub fn into_total(self) -> BigDecimal { self.spendable + self.unspendable }

    pub fn get_total(&self) -> BigDecimal { &self.spendable + &self.unspendable }
}

impl Add for CoinBalance {
    type Output = CoinBalance;

    fn add(self, rhs: Self) -> Self::Output {
        CoinBalance {
            spendable: self.spendable + rhs.spendable,
            unspendable: self.unspendable + rhs.unspendable,
        }
    }
}

impl AddAssign for CoinBalance {
    fn add_assign(&mut self, rhs: Self) {
        self.spendable += rhs.spendable;
        self.unspendable += rhs.unspendable;
    }
}

/// The approximation is needed to cover the dynamic miner fee changing during a swap.
#[derive(Clone, Copy, Debug)]
pub enum FeeApproxStage {
    /// Do not increase the trade fee.
    WithoutApprox,
    /// Increase the trade fee slightly.
    StartSwap,
    /// Increase the trade fee slightly
    WatcherPreimage,
    /// Increase the trade fee significantly.
    OrderIssue,
    /// Increase the trade fee largely.
    TradePreimage,
}

#[derive(Debug)]
pub enum TradePreimageValue {
    Exact(BigDecimal),
    UpperBound(BigDecimal),
}

<<<<<<< HEAD
#[derive(Debug, Display, PartialEq, EnumFromStringify)]
=======
#[derive(Debug, Display, EnumFromStringify, PartialEq)]
>>>>>>> a0d87236
pub enum TradePreimageError {
    #[display(
        fmt = "Not enough {} to preimage the trade: available {}, required at least {}",
        coin,
        available,
        required
    )]
    NotSufficientBalance {
        coin: String,
        available: BigDecimal,
        required: BigDecimal,
    },
    #[display(fmt = "The amount {} less than minimum transaction amount {}", amount, threshold)]
    AmountIsTooSmall { amount: BigDecimal, threshold: BigDecimal },
    #[display(fmt = "Transport error: {}", _0)]
    #[from_stringify("web3::Error", "JsonRpcError", "TendermintCoinRpcError")]
    Transport(String),
<<<<<<< HEAD
    // Currently, we use the `ethabi` crate to work with a smart contract ABI known at compile time.
    // It's an internal error if there are any issues during working with a smart contract ABI.
    // `Qrc20ABIError` is always an internal error
=======
    #[from_stringify("NumConversError", "UnexpectedDerivationMethod")]
>>>>>>> a0d87236
    #[display(fmt = "Internal error: {}", _0)]
    #[from_stringify("NumConversError", "UnexpectedDerivationMethod", "ethabi::Error", "Qrc20AbiError")]
    InternalError(String),
    #[display(fmt = "Nft Protocol is not supported yet!")]
    NftProtocolNotSupported,
}

impl TradePreimageError {
    /// Construct [`TradePreimageError`] from [`GenerateTxError`] using additional `coin` and `decimals`.
    pub fn from_generate_tx_error(
        gen_tx_err: GenerateTxError,
        coin: String,
        decimals: u8,
        is_upper_bound: bool,
    ) -> TradePreimageError {
        match gen_tx_err {
            GenerateTxError::EmptyUtxoSet { required } => {
                let required = big_decimal_from_sat_unsigned(required, decimals);
                TradePreimageError::NotSufficientBalance {
                    coin,
                    available: BigDecimal::from(0),
                    required,
                }
            },
            GenerateTxError::EmptyOutputs => TradePreimageError::InternalError(gen_tx_err.to_string()),
            GenerateTxError::OutputValueLessThanDust { value, dust } => {
                if is_upper_bound {
                    // If the preimage value is [`TradePreimageValue::UpperBound`], then we had to pass the account balance as the output value.
                    if value == 0 {
                        let required = big_decimal_from_sat_unsigned(dust, decimals);
                        TradePreimageError::NotSufficientBalance {
                            coin,
                            available: big_decimal_from_sat_unsigned(value, decimals),
                            required,
                        }
                    } else {
                        let error = format!(
                            "Output value {} (equal to the account balance) less than dust {}. Probably, dust is not set or outdated",
                            value, dust
                        );
                        TradePreimageError::InternalError(error)
                    }
                } else {
                    let amount = big_decimal_from_sat_unsigned(value, decimals);
                    let threshold = big_decimal_from_sat_unsigned(dust, decimals);
                    TradePreimageError::AmountIsTooSmall { amount, threshold }
                }
            },
            GenerateTxError::DeductFeeFromOutputFailed {
                output_value, required, ..
            } => {
                let available = big_decimal_from_sat_unsigned(output_value, decimals);
                let required = big_decimal_from_sat_unsigned(required, decimals);
                TradePreimageError::NotSufficientBalance {
                    coin,
                    available,
                    required,
                }
            },
            GenerateTxError::NotEnoughUtxos { sum_utxos, required } => {
                let available = big_decimal_from_sat_unsigned(sum_utxos, decimals);
                let required = big_decimal_from_sat_unsigned(required, decimals);
                TradePreimageError::NotSufficientBalance {
                    coin,
                    available,
                    required,
                }
            },
            GenerateTxError::Transport(e) => TradePreimageError::Transport(e),
            GenerateTxError::Internal(e) => TradePreimageError::InternalError(e),
        }
    }
}

/// The reason of unsuccessful conversion of two internal numbers, e.g. `u64` from `BigNumber`.
#[derive(Clone, Debug, Display)]
pub struct NumConversError(String);

impl From<ParseBigDecimalError> for NumConversError {
    fn from(e: ParseBigDecimalError) -> Self { NumConversError::new(e.to_string()) }
}

impl NumConversError {
    pub fn new(description: String) -> NumConversError { NumConversError(description) }

    pub fn description(&self) -> &str { &self.0 }
}

<<<<<<< HEAD
#[derive(Clone, Debug, Display, PartialEq, Serialize, SerializeErrorType, EnumFromStringify)]
=======
#[derive(Clone, Debug, Display, EnumFromStringify, PartialEq, Serialize, SerializeErrorType)]
>>>>>>> a0d87236
#[serde(tag = "error_type", content = "error_data")]
pub enum BalanceError {
    #[display(fmt = "Transport: {}", _0)]
    #[from_stringify("JsonRpcError")]
    Transport(String),
    #[display(fmt = "Invalid response: {}", _0)]
    InvalidResponse(String),
    #[from_stringify("UnexpectedDerivationMethod")]
    UnexpectedDerivationMethod(UnexpectedDerivationMethod),
    #[display(fmt = "Wallet storage error: {}", _0)]
    WalletStorageError(String),
<<<<<<< HEAD
    // Currently, we use the `ethabi` crate to work with a smart contract ABI known at compile time.
    // It's an internal error if there are any issues during working with a smart contract ABI.
=======
    #[from_stringify("Bip32Error", "NumConversError")]
>>>>>>> a0d87236
    #[display(fmt = "Internal: {}", _0)]
    #[from_stringify("NumConversError", "Bip32Error", "ethabi::Error", "keys::Error")]
    Internal(String),
}

#[derive(Debug, PartialEq, Display, EnumFromStringify)]
pub enum GetNonZeroBalance {
    #[display(fmt = "Internal error when retrieving balance")]
    #[from_stringify("BalanceError")]
    MyBalanceError(BalanceError),
    #[display(fmt = "Balance is zero")]
    BalanceIsZero,
}

<<<<<<< HEAD
#[derive(Debug, Deserialize, Display, Serialize, SerializeErrorType, EnumFromStringify)]
=======
impl From<AddressDerivingError> for BalanceError {
    fn from(e: AddressDerivingError) -> Self { BalanceError::Internal(e.to_string()) }
}

impl From<AccountUpdatingError> for BalanceError {
    fn from(e: AccountUpdatingError) -> Self {
        let error = e.to_string();
        match e {
            AccountUpdatingError::AddressLimitReached { .. } | AccountUpdatingError::InvalidBip44Chain(_) => {
                // Account updating is expected to be called after `address_id` and `chain` validation.
                BalanceError::Internal(format!("Unexpected internal error: {}", error))
            },
            AccountUpdatingError::WalletStorageError(_) => BalanceError::WalletStorageError(error),
        }
    }
}

impl From<BalanceError> for GetNonZeroBalance {
    fn from(e: BalanceError) -> Self { GetNonZeroBalance::MyBalanceError(e) }
}

impl From<UnexpectedDerivationMethod> for BalanceError {
    fn from(e: UnexpectedDerivationMethod) -> Self { BalanceError::UnexpectedDerivationMethod(e) }
}

#[derive(Debug, Deserialize, Display, EnumFromStringify, Serialize, SerializeErrorType)]
>>>>>>> a0d87236
#[serde(tag = "error_type", content = "error_data")]
pub enum StakingInfosError {
    #[display(fmt = "Staking infos not available for: {}", coin)]
    CoinDoesntSupportStakingInfos { coin: String },
    #[display(fmt = "No such coin {}", coin)]
    NoSuchCoin { coin: String },
    #[from_stringify("UnexpectedDerivationMethod")]
    #[display(fmt = "Derivation method is not supported: {}", _0)]
    #[from_stringify("UnexpectedDerivationMethod")]
    UnexpectedDerivationMethod(String),
    #[display(fmt = "Transport error: {}", _0)]
    Transport(String),
    #[display(fmt = "Internal error: {}", _0)]
    Internal(String),
}

impl From<UtxoRpcError> for StakingInfosError {
    fn from(e: UtxoRpcError) -> Self {
        match e {
            UtxoRpcError::Transport(rpc) | UtxoRpcError::ResponseParseError(rpc) => {
                StakingInfosError::Transport(rpc.to_string())
            },
            UtxoRpcError::InvalidResponse(error) => StakingInfosError::Transport(error),
            UtxoRpcError::Internal(error) => StakingInfosError::Internal(error),
        }
    }
}

impl From<Qrc20AddressError> for StakingInfosError {
    fn from(e: Qrc20AddressError) -> Self {
        match e {
            Qrc20AddressError::UnexpectedDerivationMethod(e) => StakingInfosError::UnexpectedDerivationMethod(e),
            Qrc20AddressError::ScriptHashTypeNotSupported { script_hash_type } => {
                StakingInfosError::Internal(format!("Script hash type '{}' is not supported", script_hash_type))
            },
        }
    }
}

impl HttpStatusCode for StakingInfosError {
    fn status_code(&self) -> StatusCode {
        match self {
            StakingInfosError::NoSuchCoin { .. }
            | StakingInfosError::CoinDoesntSupportStakingInfos { .. }
            | StakingInfosError::UnexpectedDerivationMethod(_) => StatusCode::BAD_REQUEST,
            StakingInfosError::Internal(_) => StatusCode::INTERNAL_SERVER_ERROR,
            StakingInfosError::Transport(_) => StatusCode::BAD_GATEWAY,
        }
    }
}

impl From<CoinFindError> for StakingInfosError {
    fn from(e: CoinFindError) -> Self {
        match e {
            CoinFindError::NoSuchCoin { coin } => StakingInfosError::NoSuchCoin { coin },
        }
    }
}

<<<<<<< HEAD
#[derive(Debug, Deserialize, Display, Serialize, SerializeErrorType, EnumFromStringify)]
=======
#[derive(Debug, Deserialize, Display, EnumFromStringify, Serialize, SerializeErrorType)]
>>>>>>> a0d87236
#[serde(tag = "error_type", content = "error_data")]
pub enum DelegationError {
    #[display(
        fmt = "Not enough {} to delegate: available {}, required at least {}",
        coin,
        available,
        required
    )]
    NotSufficientBalance {
        coin: String,
        available: BigDecimal,
        required: BigDecimal,
    },
    #[display(fmt = "The amount {} is too small, required at least {}", amount, threshold)]
    AmountTooLow { amount: BigDecimal, threshold: BigDecimal },
    #[display(fmt = "Delegation not available for: {}", coin)]
    CoinDoesntSupportDelegation { coin: String },
    #[display(fmt = "No such coin {}", coin)]
    NoSuchCoin { coin: String },
    #[display(fmt = "{}", _0)]
    CannotInteractWithSmartContract(String),
    #[from_stringify("ScriptHashTypeNotSupported")]
    #[display(fmt = "{}", _0)]
    #[from_stringify("ScriptHashTypeNotSupported")]
    AddressError(String),
    #[display(fmt = "Already delegating to: {}", _0)]
    AlreadyDelegating(String),
    #[display(fmt = "Delegation is not supported, reason: {}", reason)]
    DelegationOpsNotSupported { reason: String },
    #[display(fmt = "Transport error: {}", _0)]
    Transport(String),
    #[from_stringify("MyAddressError")]
    #[display(fmt = "Internal error: {}", _0)]
    #[from_stringify("MyAddressError")]
    InternalError(String),
}

impl From<UtxoRpcError> for DelegationError {
    fn from(e: UtxoRpcError) -> Self {
        match e {
            UtxoRpcError::Transport(transport) | UtxoRpcError::ResponseParseError(transport) => {
                DelegationError::Transport(transport.to_string())
            },
            UtxoRpcError::InvalidResponse(resp) => DelegationError::Transport(resp),
            UtxoRpcError::Internal(internal) => DelegationError::InternalError(internal),
        }
    }
}

impl From<StakingInfosError> for DelegationError {
    fn from(e: StakingInfosError) -> Self {
        match e {
            StakingInfosError::CoinDoesntSupportStakingInfos { coin } => {
                DelegationError::CoinDoesntSupportDelegation { coin }
            },
            StakingInfosError::NoSuchCoin { coin } => DelegationError::NoSuchCoin { coin },
            StakingInfosError::Transport(e) => DelegationError::Transport(e),
            StakingInfosError::UnexpectedDerivationMethod(reason) => {
                DelegationError::DelegationOpsNotSupported { reason }
            },
            StakingInfosError::Internal(e) => DelegationError::InternalError(e),
        }
    }
}

impl From<CoinFindError> for DelegationError {
    fn from(e: CoinFindError) -> Self {
        match e {
            CoinFindError::NoSuchCoin { coin } => DelegationError::NoSuchCoin { coin },
        }
    }
}

impl From<BalanceError> for DelegationError {
    fn from(e: BalanceError) -> Self {
        match e {
            BalanceError::Transport(error) | BalanceError::InvalidResponse(error) => DelegationError::Transport(error),
            BalanceError::UnexpectedDerivationMethod(e) => {
                DelegationError::DelegationOpsNotSupported { reason: e.to_string() }
            },
            e @ BalanceError::WalletStorageError(_) => DelegationError::InternalError(e.to_string()),
            BalanceError::Internal(internal) => DelegationError::InternalError(internal),
        }
    }
}

impl From<UtxoSignWithKeyPairError> for DelegationError {
    fn from(e: UtxoSignWithKeyPairError) -> Self {
        let error = format!("Error signing: {}", e);
        DelegationError::InternalError(error)
    }
}

impl From<PrivKeyPolicyNotAllowed> for DelegationError {
    fn from(e: PrivKeyPolicyNotAllowed) -> Self { DelegationError::DelegationOpsNotSupported { reason: e.to_string() } }
}

impl From<UnexpectedDerivationMethod> for DelegationError {
    fn from(e: UnexpectedDerivationMethod) -> Self {
        DelegationError::DelegationOpsNotSupported { reason: e.to_string() }
    }
}

impl HttpStatusCode for DelegationError {
    fn status_code(&self) -> StatusCode {
        match self {
            DelegationError::InternalError(_) => StatusCode::INTERNAL_SERVER_ERROR,
            DelegationError::Transport(_) => StatusCode::BAD_GATEWAY,
            _ => StatusCode::BAD_REQUEST,
        }
    }
}

impl DelegationError {
    pub fn from_generate_tx_error(gen_tx_err: GenerateTxError, coin: String, decimals: u8) -> DelegationError {
        match gen_tx_err {
            GenerateTxError::EmptyUtxoSet { required } => {
                let required = big_decimal_from_sat_unsigned(required, decimals);
                DelegationError::NotSufficientBalance {
                    coin,
                    available: BigDecimal::from(0),
                    required,
                }
            },
            GenerateTxError::EmptyOutputs => DelegationError::InternalError(gen_tx_err.to_string()),
            GenerateTxError::OutputValueLessThanDust { value, dust } => {
                let amount = big_decimal_from_sat_unsigned(value, decimals);
                let threshold = big_decimal_from_sat_unsigned(dust, decimals);
                DelegationError::AmountTooLow { amount, threshold }
            },
            GenerateTxError::DeductFeeFromOutputFailed {
                output_value, required, ..
            } => {
                let available = big_decimal_from_sat_unsigned(output_value, decimals);
                let required = big_decimal_from_sat_unsigned(required, decimals);
                DelegationError::NotSufficientBalance {
                    coin,
                    available,
                    required,
                }
            },
            GenerateTxError::NotEnoughUtxos { sum_utxos, required } => {
                let available = big_decimal_from_sat_unsigned(sum_utxos, decimals);
                let required = big_decimal_from_sat_unsigned(required, decimals);
                DelegationError::NotSufficientBalance {
                    coin,
                    available,
                    required,
                }
            },
            GenerateTxError::Transport(e) => DelegationError::Transport(e),
            GenerateTxError::Internal(e) => DelegationError::InternalError(e),
        }
    }
}

#[derive(Clone, Debug, Display, EnumFromStringify, EnumFromTrait, PartialEq, Serialize, SerializeErrorType)]
#[serde(tag = "error_type", content = "error_data")]
pub enum WithdrawError {
    #[display(
        fmt = "'{}' coin doesn't support 'init_withdraw' yet. Consider using 'withdraw' request instead",
        coin
    )]
    CoinDoesntSupportInitWithdraw {
        coin: String,
    },
    #[display(
        fmt = "Not enough {} to withdraw: available {}, required at least {}",
        coin,
        available,
        required
    )]
    NotSufficientBalance {
        coin: String,
        available: BigDecimal,
        required: BigDecimal,
    },
    #[display(
        fmt = "Not enough {} to afford fee. Available {}, required at least {}",
        coin,
        available,
        required
    )]
    NotSufficientPlatformBalanceForFee {
        coin: String,
        available: BigDecimal,
        required: BigDecimal,
    },
    #[display(fmt = "Balance is zero")]
    ZeroBalanceToWithdrawMax,
    #[display(fmt = "The amount {} is too small, required at least {}", amount, threshold)]
    AmountTooLow {
        amount: BigDecimal,
        threshold: BigDecimal,
    },
    #[display(fmt = "Invalid address: {}", _0)]
    #[from_stringify("UnsupportedAddr", "AddrFromStrError", "ScriptHashTypeNotSupported")]
    InvalidAddress(String),
    #[display(fmt = "Invalid fee policy: {}", _0)]
    InvalidFeePolicy(String),
    #[display(fmt = "Invalid memo field: {}", _0)]
    InvalidMemo(String),
    #[display(fmt = "No such coin {}", coin)]
    NoSuchCoin {
        coin: String,
    },
    #[from_trait(WithTimeout::timeout)]
    #[display(fmt = "Withdraw timed out {:?}", _0)]
    Timeout(Duration),
    #[display(fmt = "Request should contain a 'from' address/account")]
    FromAddressNotFound,
    #[display(fmt = "Unexpected 'from' address: {}", _0)]
    UnexpectedFromAddress(String),
    #[display(fmt = "Unknown '{}' account", account_id)]
    UnknownAccount {
        account_id: u32,
    },
    #[display(fmt = "RPC 'task' is awaiting '{}' user action", expected)]
    UnexpectedUserAction {
        expected: String,
    },
    #[from_trait(WithHwRpcError::hw_rpc_error)]
    HwError(HwRpcError),
    #[cfg(target_arch = "wasm32")]
    BroadcastExpected(String),
    #[display(fmt = "Transport error: {}", _0)]
    #[from_stringify("web3::Error", "TendermintCoinRpcError")]
    Transport(String),
<<<<<<< HEAD
    // Currently, we use the `ethabi` crate to work with a smart contract ABI known at compile time.
    // It's an internal error if there are any issues during working with a smart contract ABI.
    // `Qrc20ABIError` is always an internal error
=======
    #[from_trait(WithInternal::internal)]
    #[from_stringify(
        "MyAddressError",
        "NumConversError",
        "UnexpectedDerivationMethod",
        "PrivKeyPolicyNotAllowed"
    )]
>>>>>>> a0d87236
    #[display(fmt = "Internal error: {}", _0)]
    #[from_trait(WithInternal::internal)]
    #[from_stringify(
        "NumConversError",
        "UnexpectedDerivationMethod",
        "PrivKeyPolicyNotAllowed",
        "ethabi::Error",
        "MyAddressError",
        "Qrc20AbiError",
        "CryptoCtxError",
        "keys::Error"
    )]
    InternalError(String),
    #[display(fmt = "Unsupported error: {}", _0)]
    UnsupportedError(String),
    #[display(fmt = "{} coin doesn't support NFT withdrawing", coin)]
    CoinDoesntSupportNftWithdraw {
        coin: String,
    },
    #[display(fmt = "Contract type {} doesnt support 'withdraw_nft' yet", _0)]
    ContractTypeDoesntSupportNftWithdrawing(String),
    #[display(fmt = "Action not allowed for coin: {}", _0)]
    ActionNotAllowed(String),
    GetNftInfoError(GetNftInfoError),
    #[display(
        fmt = "Not enough NFTs amount with token_address: {} and token_id {}. Available {}, required {}",
        token_address,
        token_id,
        available,
        required
    )]
    NotEnoughNftsAmount {
        token_address: String,
        token_id: String,
        available: BigDecimal,
        required: BigDecimal,
    },
    #[display(fmt = "DB error {}", _0)]
    DbError(String),
    #[display(fmt = "My address is {}, while current Nft owner is {}", my_address, token_owner)]
    MyAddressNotNftOwner {
        my_address: String,
        token_owner: String,
    },
    #[display(fmt = "Nft Protocol is not supported yet!")]
    NftProtocolNotSupported,
}

impl HttpStatusCode for WithdrawError {
    fn status_code(&self) -> StatusCode {
        match self {
            WithdrawError::NoSuchCoin { .. } => StatusCode::NOT_FOUND,
            WithdrawError::Timeout(_) => StatusCode::REQUEST_TIMEOUT,
            WithdrawError::CoinDoesntSupportInitWithdraw { .. }
            | WithdrawError::NotSufficientBalance { .. }
            | WithdrawError::NotSufficientPlatformBalanceForFee { .. }
            | WithdrawError::ZeroBalanceToWithdrawMax
            | WithdrawError::AmountTooLow { .. }
            | WithdrawError::InvalidAddress(_)
            | WithdrawError::InvalidFeePolicy(_)
            | WithdrawError::InvalidMemo(_)
            | WithdrawError::FromAddressNotFound
            | WithdrawError::UnexpectedFromAddress(_)
            | WithdrawError::UnknownAccount { .. }
            | WithdrawError::UnexpectedUserAction { .. }
            | WithdrawError::UnsupportedError(_)
            | WithdrawError::ActionNotAllowed(_)
            | WithdrawError::GetNftInfoError(_)
            | WithdrawError::ContractTypeDoesntSupportNftWithdrawing(_)
            | WithdrawError::CoinDoesntSupportNftWithdraw { .. }
            | WithdrawError::NotEnoughNftsAmount { .. }
            | WithdrawError::MyAddressNotNftOwner { .. } => StatusCode::BAD_REQUEST,
            WithdrawError::HwError(_) => StatusCode::GONE,
            #[cfg(target_arch = "wasm32")]
            WithdrawError::BroadcastExpected(_) => StatusCode::BAD_REQUEST,
            WithdrawError::InternalError(_) | WithdrawError::DbError(_) | WithdrawError::NftProtocolNotSupported => {
                StatusCode::INTERNAL_SERVER_ERROR
            },
            WithdrawError::Transport(_) => StatusCode::BAD_GATEWAY,
        }
    }
}

impl From<AddressDerivingError> for WithdrawError {
    fn from(e: AddressDerivingError) -> Self {
        match e {
            AddressDerivingError::InvalidBip44Chain { .. } | AddressDerivingError::Bip32Error(_) => {
                WithdrawError::UnexpectedFromAddress(e.to_string())
            },
            AddressDerivingError::Internal(internal) => WithdrawError::InternalError(internal),
        }
    }
}

impl From<BalanceError> for WithdrawError {
    fn from(e: BalanceError) -> Self {
        match e {
            BalanceError::Transport(error) | BalanceError::InvalidResponse(error) => WithdrawError::Transport(error),
            BalanceError::UnexpectedDerivationMethod(e) => WithdrawError::from(e),
            e @ BalanceError::WalletStorageError(_) => WithdrawError::InternalError(e.to_string()),
            BalanceError::Internal(internal) => WithdrawError::InternalError(internal),
        }
    }
}

impl From<CoinFindError> for WithdrawError {
    fn from(e: CoinFindError) -> Self {
        match e {
            CoinFindError::NoSuchCoin { coin } => WithdrawError::NoSuchCoin { coin },
        }
    }
}

impl From<HDWithdrawError> for WithdrawError {
    fn from(e: HDWithdrawError) -> Self {
        match e {
            HDWithdrawError::UnexpectedFromAddress(e) => WithdrawError::UnexpectedFromAddress(e),
            HDWithdrawError::UnknownAccount { account_id } => WithdrawError::UnknownAccount { account_id },
            HDWithdrawError::AddressDerivingError(e) => e.into(),
            HDWithdrawError::InternalError(e) => WithdrawError::InternalError(e),
        }
    }
}

impl From<UtxoSignWithKeyPairError> for WithdrawError {
    fn from(e: UtxoSignWithKeyPairError) -> Self {
        let error = format!("Error signing: {}", e);
        WithdrawError::InternalError(error)
    }
}

impl From<TimeoutError> for WithdrawError {
    fn from(e: TimeoutError) -> Self { WithdrawError::Timeout(e.duration) }
}

impl From<GetValidEthWithdrawAddError> for WithdrawError {
    fn from(e: GetValidEthWithdrawAddError) -> Self {
        match e {
            GetValidEthWithdrawAddError::CoinDoesntSupportNftWithdraw { coin } => {
                WithdrawError::CoinDoesntSupportNftWithdraw { coin }
            },
            GetValidEthWithdrawAddError::InvalidAddress(e) => WithdrawError::InvalidAddress(e),
        }
    }
}

impl From<EthGasDetailsErr> for WithdrawError {
    fn from(e: EthGasDetailsErr) -> Self {
        match e {
            EthGasDetailsErr::InvalidFeePolicy(e) => WithdrawError::InvalidFeePolicy(e),
            EthGasDetailsErr::Internal(e) => WithdrawError::InternalError(e),
            EthGasDetailsErr::Transport(e) => WithdrawError::Transport(e),
            EthGasDetailsErr::NftProtocolNotSupported => WithdrawError::NftProtocolNotSupported,
        }
    }
}

impl From<Bip32Error> for WithdrawError {
    fn from(e: Bip32Error) -> Self {
        let error = format!("Error deriving key: {}", e);
        WithdrawError::UnexpectedFromAddress(error)
    }
}

impl WithdrawError {
    /// Construct [`WithdrawError`] from [`GenerateTxError`] using additional `coin` and `decimals`.
    pub fn from_generate_tx_error(gen_tx_err: GenerateTxError, coin: String, decimals: u8) -> WithdrawError {
        match gen_tx_err {
            GenerateTxError::EmptyUtxoSet { required } => {
                let required = big_decimal_from_sat_unsigned(required, decimals);
                WithdrawError::NotSufficientBalance {
                    coin,
                    available: BigDecimal::from(0),
                    required,
                }
            },
            GenerateTxError::EmptyOutputs => WithdrawError::InternalError(gen_tx_err.to_string()),
            GenerateTxError::OutputValueLessThanDust { value, dust } => {
                let amount = big_decimal_from_sat_unsigned(value, decimals);
                let threshold = big_decimal_from_sat_unsigned(dust, decimals);
                WithdrawError::AmountTooLow { amount, threshold }
            },
            GenerateTxError::DeductFeeFromOutputFailed {
                output_value, required, ..
            } => {
                let available = big_decimal_from_sat_unsigned(output_value, decimals);
                let required = big_decimal_from_sat_unsigned(required, decimals);
                WithdrawError::NotSufficientBalance {
                    coin,
                    available,
                    required,
                }
            },
            GenerateTxError::NotEnoughUtxos { sum_utxos, required } => {
                let available = big_decimal_from_sat_unsigned(sum_utxos, decimals);
                let required = big_decimal_from_sat_unsigned(required, decimals);
                WithdrawError::NotSufficientBalance {
                    coin,
                    available,
                    required,
                }
            },
            GenerateTxError::Transport(e) => WithdrawError::Transport(e),
            GenerateTxError::Internal(e) => WithdrawError::InternalError(e),
        }
    }
}

#[derive(Debug, Display, EnumFromStringify, Serialize, SerializeErrorType)]
#[serde(tag = "error_type", content = "error_data")]
pub enum SignatureError {
    #[display(fmt = "Invalid request: {}", _0)]
    InvalidRequest(String),
    #[from_stringify("CoinFindError", "ethkey::Error", "keys::Error", "PrivKeyPolicyNotAllowed")]
    #[display(fmt = "Internal error: {}", _0)]
    InternalError(String),
    #[display(fmt = "Coin is not found: {}", _0)]
    CoinIsNotFound(String),
    #[display(fmt = "sign_message_prefix is not set in coin config")]
    PrefixNotFound,
}

impl HttpStatusCode for SignatureError {
    fn status_code(&self) -> StatusCode {
        match self {
            SignatureError::InvalidRequest(_) => StatusCode::BAD_REQUEST,
            SignatureError::CoinIsNotFound(_) => StatusCode::BAD_REQUEST,
            SignatureError::InternalError(_) => StatusCode::INTERNAL_SERVER_ERROR,
            SignatureError::PrefixNotFound => StatusCode::INTERNAL_SERVER_ERROR,
        }
    }
}

<<<<<<< HEAD
#[derive(Debug, Display, Serialize, SerializeErrorType, EnumFromStringify)]
=======
#[derive(Debug, Display, EnumFromStringify, Serialize, SerializeErrorType)]
>>>>>>> a0d87236
#[serde(tag = "error_type", content = "error_data")]
pub enum VerificationError {
    #[display(fmt = "Invalid request: {}", _0)]
    InvalidRequest(String),
    #[from_stringify("ethkey::Error", "keys::Error")]
    #[display(fmt = "Internal error: {}", _0)]
    #[from_stringify("keys::Error", "ethkey::Error")]
    InternalError(String),
    #[from_stringify("base64::DecodeError")]
    #[display(fmt = "Signature decoding error: {}", _0)]
    #[from_stringify("base64::DecodeError")]
    SignatureDecodingError(String),
    #[from_stringify("hex::FromHexError")]
    #[display(fmt = "Address decoding error: {}", _0)]
    #[from_stringify("hex::FromHexError", "AddrFromStrError")]
    AddressDecodingError(String),
    #[from_stringify("CoinFindError")]
    #[display(fmt = "Coin is not found: {}", _0)]
    #[from_stringify("CoinFindError")]
    CoinIsNotFound(String),
    #[display(fmt = "sign_message_prefix is not set in coin config")]
    PrefixNotFound,
}

impl HttpStatusCode for VerificationError {
    fn status_code(&self) -> StatusCode {
        match self {
            VerificationError::InvalidRequest(_) => StatusCode::BAD_REQUEST,
            VerificationError::SignatureDecodingError(_) => StatusCode::BAD_REQUEST,
            VerificationError::AddressDecodingError(_) => StatusCode::BAD_REQUEST,
            VerificationError::CoinIsNotFound(_) => StatusCode::BAD_REQUEST,
            VerificationError::InternalError(_) => StatusCode::INTERNAL_SERVER_ERROR,
            VerificationError::PrefixNotFound => StatusCode::INTERNAL_SERVER_ERROR,
        }
    }
}

impl From<FromBase58Error> for VerificationError {
    fn from(e: FromBase58Error) -> Self {
        match e {
            FromBase58Error::InvalidBase58Character(c, _) => {
                VerificationError::AddressDecodingError(format!("Invalid Base58 Character: {}", c))
            },
            FromBase58Error::InvalidBase58Length => {
                VerificationError::AddressDecodingError(String::from("Invalid Base58 Length"))
            },
        }
    }
}

/// NB: Implementations are expected to follow the pImpl idiom, providing cheap reference-counted cloning and garbage collection.
#[async_trait]
pub trait MmCoin:
    SwapOps + TakerSwapMakerCoin + MakerSwapTakerCoin + WatcherOps + MarketCoinOps + Send + Sync + 'static
{
    // `MmCoin` is an extension fulcrum for something that doesn't fit the `MarketCoinOps`. Practical examples:
    // name (might be required for some APIs, CoinMarketCap for instance);
    // coin statistics that we might want to share with UI;
    // state serialization, to get full rewind and debugging information about the coins participating in a SWAP operation.
    // status/availability check: https://github.com/artemii235/SuperNET/issues/156#issuecomment-446501816

    fn is_asset_chain(&self) -> bool;

    /// The coin can be initialized, but it cannot participate in the swaps.
    fn wallet_only(&self, ctx: &MmArc) -> bool {
        let coin_conf = coin_conf(ctx, self.ticker());
        coin_conf["wallet_only"].as_bool().unwrap_or(false)
    }

    /// Returns a spawner pinned to the coin.
    ///
    /// # Note
    ///
    /// `CoinFutSpawner` doesn't prevent the spawned futures from being aborted.
    fn spawner(&self) -> CoinFutSpawner;

    fn withdraw(&self, req: WithdrawRequest) -> WithdrawFut;

    fn get_raw_transaction(&self, req: RawTransactionRequest) -> RawTransactionFut;

    fn get_tx_hex_by_hash(&self, tx_hash: Vec<u8>) -> RawTransactionFut;

    /// Maximum number of digits after decimal point used to denominate integer coin units (satoshis, wei, etc.)
    fn decimals(&self) -> u8;

    /// Convert input address to the specified address format.
    fn convert_to_address(&self, from: &str, to_address_format: Json) -> Result<String, String>;

    fn validate_address(&self, address: &str) -> ValidateAddressResult;

    /// Loop collecting coin transaction history and saving it to local DB
    fn process_history_loop(&self, ctx: MmArc) -> Box<dyn Future<Item = (), Error = ()> + Send>;

    /// Path to tx history file
    #[cfg(not(target_arch = "wasm32"))]
    fn tx_history_path(&self, ctx: &MmArc) -> PathBuf {
        let my_address = self.my_address().unwrap_or_default();
        // BCH cash address format has colon after prefix, e.g. bitcoincash:
        // Colon can't be used in file names on Windows so it should be escaped
        let my_address = my_address.replace(':', "_");
        ctx.dbdir()
            .join("TRANSACTIONS")
            .join(format!("{}_{}.json", self.ticker(), my_address))
    }

    /// Path to tx history migration file
    #[cfg(not(target_arch = "wasm32"))]
    fn tx_migration_path(&self, ctx: &MmArc) -> PathBuf {
        let my_address = self.my_address().unwrap_or_default();
        // BCH cash address format has colon after prefix, e.g. bitcoincash:
        // Colon can't be used in file names on Windows so it should be escaped
        let my_address = my_address.replace(':', "_");
        ctx.dbdir()
            .join("TRANSACTIONS")
            .join(format!("{}_{}_migration", self.ticker(), my_address))
    }

    /// Loads existing tx history from file, returns empty vector if file is not found
    /// Cleans the existing file if deserialization fails
    fn load_history_from_file(&self, ctx: &MmArc) -> TxHistoryFut<Vec<TransactionDetails>> {
        load_history_from_file_impl(self, ctx)
    }

    fn save_history_to_file(&self, ctx: &MmArc, history: Vec<TransactionDetails>) -> TxHistoryFut<()> {
        save_history_to_file_impl(self, ctx, history)
    }

    #[cfg(not(target_arch = "wasm32"))]
    fn get_tx_history_migration(&self, ctx: &MmArc) -> TxHistoryFut<u64> { get_tx_history_migration_impl(self, ctx) }

    #[cfg(not(target_arch = "wasm32"))]
    fn update_migration_file(&self, ctx: &MmArc, migration_number: u64) -> TxHistoryFut<()> {
        update_migration_file_impl(self, ctx, migration_number)
    }

    /// Transaction history background sync status
    fn history_sync_status(&self) -> HistorySyncState;

    /// Get fee to be paid per 1 swap transaction
    fn get_trade_fee(&self) -> Box<dyn Future<Item = TradeFee, Error = String> + Send>;

    /// Get fee to be paid by sender per whole swap using the sending value and check if the wallet has sufficient balance to pay the fee.
    async fn get_sender_trade_fee(
        &self,
        value: TradePreimageValue,
        stage: FeeApproxStage,
    ) -> TradePreimageResult<TradeFee>;

    /// Get fee to be paid by receiver per whole swap and check if the wallet has sufficient balance to pay the fee.
    fn get_receiver_trade_fee(&self, stage: FeeApproxStage) -> TradePreimageFut<TradeFee>;

    /// Get transaction fee the Taker has to pay to send a `TakerFee` transaction and check if the wallet has sufficient balance to pay the fee.
    async fn get_fee_to_send_taker_fee(
        &self,
        dex_fee_amount: DexFee,
        stage: FeeApproxStage,
    ) -> TradePreimageResult<TradeFee>;

    /// required transaction confirmations number to ensure double-spend safety
    fn required_confirmations(&self) -> u64;

    /// whether coin requires notarization to ensure double-spend safety
    fn requires_notarization(&self) -> bool;

    /// set required transaction confirmations number
    fn set_required_confirmations(&self, confirmations: u64);

    /// set requires notarization
    fn set_requires_notarization(&self, requires_nota: bool);

    /// Get swap contract address if the coin uses it in Atomic Swaps.
    fn swap_contract_address(&self) -> Option<BytesJson>;

    /// Get fallback swap contract address if the coin uses it in Atomic Swaps.
    fn fallback_swap_contract(&self) -> Option<BytesJson>;

    /// The minimum number of confirmations at which a transaction is considered mature.
    fn mature_confirmations(&self) -> Option<u32>;

    /// Get some of the coin protocol related info in serialized format for p2p messaging.
    fn coin_protocol_info(&self, amount_to_receive: Option<MmNumber>) -> Vec<u8>;

    /// Check if serialized coin protocol info is supported by current version.
    /// Can also be used to check if orders can be matched or not.
    fn is_coin_protocol_supported(
        &self,
        info: &Option<Vec<u8>>,
        amount_to_send: Option<MmNumber>,
        locktime: u64,
        is_maker: bool,
    ) -> bool;

    /// Abort all coin related futures on coin deactivation.
    fn on_disabled(&self) -> Result<(), AbortedError>;

    /// For Handling the removal/deactivation of token on platform coin deactivation.
    fn on_token_deactivated(&self, ticker: &str);
}

/// The coin futures spawner. It's used to spawn futures that can be aborted immediately or after a timeout
/// on the the coin deactivation.
///
/// # Note
///
/// `CoinFutSpawner` doesn't prevent the spawned futures from being aborted.
#[derive(Clone)]
pub struct CoinFutSpawner {
    inner: WeakSpawner,
}

impl CoinFutSpawner {
    pub fn new(system: &AbortableQueue) -> CoinFutSpawner {
        CoinFutSpawner {
            inner: system.weak_spawner(),
        }
    }
}

impl SpawnFuture for CoinFutSpawner {
    fn spawn<F>(&self, f: F)
    where
        F: Future03<Output = ()> + Send + 'static,
    {
        self.inner.spawn(f)
    }
}

impl SpawnAbortable for CoinFutSpawner {
    fn spawn_with_settings<F>(&self, fut: F, settings: AbortSettings)
    where
        F: Future03<Output = ()> + Send + 'static,
    {
        self.inner.spawn_with_settings(fut, settings)
    }
}

#[derive(Clone, EnumFromStringify)]
#[allow(clippy::large_enum_variant)]
pub enum MmCoinEnum {
    #[from_stringify("UtxoStandardCoin")]
    UtxoCoin(UtxoStandardCoin),
    #[from_stringify("QtumCoin")]
    QtumCoin(QtumCoin),
    #[from_stringify("Qrc20Coin")]
    Qrc20Coin(Qrc20Coin),
    #[from_stringify("EthCoin")]
    EthCoin(EthCoin),
    #[from_stringify("ZCoin")]
    ZCoin(ZCoin),
    #[from_stringify("BchCoin")]
    Bch(BchCoin),
    #[from_stringify("SlpToken")]
    SlpToken(SlpToken),
    #[from_stringify("TendermintCoin")]
    Tendermint(TendermintCoin),
    #[from_stringify("TendermintToken")]
    TendermintToken(TendermintToken),
    #[cfg(all(
        feature = "enable-solana",
        not(target_os = "ios"),
        not(target_os = "android"),
        not(target_arch = "wasm32")
    ))]
    #[from_stringify("SolanaCoin")]
    SolanaCoin(SolanaCoin),
    #[cfg(all(
        feature = "enable-solana",
        not(target_os = "ios"),
        not(target_os = "android"),
        not(target_arch = "wasm32")
    ))]
    #[from_stringify("SplToken")]
    SplToken(SplToken),
    #[cfg(not(target_arch = "wasm32"))]
    #[from_stringify("LightningCoin")]
    LightningCoin(LightningCoin),
<<<<<<< HEAD
    #[from_stringify("TestCoin")]
    Test(TestCoin),
}

=======
    #[cfg(feature = "enable-sia")]
    SiaCoin(SiaCoin),
    Test(TestCoin),
}

impl From<UtxoStandardCoin> for MmCoinEnum {
    fn from(c: UtxoStandardCoin) -> MmCoinEnum { MmCoinEnum::UtxoCoin(c) }
}

impl From<EthCoin> for MmCoinEnum {
    fn from(c: EthCoin) -> MmCoinEnum { MmCoinEnum::EthCoin(c) }
}

impl From<TestCoin> for MmCoinEnum {
    fn from(c: TestCoin) -> MmCoinEnum { MmCoinEnum::Test(c) }
}

#[cfg(all(
    feature = "enable-solana",
    not(target_os = "ios"),
    not(target_os = "android"),
    not(target_arch = "wasm32")
))]
impl From<SolanaCoin> for MmCoinEnum {
    fn from(c: SolanaCoin) -> MmCoinEnum { MmCoinEnum::SolanaCoin(c) }
}

#[cfg(all(
    feature = "enable-solana",
    not(target_os = "ios"),
    not(target_os = "android"),
    not(target_arch = "wasm32")
))]
impl From<SplToken> for MmCoinEnum {
    fn from(c: SplToken) -> MmCoinEnum { MmCoinEnum::SplToken(c) }
}

impl From<QtumCoin> for MmCoinEnum {
    fn from(coin: QtumCoin) -> Self { MmCoinEnum::QtumCoin(coin) }
}

impl From<Qrc20Coin> for MmCoinEnum {
    fn from(c: Qrc20Coin) -> MmCoinEnum { MmCoinEnum::Qrc20Coin(c) }
}

impl From<BchCoin> for MmCoinEnum {
    fn from(c: BchCoin) -> MmCoinEnum { MmCoinEnum::Bch(c) }
}

impl From<SlpToken> for MmCoinEnum {
    fn from(c: SlpToken) -> MmCoinEnum { MmCoinEnum::SlpToken(c) }
}

impl From<TendermintCoin> for MmCoinEnum {
    fn from(c: TendermintCoin) -> Self { MmCoinEnum::Tendermint(c) }
}

impl From<TendermintToken> for MmCoinEnum {
    fn from(c: TendermintToken) -> Self { MmCoinEnum::TendermintToken(c) }
}

#[cfg(not(target_arch = "wasm32"))]
impl From<LightningCoin> for MmCoinEnum {
    fn from(c: LightningCoin) -> MmCoinEnum { MmCoinEnum::LightningCoin(c) }
}

impl From<ZCoin> for MmCoinEnum {
    fn from(c: ZCoin) -> MmCoinEnum { MmCoinEnum::ZCoin(c) }
}

#[cfg(feature = "enable-sia")]
impl From<SiaCoin> for MmCoinEnum {
    fn from(c: SiaCoin) -> MmCoinEnum { MmCoinEnum::SiaCoin(c) }
}

>>>>>>> a0d87236
// NB: When stable and groked by IDEs, `enum_dispatch` can be used instead of `Deref` to speed things up.
impl Deref for MmCoinEnum {
    type Target = dyn MmCoin;
    fn deref(&self) -> &dyn MmCoin {
        match self {
            MmCoinEnum::UtxoCoin(ref c) => c,
            MmCoinEnum::QtumCoin(ref c) => c,
            MmCoinEnum::Qrc20Coin(ref c) => c,
            MmCoinEnum::EthCoin(ref c) => c,
            MmCoinEnum::Bch(ref c) => c,
            MmCoinEnum::SlpToken(ref c) => c,
            MmCoinEnum::Tendermint(ref c) => c,
            MmCoinEnum::TendermintToken(ref c) => c,
            #[cfg(not(target_arch = "wasm32"))]
            MmCoinEnum::LightningCoin(ref c) => c,
            MmCoinEnum::ZCoin(ref c) => c,
            #[cfg(feature = "enable-sia")]
            MmCoinEnum::SiaCoin(ref c) => c,
            MmCoinEnum::Test(ref c) => c,
            #[cfg(all(
                feature = "enable-solana",
                not(target_os = "ios"),
                not(target_os = "android"),
                not(target_arch = "wasm32")
            ))]
            MmCoinEnum::SolanaCoin(ref c) => c,
            #[cfg(all(
                feature = "enable-solana",
                not(target_os = "ios"),
                not(target_os = "android"),
                not(target_arch = "wasm32")
            ))]
            MmCoinEnum::SplToken(ref c) => c,
        }
    }
}

impl MmCoinEnum {
    pub fn is_utxo_in_native_mode(&self) -> bool {
        match self {
            MmCoinEnum::UtxoCoin(ref c) => c.as_ref().rpc_client.is_native(),
            MmCoinEnum::QtumCoin(ref c) => c.as_ref().rpc_client.is_native(),
            MmCoinEnum::Qrc20Coin(ref c) => c.as_ref().rpc_client.is_native(),
            MmCoinEnum::Bch(ref c) => c.as_ref().rpc_client.is_native(),
            MmCoinEnum::SlpToken(ref c) => c.as_ref().rpc_client.is_native(),
            #[cfg(all(not(target_arch = "wasm32"), feature = "zhtlc"))]
            MmCoinEnum::ZCoin(ref c) => c.as_ref().rpc_client.is_native(),
            _ => false,
        }
    }

    pub fn is_eth(&self) -> bool { matches!(self, MmCoinEnum::EthCoin(_)) }

    fn is_platform_coin(&self) -> bool { self.ticker() == self.platform_ticker() }
}

#[async_trait]
pub trait BalanceTradeFeeUpdatedHandler {
    async fn balance_updated(&self, coin: &MmCoinEnum, new_balance: &BigDecimal);
}

#[derive(Clone)]
pub struct MmCoinStruct {
    pub inner: MmCoinEnum,
    is_available: Arc<AtomicBool>,
}

impl MmCoinStruct {
    fn new(coin: MmCoinEnum) -> Self {
        Self {
            inner: coin,
            is_available: AtomicBool::new(true).into(),
        }
    }

    /// Gets the current state of the parent coin whether
    /// it's available for the external requests or not.
    ///
    /// Always `true` for child tokens.
    pub fn is_available(&self) -> bool {
        !self.inner.is_platform_coin() // Tokens are always active or disabled
            || self.is_available.load(AtomicOrdering::SeqCst)
    }

    /// Makes the coin disabled to the external requests.
    /// Useful for executing `disable_coin` on parent coins
    /// that have child tokens enabled.
    ///
    /// Ineffective for child tokens.
    pub fn update_is_available(&self, to: bool) {
        if !self.inner.is_platform_coin() {
            warn!(
                "`update_is_available` is ineffective for tokens. Current token: {}",
                self.inner.ticker()
            );
            return;
        }

        self.is_available.store(to, AtomicOrdering::SeqCst);
    }
}

/// Represents the different types of DEX fees.
#[derive(Clone, Debug, PartialEq)]
pub enum DexFee {
    /// Standard dex fee which will be sent to the dex fee address
    Standard(MmNumber),
    /// Dex fee with the burn amount.
    ///   - `fee_amount` goes to the dex fee address.
    ///   - `burn_amount` will be added as `OP_RETURN` output in the dex fee transaction.
    WithBurn {
        fee_amount: MmNumber,
        burn_amount: MmNumber,
    },
}

impl DexFee {
    /// Creates a new `DexFee` with burn amounts.
    pub fn with_burn(fee_amount: MmNumber, burn_amount: MmNumber) -> DexFee {
        DexFee::WithBurn {
            fee_amount,
            burn_amount,
        }
    }

    /// Gets the fee amount associated with the dex fee.
    pub fn fee_amount(&self) -> MmNumber {
        match self {
            DexFee::Standard(t) => t.clone(),
            DexFee::WithBurn { fee_amount, .. } => fee_amount.clone(),
        }
    }

    /// Gets the burn amount associated with the dex fee, if applicable.
    pub fn burn_amount(&self) -> Option<MmNumber> {
        match self {
            DexFee::Standard(_) => None,
            DexFee::WithBurn { burn_amount, .. } => Some(burn_amount.clone()),
        }
    }

    /// Calculates the total spend amount, considering both the fee and burn amounts.
    pub fn total_spend_amount(&self) -> MmNumber {
        match self {
            DexFee::Standard(t) => t.clone(),
            DexFee::WithBurn {
                fee_amount,
                burn_amount,
            } => fee_amount + burn_amount,
        }
    }

    /// Converts the fee amount to micro-units based on the specified decimal places.
    pub fn fee_uamount(&self, decimals: u8) -> NumConversResult<u64> {
        let fee_amount = self.fee_amount();
        utxo::sat_from_big_decimal(&fee_amount.into(), decimals)
    }

    /// Converts the burn amount to micro-units, if applicable, based on the specified decimal places.
    pub fn burn_uamount(&self, decimals: u8) -> NumConversResult<Option<u64>> {
        if let Some(burn_amount) = self.burn_amount() {
            Ok(Some(utxo::sat_from_big_decimal(&burn_amount.into(), decimals)?))
        } else {
            Ok(None)
        }
    }
}

pub struct CoinsContext {
    /// A map from a currency ticker symbol to the corresponding coin.
    /// Similar to `LP_coins`.
    coins: AsyncMutex<HashMap<String, MmCoinStruct>>,
    balance_update_handlers: AsyncMutex<Vec<Box<dyn BalanceTradeFeeUpdatedHandler + Send + Sync>>>,
    account_balance_task_manager: AccountBalanceTaskManagerShared,
    create_account_manager: CreateAccountTaskManagerShared,
    get_new_address_manager: GetNewAddressTaskManagerShared,
    platform_coin_tokens: PaMutex<HashMap<String, HashSet<String>>>,
    scan_addresses_manager: ScanAddressesTaskManagerShared,
    withdraw_task_manager: WithdrawTaskManagerShared,
    #[cfg(target_arch = "wasm32")]
    tx_history_db: SharedDb<TxHistoryDb>,
    #[cfg(target_arch = "wasm32")]
    hd_wallet_db: SharedDb<HDWalletDb>,
}

#[derive(Debug)]
pub struct PlatformIsAlreadyActivatedErr {
    pub ticker: String,
}

impl CoinsContext {
    /// Obtains a reference to this crate context, creating it if necessary.
    pub fn from_ctx(ctx: &MmArc) -> Result<Arc<CoinsContext>, String> {
        Ok(try_s!(from_ctx(&ctx.coins_ctx, move || {
            Ok(CoinsContext {
                platform_coin_tokens: PaMutex::new(HashMap::new()),
                coins: AsyncMutex::new(HashMap::new()),
                balance_update_handlers: AsyncMutex::new(vec![]),
                account_balance_task_manager: AccountBalanceTaskManager::new_shared(),
                create_account_manager: CreateAccountTaskManager::new_shared(),
                get_new_address_manager: GetNewAddressTaskManager::new_shared(),
                scan_addresses_manager: ScanAddressesTaskManager::new_shared(),
                withdraw_task_manager: WithdrawTaskManager::new_shared(),
                #[cfg(target_arch = "wasm32")]
                tx_history_db: ConstructibleDb::new(ctx).into_shared(),
                #[cfg(target_arch = "wasm32")]
                hd_wallet_db: ConstructibleDb::new_shared_db(ctx).into_shared(),
            })
        })))
    }

    pub async fn add_token(&self, coin: MmCoinEnum) -> Result<(), MmError<RegisterCoinError>> {
        let mut coins = self.coins.lock().await;
        if coins.contains_key(coin.ticker()) {
            return MmError::err(RegisterCoinError::CoinIsInitializedAlready {
                coin: coin.ticker().into(),
            });
        }

        let ticker = coin.ticker();

        let mut platform_coin_tokens = self.platform_coin_tokens.lock();
        // Here, we try to add a token to platform_coin_tokens if the token belongs to a platform coin.
        if let Some(platform) = platform_coin_tokens.get_mut(coin.platform_ticker()) {
            platform.insert(ticker.to_owned());
        }

        coins.insert(ticker.into(), MmCoinStruct::new(coin));

        Ok(())
    }

    /// Adds a Layer 2 coin that depends on a standalone platform.
    /// The process of adding l2 coins is identical to that of adding tokens.
    pub async fn add_l2(&self, coin: MmCoinEnum) -> Result<(), MmError<RegisterCoinError>> {
        self.add_token(coin).await
    }

    /// Adds a platform coin and its associated tokens to the CoinsContext.
    ///
    /// Registers a platform coin alongside its associated ERC-20 tokens and optionally a global NFT.
    /// Regular tokens are added to the context without overwriting existing entries, preserving any previously activated tokens.
    /// In contrast, the global NFT, if provided, replaces any previously stored NFT data for the platform, ensuring the NFT info is up-to-date.
    /// An error is returned if the platform coin is already activated within the context, enforcing a single active instance for each platform.
    pub async fn add_platform_with_tokens(
        &self,
        platform: MmCoinEnum,
        tokens: Vec<MmCoinEnum>,
        global_nft: Option<MmCoinEnum>,
    ) -> Result<(), MmError<PlatformIsAlreadyActivatedErr>> {
        let mut coins = self.coins.lock().await;
        let mut platform_coin_tokens = self.platform_coin_tokens.lock();

        let platform_ticker = platform.ticker().to_owned();

        if let Some(coin) = coins.get(&platform_ticker) {
            if coin.is_available() {
                return MmError::err(PlatformIsAlreadyActivatedErr {
                    ticker: platform.ticker().into(),
                });
            }

            coin.update_is_available(true);
        } else {
            coins.insert(platform_ticker.clone(), MmCoinStruct::new(platform));
        }

        // Tokens can't be activated without platform coin so we can safely insert them without checking prior existence
        let mut token_tickers = HashSet::with_capacity(tokens.len());
        // TODO
        // Handling for these case:
        // USDT was activated via enable RPC
        // We try to activate ETH coin and USDT token via enable_eth_with_tokens
        for token in tokens {
            token_tickers.insert(token.ticker().to_string());
            coins
                .entry(token.ticker().into())
                .or_insert_with(|| MmCoinStruct::new(token));
        }
        if let Some(nft) = global_nft {
            token_tickers.insert(nft.ticker().to_string());
            // For NFT overwrite existing data
            coins.insert(nft.ticker().into(), MmCoinStruct::new(nft));
        }

        platform_coin_tokens
            .entry(platform_ticker)
            .or_default()
            .extend(token_tickers);
        Ok(())
    }

    /// If `ticker` is a platform coin, returns tokens dependent on it.
    pub async fn get_dependent_tokens(&self, ticker: &str) -> HashSet<String> {
        let coins = self.platform_coin_tokens.lock();
        coins.get(ticker).cloned().unwrap_or_default()
    }

    pub async fn remove_coin(&self, coin: MmCoinEnum) {
        let ticker = coin.ticker();
        let platform_ticker = coin.platform_ticker();
        let mut coins_storage = self.coins.lock().await;
        let mut platform_tokens_storage = self.platform_coin_tokens.lock();

        // Check if ticker is a platform coin and remove from it platform's token list
        if ticker == platform_ticker {
            if let Some(tokens_to_remove) = platform_tokens_storage.remove(ticker) {
                tokens_to_remove.iter().for_each(|token| {
                    if let Some(token) = coins_storage.remove(token) {
                        // Abort all token related futures on token deactivation
                        token
                            .inner
                            .on_disabled()
                            .error_log_with_msg(&format!("Error aborting coin({ticker}) futures"));
                    }
                });
            };
        } else {
            if let Some(tokens) = platform_tokens_storage.get_mut(platform_ticker) {
                tokens.remove(ticker);
            }
            if let Some(platform_coin) = coins_storage.get(platform_ticker) {
                platform_coin.inner.on_token_deactivated(ticker);
            }
        };

        //  Remove coin from coin list
        coins_storage
            .remove(ticker)
            .ok_or(format!("{} is disabled already", ticker))
            .error_log();

        // Abort all coin related futures on coin deactivation
        coin.on_disabled()
            .error_log_with_msg(&format!("Error aborting coin({ticker}) futures"));
    }

    #[cfg(target_arch = "wasm32")]
    async fn tx_history_db(&self) -> TxHistoryResult<TxHistoryDbLocked<'_>> {
        Ok(self.tx_history_db.get_or_initialize().await?)
    }
}

/// This enum is used in coin activation requests.
#[derive(Copy, Clone, Debug, Deserialize, Serialize)]
pub enum PrivKeyActivationPolicy {
    ContextPrivKey,
    Trezor,
}

impl Default for PrivKeyActivationPolicy {
    fn default() -> Self { PrivKeyActivationPolicy::ContextPrivKey }
}

impl PrivKeyActivationPolicy {
    pub fn is_hw_policy(&self) -> bool { matches!(self, PrivKeyActivationPolicy::Trezor) }
}

/// Enum representing various private key management policies.
///
/// This enum defines the various ways in which private keys can be managed
/// or sourced within the system, whether it's from a local software-based HD Wallet,
/// a hardware device like Trezor, or even external sources like Metamask.
#[derive(Clone, Debug)]
pub enum PrivKeyPolicy<T> {
    /// The legacy private key policy.
    ///
    /// This policy corresponds to a one-to-one mapping of private keys to addresses.
    /// In this scheme, only a single key and corresponding address is activated per coin,
    /// without any hierarchical deterministic derivation.
    Iguana(T),
    /// The HD Wallet private key policy.
    ///
    /// This variant uses a BIP44 derivation path up to the coin level
    /// and contains the necessary information to manage and derive
    /// keys using an HD Wallet scheme.
    HDWallet {
        /// Derivation path up to coin.
        ///
        /// Represents the first two segments of the BIP44 derivation path: `purpose` and `coin_type`.
        /// A full BIP44 address is structured as:
        /// `m/purpose'/coin_type'/account'/change/address_index`.
        path_to_coin: HDPathToCoin,
        /// The key that's currently activated and in use for this HD Wallet policy.
        activated_key: T,
        /// Extended private key based on the secp256k1 elliptic curve cryptography scheme.
        bip39_secp_priv_key: ExtendedPrivateKey<secp256k1::SecretKey>,
    },
    /// The Trezor hardware wallet private key policy.
    ///
    /// Details about how the keys are managed with the Trezor device
    /// are abstracted away and are not directly managed by this policy.
    Trezor,
    /// The Metamask private key policy, specific to the WASM target architecture.
    ///
    /// This variant encapsulates details about how keys are managed when interfacing
    /// with the Metamask extension, especially within web-based contexts.
    #[cfg(target_arch = "wasm32")]
    Metamask(EthMetamaskPolicy),
}

#[cfg(target_arch = "wasm32")]
#[derive(Clone, Debug)]
pub struct EthMetamaskPolicy {
    pub(crate) public_key: EthH264,
    pub(crate) public_key_uncompressed: EthH520,
}

impl<T> From<T> for PrivKeyPolicy<T> {
    fn from(key_pair: T) -> Self { PrivKeyPolicy::Iguana(key_pair) }
}

impl<T> PrivKeyPolicy<T> {
    fn activated_key(&self) -> Option<&T> {
        match self {
            PrivKeyPolicy::Iguana(key_pair) => Some(key_pair),
            PrivKeyPolicy::HDWallet {
                activated_key: activated_key_pair,
                ..
            } => Some(activated_key_pair),
            PrivKeyPolicy::Trezor => None,
            #[cfg(target_arch = "wasm32")]
            PrivKeyPolicy::Metamask(_) => None,
        }
    }

    fn activated_key_or_err(&self) -> Result<&T, MmError<PrivKeyPolicyNotAllowed>> {
        self.activated_key().or_mm_err(|| {
            PrivKeyPolicyNotAllowed::UnsupportedMethod(
                "`activated_key_or_err` is supported only for `PrivKeyPolicy::KeyPair` or `PrivKeyPolicy::HDWallet`"
                    .to_string(),
            )
        })
    }

    fn bip39_secp_priv_key(&self) -> Option<&ExtendedPrivateKey<secp256k1::SecretKey>> {
        match self {
            PrivKeyPolicy::HDWallet {
                bip39_secp_priv_key, ..
            } => Some(bip39_secp_priv_key),
            PrivKeyPolicy::Iguana(_) | PrivKeyPolicy::Trezor => None,
            #[cfg(target_arch = "wasm32")]
            PrivKeyPolicy::Metamask(_) => None,
        }
    }

    fn bip39_secp_priv_key_or_err(
        &self,
    ) -> Result<&ExtendedPrivateKey<secp256k1::SecretKey>, MmError<PrivKeyPolicyNotAllowed>> {
        self.bip39_secp_priv_key().or_mm_err(|| {
            PrivKeyPolicyNotAllowed::UnsupportedMethod(
                "`bip39_secp_priv_key_or_err` is supported only for `PrivKeyPolicy::HDWallet`".to_string(),
            )
        })
    }

    fn path_to_coin(&self) -> Option<&HDPathToCoin> {
        match self {
            PrivKeyPolicy::HDWallet {
                path_to_coin: derivation_path,
                ..
            } => Some(derivation_path),
            PrivKeyPolicy::Trezor => None,
            PrivKeyPolicy::Iguana(_) => None,
            #[cfg(target_arch = "wasm32")]
            PrivKeyPolicy::Metamask(_) => None,
        }
    }

    // Todo: this can be removed after the HDWallet is fully implemented for all protocols
    fn path_to_coin_or_err(&self) -> Result<&HDPathToCoin, MmError<PrivKeyPolicyNotAllowed>> {
        self.path_to_coin().or_mm_err(|| {
            PrivKeyPolicyNotAllowed::UnsupportedMethod(
                "`derivation_path_or_err` is supported only for `PrivKeyPolicy::HDWallet`".to_string(),
            )
        })
    }

    fn hd_wallet_derived_priv_key_or_err(
        &self,
        derivation_path: &DerivationPath,
    ) -> Result<Secp256k1Secret, MmError<PrivKeyPolicyNotAllowed>> {
        let bip39_secp_priv_key = self.bip39_secp_priv_key_or_err()?;
        derive_secp256k1_secret(bip39_secp_priv_key.clone(), derivation_path)
            .mm_err(|e| PrivKeyPolicyNotAllowed::InternalError(e.to_string()))
    }

    fn is_trezor(&self) -> bool { matches!(self, PrivKeyPolicy::Trezor) }
}

/// 'CoinWithPrivKeyPolicy' trait is used to get the private key policy of a coin.
pub trait CoinWithPrivKeyPolicy {
    /// The type of the key pair used by the coin.
    type KeyPair;

    /// Returns the private key policy of the coin.
    fn priv_key_policy(&self) -> &PrivKeyPolicy<Self::KeyPair>;
}

/// A common function to get the extended public key for a certain coin and derivation path.
pub async fn extract_extended_pubkey_impl<Coin, XPubExtractor>(
    coin: &Coin,
    xpub_extractor: Option<XPubExtractor>,
    derivation_path: DerivationPath,
) -> MmResult<Secp256k1ExtendedPublicKey, HDExtractPubkeyError>
where
    XPubExtractor: HDXPubExtractor + Send,
    Coin: HDWalletCoinOps + CoinWithPrivKeyPolicy,
{
    match xpub_extractor {
        Some(xpub_extractor) => {
            let trezor_coin = coin.trezor_coin()?;
            let xpub = xpub_extractor.extract_xpub(trezor_coin, derivation_path).await?;
            Secp256k1ExtendedPublicKey::from_str(&xpub).map_to_mm(|e| HDExtractPubkeyError::InvalidXpub(e.to_string()))
        },
        None => {
            let mut priv_key = coin
                .priv_key_policy()
                .bip39_secp_priv_key_or_err()
                .mm_err(|e| HDExtractPubkeyError::Internal(e.to_string()))?
                .clone();
            for child in derivation_path {
                priv_key = priv_key
                    .derive_child(child)
                    .map_to_mm(|e| HDExtractPubkeyError::Internal(e.to_string()))?;
            }
            drop_mutability!(priv_key);
            Ok(priv_key.public_key())
        },
    }
}

#[derive(Clone)]
pub enum PrivKeyBuildPolicy {
    IguanaPrivKey(IguanaPrivKey),
    GlobalHDAccount(GlobalHDAccountArc),
    Trezor,
}

impl PrivKeyBuildPolicy {
    /// Detects the `PrivKeyBuildPolicy` with which the given `MmArc` is initialized.
    pub fn detect_priv_key_policy(ctx: &MmArc) -> MmResult<PrivKeyBuildPolicy, CryptoCtxError> {
        let crypto_ctx = CryptoCtx::from_ctx(ctx)?;

        match crypto_ctx.key_pair_policy() {
            // Use an internal private key as the coin secret.
            KeyPairPolicy::Iguana => Ok(PrivKeyBuildPolicy::IguanaPrivKey(
                crypto_ctx.mm2_internal_privkey_secret(),
            )),
            KeyPairPolicy::GlobalHDAccount(global_hd) => Ok(PrivKeyBuildPolicy::GlobalHDAccount(global_hd.clone())),
        }
    }
}

/// Serializable struct for compatibility with the discontinued DerivationMethod struct
#[derive(Clone, Debug, Serialize)]
#[serde(tag = "type", content = "data")]
pub enum DerivationMethodResponse {
    /// Legacy iguana's privkey derivation, used by default
    Iguana,
    /// HD wallet derivation path, String is temporary here
    HDWallet(String),
}

/// Enum representing methods for deriving cryptographic addresses.
///
/// This enum distinguishes between two primary strategies for address generation:
/// 1. A static, single address approach.
/// 2. A hierarchical deterministic (HD) wallet that can derive multiple addresses.
#[derive(Debug)]
pub enum DerivationMethod<Address, HDWallet>
where
    HDWallet: HDWalletOps,
    HDWalletAddress<HDWallet>: Into<Address>,
{
    /// Represents the use of a single, static address for transactions and operations.
    SingleAddress(Address),
    /// Represents the use of an HD wallet for deriving multiple addresses.
    ///
    /// The encapsulated HD wallet should be capable of operations like
    /// getting the globally enabled address, and more, as defined by the
    /// [`HDWalletOps`] trait.
    HDWallet(HDWallet),
}

impl<Address, HDWallet> DerivationMethod<Address, HDWallet>
where
    Address: Clone,
    HDWallet: HDWalletOps,
    HDWalletAddress<HDWallet>: Into<Address>,
{
    pub async fn single_addr(&self) -> Option<Address> {
        match self {
            DerivationMethod::SingleAddress(my_address) => Some(my_address.clone()),
            DerivationMethod::HDWallet(hd_wallet) => {
                hd_wallet.get_enabled_address().await.map(|addr| addr.address().into())
            },
        }
    }

    pub async fn single_addr_or_err(&self) -> MmResult<Address, UnexpectedDerivationMethod> {
        self.single_addr()
            .await
            .or_mm_err(|| UnexpectedDerivationMethod::ExpectedSingleAddress)
    }

    pub fn hd_wallet(&self) -> Option<&HDWallet> {
        match self {
            DerivationMethod::SingleAddress(_) => None,
            DerivationMethod::HDWallet(hd_wallet) => Some(hd_wallet),
        }
    }

    pub fn hd_wallet_or_err(&self) -> MmResult<&HDWallet, UnexpectedDerivationMethod> {
        self.hd_wallet()
            .or_mm_err(|| UnexpectedDerivationMethod::ExpectedHDWallet)
    }

    /// # Panic
    ///
    /// Panic if the address mode is [`DerivationMethod::HDWallet`].
    pub async fn unwrap_single_addr(&self) -> Address { self.single_addr_or_err().await.unwrap() }

    pub async fn to_response(&self) -> MmResult<DerivationMethodResponse, UnexpectedDerivationMethod> {
        match self {
            DerivationMethod::SingleAddress(_) => Ok(DerivationMethodResponse::Iguana),
            DerivationMethod::HDWallet(hd_wallet) => {
                let enabled_address = hd_wallet
                    .get_enabled_address()
                    .await
                    .or_mm_err(|| UnexpectedDerivationMethod::ExpectedHDWallet)?;
                Ok(DerivationMethodResponse::HDWallet(
                    enabled_address.derivation_path().to_string(),
                ))
            },
        }
    }
}

/// A trait representing coins with specific address derivation methods.
///
/// This trait is designed for coins that have a defined mechanism for address derivation,
/// be it a single address approach or a hierarchical deterministic (HD) wallet strategy.
/// Coins implementing this trait should be clear about their chosen derivation method and
/// offer utility functions to interact with that method.
///
/// Implementors of this trait will typically be coins or tokens that are either used within
/// a traditional single address scheme or leverage the power and flexibility of HD wallets.
#[async_trait]
pub trait CoinWithDerivationMethod: HDWalletCoinOps {
    /// Returns the address derivation method associated with the coin.
    ///
    /// Implementors should return the specific `DerivationMethod` that the coin utilizes,
    /// either `SingleAddress` for a static address approach or `HDWallet` for an HD wallet strategy.
    fn derivation_method(&self) -> &DerivationMethod<HDCoinAddress<Self>, Self::HDWallet>;

    /// Checks if the coin uses the HD wallet strategy for address derivation.
    ///
    /// This is a utility function that returns `true` if the coin's derivation method is `HDWallet` and
    /// `false` otherwise.
    ///
    /// # Returns
    ///
    /// - `true` if the coin uses an HD wallet for address derivation.
    /// - `false` if it uses any other method.
    fn has_hd_wallet_derivation_method(&self) -> bool {
        matches!(self.derivation_method(), DerivationMethod::HDWallet(_))
    }

    /// Retrieves all addresses associated with the coin.
    async fn all_addresses(&self) -> MmResult<HashSet<HDCoinAddress<Self>>, AddressDerivingError> {
        const ADDRESSES_CAPACITY: usize = 60;

        match self.derivation_method() {
            DerivationMethod::SingleAddress(ref my_address) => Ok(iter::once(my_address.clone()).collect()),
            DerivationMethod::HDWallet(ref hd_wallet) => {
                let hd_accounts = hd_wallet.get_accounts().await;

                // We pre-allocate a suitable capacity for the HashSet to try to avoid re-allocations.
                // If the capacity is exceeded, the HashSet will automatically resize itself by re-allocating,
                // but this will not happen in most use cases where addresses will be below the capacity.
                let mut all_addresses = HashSet::with_capacity(ADDRESSES_CAPACITY);
                for (_, hd_account) in hd_accounts {
                    let external_addresses = self.derive_known_addresses(&hd_account, Bip44Chain::External).await?;
                    let internal_addresses = self.derive_known_addresses(&hd_account, Bip44Chain::Internal).await?;

                    let addresses_it = external_addresses
                        .into_iter()
                        .chain(internal_addresses)
                        .map(|hd_address| hd_address.address());
                    all_addresses.extend(addresses_it);
                }

                Ok(all_addresses)
            },
        }
    }
}

/// The `IguanaBalanceOps` trait provides an interface for fetching the balance of a coin and its tokens.
/// This trait should be implemented by coins that use the iguana derivation method.
#[async_trait]
pub trait IguanaBalanceOps {
    /// The object that holds the balance/s of the coin.
    type BalanceObject: BalanceObjectOps;

    /// Fetches the balance of the coin and its tokens if the coin uses an iguana derivation method.
    async fn iguana_balances(&self) -> BalanceResult<Self::BalanceObject>;
}

#[allow(clippy::upper_case_acronyms)]
#[derive(Clone, Debug, Deserialize, Serialize)]
#[serde(tag = "type", content = "protocol_data")]
pub enum CoinProtocol {
    UTXO,
    QTUM,
    QRC20 {
        platform: String,
        contract_address: String,
    },
    ETH,
    ERC20 {
        platform: String,
        contract_address: String,
    },
    SLPTOKEN {
        platform: String,
        token_id: H256Json,
        decimals: u8,
        required_confirmations: Option<u64>,
    },
    BCH {
        slp_prefix: String,
    },
    TENDERMINT(TendermintProtocolInfo),
    TENDERMINTTOKEN(TendermintTokenProtocolInfo),
    #[cfg(not(target_arch = "wasm32"))]
    LIGHTNING {
        platform: String,
        network: BlockchainNetwork,
        confirmation_targets: PlatformCoinConfirmationTargets,
    },
    #[cfg(all(feature = "enable-solana", not(target_arch = "wasm32")))]
    SOLANA,
    #[cfg(all(feature = "enable-solana", not(target_arch = "wasm32")))]
    SPLTOKEN {
        platform: String,
        token_contract_address: String,
        decimals: u8,
    },
    ZHTLC(ZcoinProtocolInfo),
    #[cfg(feature = "enable-sia")]
    SIA,
    NFT {
        platform: String,
    },
}

pub type RpcTransportEventHandlerShared = Arc<dyn RpcTransportEventHandler + Send + Sync + 'static>;

/// Common methods to measure the outgoing requests and incoming responses statistics.
pub trait RpcTransportEventHandler {
    fn debug_info(&self) -> String;

    fn on_outgoing_request(&self, data: &[u8]);

    fn on_incoming_response(&self, data: &[u8]);

    fn on_connected(&self, address: String) -> Result<(), String>;

    fn on_disconnected(&self, address: String) -> Result<(), String>;
}

impl fmt::Debug for dyn RpcTransportEventHandler + Send + Sync {
    fn fmt(&self, f: &mut fmt::Formatter<'_>) -> fmt::Result { write!(f, "{}", self.debug_info()) }
}

impl RpcTransportEventHandler for RpcTransportEventHandlerShared {
    fn debug_info(&self) -> String { self.deref().debug_info() }

    fn on_outgoing_request(&self, data: &[u8]) { self.as_ref().on_outgoing_request(data) }

    fn on_incoming_response(&self, data: &[u8]) { self.as_ref().on_incoming_response(data) }

    fn on_connected(&self, address: String) -> Result<(), String> { self.as_ref().on_connected(address) }

    fn on_disconnected(&self, address: String) -> Result<(), String> { self.as_ref().on_disconnected(address) }
}

impl<T: RpcTransportEventHandler> RpcTransportEventHandler for Vec<T> {
    fn debug_info(&self) -> String {
        let selfi: Vec<String> = self.iter().map(|x| x.debug_info()).collect();
        format!("{:?}", selfi)
    }

    fn on_outgoing_request(&self, data: &[u8]) {
        for handler in self {
            handler.on_outgoing_request(data)
        }
    }

    fn on_incoming_response(&self, data: &[u8]) {
        for handler in self {
            handler.on_incoming_response(data)
        }
    }

    fn on_connected(&self, address: String) -> Result<(), String> {
        for handler in self {
            try_s!(handler.on_connected(address.clone()))
        }
        Ok(())
    }

    fn on_disconnected(&self, address: String) -> Result<(), String> {
        for handler in self {
            try_s!(handler.on_disconnected(address.clone()))
        }
        Ok(())
    }
}

pub enum RpcClientType {
    Native,
    Electrum,
    Ethereum,
}

impl ToString for RpcClientType {
    fn to_string(&self) -> String {
        match self {
            RpcClientType::Native => "native".into(),
            RpcClientType::Electrum => "electrum".into(),
            RpcClientType::Ethereum => "ethereum".into(),
        }
    }
}

#[derive(Clone)]
pub struct CoinTransportMetrics {
    /// Using a weak reference by default in order to avoid circular references and leaks.
    metrics: MetricsWeak,
    /// Name of coin the rpc client is intended to work with.
    ticker: String,
    /// RPC client type.
    client: String,
}

impl CoinTransportMetrics {
    fn new(metrics: MetricsWeak, ticker: String, client: RpcClientType) -> CoinTransportMetrics {
        CoinTransportMetrics {
            metrics,
            ticker,
            client: client.to_string(),
        }
    }

    fn into_shared(self) -> RpcTransportEventHandlerShared { Arc::new(self) }
}

impl RpcTransportEventHandler for CoinTransportMetrics {
    fn debug_info(&self) -> String { "CoinTransportMetrics".into() }

    fn on_outgoing_request(&self, data: &[u8]) {
        mm_counter!(self.metrics, "rpc_client.traffic.out", data.len() as u64,
            "coin" => self.ticker.to_owned(), "client" => self.client.to_owned());
        mm_counter!(self.metrics, "rpc_client.request.count", 1,
            "coin" => self.ticker.to_owned(), "client" => self.client.to_owned());
    }

    fn on_incoming_response(&self, data: &[u8]) {
        mm_counter!(self.metrics, "rpc_client.traffic.in", data.len() as u64,
            "coin" => self.ticker.to_owned(), "client" => self.client.to_owned());
        mm_counter!(self.metrics, "rpc_client.response.count", 1,
            "coin" => self.ticker.to_owned(), "client" => self.client.to_owned());
    }

    fn on_connected(&self, _address: String) -> Result<(), String> {
        // Handle a new connected endpoint if necessary.
        // Now just return the Ok
        Ok(())
    }

    fn on_disconnected(&self, _address: String) -> Result<(), String> {
        // Handle disconnected endpoint if necessary.
        // Now just return the Ok
        Ok(())
    }
}

#[async_trait]
impl BalanceTradeFeeUpdatedHandler for CoinsContext {
    async fn balance_updated(&self, coin: &MmCoinEnum, new_balance: &BigDecimal) {
        for sub in self.balance_update_handlers.lock().await.iter() {
            sub.balance_updated(coin, new_balance).await
        }
    }
}

pub fn coin_conf(ctx: &MmArc, ticker: &str) -> Json {
    match ctx.conf["coins"].as_array() {
        Some(coins) => coins
            .iter()
            .find(|coin| coin["coin"].as_str() == Some(ticker))
            .cloned()
            .unwrap_or(Json::Null),
        None => Json::Null,
    }
}

pub fn is_wallet_only_conf(conf: &Json) -> bool { conf["wallet_only"].as_bool().unwrap_or(false) }

pub fn is_wallet_only_ticker(ctx: &MmArc, ticker: &str) -> bool {
    let coin_conf = coin_conf(ctx, ticker);
    coin_conf["wallet_only"].as_bool().unwrap_or(false)
}

/// Adds a new currency into the list of currencies configured.
///
/// Returns an error if the currency already exists. Initializing the same currency twice is a bad habit
/// (might lead to misleading and confusing information during debugging and maintenance, see DRY)
/// and should be fixed on the call site.
///
/// * `req` - Payload of the corresponding "enable" or "electrum" RPC request.
pub async fn lp_coininit(ctx: &MmArc, ticker: &str, req: &Json) -> Result<MmCoinEnum, String> {
    let cctx = try_s!(CoinsContext::from_ctx(ctx));
    {
        let coins = cctx.coins.lock().await;
        if coins.get(ticker).is_some() {
            return ERR!("Coin {} already initialized", ticker);
        }
    }

    let coins_en = coin_conf(ctx, ticker);

    coins_conf_check(ctx, &coins_en, ticker, Some(req))?;

    // The legacy electrum/enable RPCs don't support Hardware Wallet policy.
    let priv_key_policy = try_s!(PrivKeyBuildPolicy::detect_priv_key_policy(ctx));

    let protocol: CoinProtocol = try_s!(json::from_value(coins_en["protocol"].clone()));

    let coin: MmCoinEnum = match &protocol {
        CoinProtocol::UTXO => {
            let params = try_s!(UtxoActivationParams::from_legacy_req(req));
            try_s!(utxo_standard_coin_with_policy(ctx, ticker, &coins_en, &params, priv_key_policy).await).into()
        },
        CoinProtocol::QTUM => {
            let params = try_s!(UtxoActivationParams::from_legacy_req(req));
            try_s!(qtum_coin_with_policy(ctx, ticker, &coins_en, &params, priv_key_policy).await).into()
        },
        CoinProtocol::ETH | CoinProtocol::ERC20 { .. } => {
            try_s!(eth_coin_from_conf_and_request(ctx, ticker, &coins_en, req, protocol, priv_key_policy).await).into()
        },
        CoinProtocol::QRC20 {
            platform,
            contract_address,
        } => {
            let params = try_s!(Qrc20ActivationParams::from_legacy_req(req));
            let contract_address = try_s!(qtum::contract_addr_from_str(contract_address));

            try_s!(
                qrc20_coin_with_policy(
                    ctx,
                    ticker,
                    platform,
                    &coins_en,
                    &params,
                    priv_key_policy,
                    contract_address
                )
                .await
            )
            .into()
        },
        CoinProtocol::BCH { slp_prefix } => {
            let prefix = try_s!(CashAddrPrefix::from_str(slp_prefix));
            let params = try_s!(BchActivationRequest::from_legacy_req(req));

            let bch = try_s!(bch_coin_with_policy(ctx, ticker, &coins_en, params, prefix, priv_key_policy).await);
            bch.into()
        },
        CoinProtocol::SLPTOKEN {
            platform,
            token_id,
            decimals,
            required_confirmations,
        } => {
            let platform_coin = try_s!(lp_coinfind(ctx, platform).await);
            let platform_coin = match platform_coin {
                Some(MmCoinEnum::Bch(coin)) => coin,
                Some(_) => return ERR!("Platform coin {} is not BCH", platform),
                None => return ERR!("Platform coin {} is not activated", platform),
            };

            let confs = required_confirmations.unwrap_or(platform_coin.required_confirmations());
            let token = try_s!(SlpToken::new(
                *decimals,
                ticker.into(),
                (*token_id).into(),
                platform_coin,
                confs
            ));
            token.into()
        },
        CoinProtocol::TENDERMINT { .. } => return ERR!("TENDERMINT protocol is not supported by lp_coininit"),
        CoinProtocol::TENDERMINTTOKEN(_) => return ERR!("TENDERMINTTOKEN protocol is not supported by lp_coininit"),
        CoinProtocol::ZHTLC { .. } => return ERR!("ZHTLC protocol is not supported by lp_coininit"),
        CoinProtocol::NFT { .. } => return ERR!("NFT protocol is not supported by lp_coininit"),
        #[cfg(not(target_arch = "wasm32"))]
        CoinProtocol::LIGHTNING { .. } => return ERR!("Lightning protocol is not supported by lp_coininit"),
        #[cfg(all(feature = "enable-solana", not(target_arch = "wasm32")))]
        CoinProtocol::SOLANA => {
            return ERR!("Solana protocol is not supported by lp_coininit - use enable_solana_with_tokens instead");
        },
        #[cfg(all(feature = "enable-solana", not(target_arch = "wasm32")))]
        CoinProtocol::SPLTOKEN { .. } => {
            return ERR!("SplToken protocol is not supported by lp_coininit - use enable_spl instead");
        },
        #[cfg(feature = "enable-sia")]
        CoinProtocol::SIA { .. } => {
            return ERR!("SIA protocol is not supported by lp_coininit. Use task::enable_sia::init");
        },
    };

    let register_params = RegisterCoinParams {
        ticker: ticker.to_owned(),
    };
    try_s!(lp_register_coin(ctx, coin.clone(), register_params).await);

    let tx_history = req["tx_history"].as_bool().unwrap_or(false);
    if tx_history {
        try_s!(lp_spawn_tx_history(ctx.clone(), coin.clone()).map_to_mm(RegisterCoinError::Internal));
    }
    Ok(coin)
}

#[derive(Debug, Display)]
pub enum RegisterCoinError {
    #[display(fmt = "Coin '{}' is initialized already", coin)]
    CoinIsInitializedAlready {
        coin: String,
    },
    Internal(String),
}

pub struct RegisterCoinParams {
    pub ticker: String,
}

pub async fn lp_register_coin(
    ctx: &MmArc,
    coin: MmCoinEnum,
    params: RegisterCoinParams,
) -> Result<(), MmError<RegisterCoinError>> {
    let RegisterCoinParams { ticker } = params;
    let cctx = CoinsContext::from_ctx(ctx).map_to_mm(RegisterCoinError::Internal)?;

    // TODO AP: locking the coins list during the entire initialization prevents different coins from being
    // activated concurrently which results in long activation time: https://github.com/KomodoPlatform/atomicDEX/issues/24
    // So I'm leaving the possibility of race condition intentionally in favor of faster concurrent activation.
    // Should consider refactoring: maybe extract the RPC client initialization part from coin init functions.
    let mut coins = cctx.coins.lock().await;
    match coins.raw_entry_mut().from_key(&ticker) {
        RawEntryMut::Occupied(_oe) => {
            return MmError::err(RegisterCoinError::CoinIsInitializedAlready { coin: ticker.clone() });
        },
        RawEntryMut::Vacant(ve) => ve.insert(ticker.clone(), MmCoinStruct::new(coin.clone())),
    };

    if coin.is_platform_coin() {
        let mut platform_coin_tokens = cctx.platform_coin_tokens.lock();
        platform_coin_tokens
            .entry(coin.ticker().to_string())
            .or_insert_with(HashSet::new);
    }
    Ok(())
}

fn lp_spawn_tx_history(ctx: MmArc, coin: MmCoinEnum) -> Result<(), String> {
    let spawner = coin.spawner();
    let fut = async move {
        let _res = coin.process_history_loop(ctx).compat().await;
    };
    spawner.spawn(fut);
    Ok(())
}

/// NB: Returns only the enabled (aka active) coins.
pub async fn lp_coinfind(ctx: &MmArc, ticker: &str) -> Result<Option<MmCoinEnum>, String> {
    let cctx = try_s!(CoinsContext::from_ctx(ctx));
    let coins = cctx.coins.lock().await;

    if let Some(coin) = coins.get(ticker) {
        if coin.is_available() {
            return Ok(Some(coin.inner.clone()));
        }
    };

    Ok(None)
}

/// Returns coins even if they are on the passive mode
pub async fn lp_coinfind_any(ctx: &MmArc, ticker: &str) -> Result<Option<MmCoinStruct>, String> {
    let cctx = try_s!(CoinsContext::from_ctx(ctx));
    let coins = cctx.coins.lock().await;

    Ok(coins.get(ticker).cloned())
}

/// Attempts to find a pair of active coins returning None if one is not enabled
pub async fn find_pair(ctx: &MmArc, base: &str, rel: &str) -> Result<Option<(MmCoinEnum, MmCoinEnum)>, String> {
    let fut_base = lp_coinfind(ctx, base);
    let fut_rel = lp_coinfind(ctx, rel);

    futures::future::try_join(fut_base, fut_rel)
        .map_ok(|(base, rel)| base.zip(rel))
        .await
}

#[derive(Debug, Display)]
pub enum CoinFindError {
    #[display(fmt = "No such coin: {}", coin)]
    NoSuchCoin { coin: String },
}

pub async fn lp_coinfind_or_err(ctx: &MmArc, ticker: &str) -> CoinFindResult<MmCoinEnum> {
    match lp_coinfind(ctx, ticker).await {
        Ok(Some(coin)) => Ok(coin),
        Ok(None) => MmError::err(CoinFindError::NoSuchCoin {
            coin: ticker.to_owned(),
        }),
        Err(e) => panic!("Unexpected error: {}", e),
    }
}

#[derive(Deserialize)]
struct ConvertAddressReq {
    coin: String,
    from: String,
    /// format to that the input address should be converted
    to_address_format: Json,
}

pub async fn convert_address(ctx: MmArc, req: Json) -> Result<Response<Vec<u8>>, String> {
    let req: ConvertAddressReq = try_s!(json::from_value(req));
    let coin = match lp_coinfind(&ctx, &req.coin).await {
        Ok(Some(t)) => t,
        Ok(None) => return ERR!("No such coin: {}", req.coin),
        Err(err) => return ERR!("!lp_coinfind({}): {}", req.coin, err),
    };
    let result = json!({
        "result": {
            "address": try_s!(coin.convert_to_address(&req.from, req.to_address_format)),
        },
    });
    let body = try_s!(json::to_vec(&result));
    Ok(try_s!(Response::builder().body(body)))
}

pub async fn kmd_rewards_info(ctx: MmArc) -> Result<Response<Vec<u8>>, String> {
    let coin = match lp_coinfind(&ctx, "KMD").await {
        Ok(Some(MmCoinEnum::UtxoCoin(t))) => t,
        Ok(Some(_)) => return ERR!("KMD was expected to be UTXO"),
        Ok(None) => return ERR!("KMD is not activated"),
        Err(err) => return ERR!("!lp_coinfind({}): KMD", err),
    };

    let res = json!({
        "result": try_s!(utxo::kmd_rewards_info(&coin).await),
    });
    let res = try_s!(json::to_vec(&res));
    Ok(try_s!(Response::builder().body(res)))
}

#[derive(Deserialize)]
struct ValidateAddressReq {
    coin: String,
    address: String,
}

#[derive(Serialize)]
pub struct ValidateAddressResult {
    pub is_valid: bool,
    #[serde(skip_serializing_if = "Option::is_none")]
    pub reason: Option<String>,
}

pub async fn validate_address(ctx: MmArc, req: Json) -> Result<Response<Vec<u8>>, String> {
    let req: ValidateAddressReq = try_s!(json::from_value(req));
    let coin = match lp_coinfind(&ctx, &req.coin).await {
        Ok(Some(t)) => t,
        Ok(None) => return ERR!("No such coin: {}", req.coin),
        Err(err) => return ERR!("!lp_coinfind({}): {}", req.coin, err),
    };

    let res = json!({ "result": coin.validate_address(&req.address) });
    let body = try_s!(json::to_vec(&res));
    Ok(try_s!(Response::builder().body(body)))
}

pub async fn withdraw(ctx: MmArc, req: WithdrawRequest) -> WithdrawResult {
    let coin = lp_coinfind_or_err(&ctx, &req.coin).await?;
    coin.withdraw(req).compat().await
}

pub async fn get_raw_transaction(ctx: MmArc, req: RawTransactionRequest) -> RawTransactionResult {
    let coin = lp_coinfind_or_err(&ctx, &req.coin).await?;
    coin.get_raw_transaction(req).compat().await
}

pub async fn sign_message(ctx: MmArc, req: SignatureRequest) -> SignatureResult<SignatureResponse> {
    let coin = lp_coinfind_or_err(&ctx, &req.coin).await?;
    let signature = coin.sign_message(&req.message)?;
    Ok(SignatureResponse { signature })
}

pub async fn verify_message(ctx: MmArc, req: VerificationRequest) -> VerificationResult<VerificationResponse> {
    let coin = lp_coinfind_or_err(&ctx, &req.coin).await?;

    let validate_address_result = coin.validate_address(&req.address);
    if !validate_address_result.is_valid {
        return MmError::err(VerificationError::InvalidRequest(
            validate_address_result.reason.unwrap_or_else(|| "Unknown".to_string()),
        ));
    }

    let is_valid = coin.verify_message(&req.signature, &req.message, &req.address)?;

    Ok(VerificationResponse { is_valid })
}

pub async fn sign_raw_transaction(ctx: MmArc, req: SignRawTransactionRequest) -> RawTransactionResult {
    let coin = lp_coinfind_or_err(&ctx, &req.coin).await?;
    coin.sign_raw_tx(&req).await
}

pub async fn remove_delegation(ctx: MmArc, req: RemoveDelegateRequest) -> DelegationResult {
    let coin = lp_coinfind_or_err(&ctx, &req.coin).await?;
    match coin {
        MmCoinEnum::QtumCoin(qtum) => qtum.remove_delegation().compat().await,
        _ => {
            return MmError::err(DelegationError::CoinDoesntSupportDelegation {
                coin: coin.ticker().to_string(),
            });
        },
    }
}

pub async fn get_staking_infos(ctx: MmArc, req: GetStakingInfosRequest) -> StakingInfosResult {
    let coin = lp_coinfind_or_err(&ctx, &req.coin).await?;
    match coin {
        MmCoinEnum::QtumCoin(qtum) => qtum.get_delegation_infos().compat().await,
        _ => {
            return MmError::err(StakingInfosError::CoinDoesntSupportStakingInfos {
                coin: coin.ticker().to_string(),
            });
        },
    }
}

pub async fn add_delegation(ctx: MmArc, req: AddDelegateRequest) -> DelegationResult {
    let coin = lp_coinfind_or_err(&ctx, &req.coin).await?;
    // Need to find a way to do a proper dispatch
    let coin_concrete = match coin {
        MmCoinEnum::QtumCoin(qtum) => qtum,
        _ => {
            return MmError::err(DelegationError::CoinDoesntSupportDelegation {
                coin: coin.ticker().to_string(),
            });
        },
    };
    match req.staking_details {
        StakingDetails::Qtum(qtum_staking) => coin_concrete.add_delegation(qtum_staking).compat().await,
    }
}

pub async fn send_raw_transaction(ctx: MmArc, req: Json) -> Result<Response<Vec<u8>>, String> {
    let ticker = try_s!(req["coin"].as_str().ok_or("No 'coin' field")).to_owned();
    let coin = match lp_coinfind(&ctx, &ticker).await {
        Ok(Some(t)) => t,
        Ok(None) => return ERR!("No such coin: {}", ticker),
        Err(err) => return ERR!("!lp_coinfind({}): {}", ticker, err),
    };
    let bytes_string = try_s!(req["tx_hex"].as_str().ok_or("No 'tx_hex' field"));
    let res = try_s!(coin.send_raw_tx(bytes_string).compat().await);
    let body = try_s!(json::to_vec(&json!({ "tx_hash": res })));
    Ok(try_s!(Response::builder().body(body)))
}

#[derive(Clone, Debug, PartialEq, Serialize)]
#[serde(tag = "state", content = "additional_info")]
pub enum HistorySyncState {
    NotEnabled,
    NotStarted,
    InProgress(Json),
    Error(Json),
    Finished,
}

#[derive(Deserialize)]
struct MyTxHistoryRequest {
    coin: String,
    from_id: Option<BytesJson>,
    #[serde(default)]
    max: bool,
    #[serde(default = "ten")]
    limit: usize,
    page_number: Option<NonZeroUsize>,
}

/// Returns the transaction history of selected coin. Returns no more than `limit` records (default: 10).
/// Skips the first records up to from_id (skipping the from_id too).
/// Transactions are sorted by number of confirmations in ascending order.
pub async fn my_tx_history(ctx: MmArc, req: Json) -> Result<Response<Vec<u8>>, String> {
    let request: MyTxHistoryRequest = try_s!(json::from_value(req));
    let coin = match lp_coinfind(&ctx, &request.coin).await {
        Ok(Some(t)) => t,
        Ok(None) => return ERR!("No such coin: {}", request.coin),
        Err(err) => return ERR!("!lp_coinfind({}): {}", request.coin, err),
    };

    let history = try_s!(coin.load_history_from_file(&ctx).compat().await);
    let total_records = history.len();
    let limit = if request.max { total_records } else { request.limit };

    let block_number = try_s!(coin.current_block().compat().await);
    let skip = match &request.from_id {
        Some(id) => {
            try_s!(history
                .iter()
                .position(|item| item.internal_id == *id)
                .ok_or(format!("from_id {:02x} is not found", id)))
                + 1
        },
        None => match request.page_number {
            Some(page_n) => (page_n.get() - 1) * request.limit,
            None => 0,
        },
    };

    let history = history.into_iter().skip(skip).take(limit);
    let history: Vec<Json> = history
        .map(|item| {
            let tx_block = item.block_height;
            let mut json = json::to_value(item).unwrap();
            json["confirmations"] = if tx_block == 0 {
                Json::from(0)
            } else if block_number >= tx_block {
                Json::from((block_number - tx_block) + 1)
            } else {
                Json::from(0)
            };
            json
        })
        .collect();

    let response = json!({
        "result": {
            "transactions": history,
            "limit": limit,
            "skipped": skip,
            "from_id": request.from_id,
            "total": total_records,
            "current_block": block_number,
            "sync_status": coin.history_sync_status(),
            "page_number": request.page_number,
            "total_pages": calc_total_pages(total_records, request.limit),
        }
    });
    let body = try_s!(json::to_vec(&response));
    Ok(try_s!(Response::builder().body(body)))
}

pub async fn get_trade_fee(ctx: MmArc, req: Json) -> Result<Response<Vec<u8>>, String> {
    let ticker = try_s!(req["coin"].as_str().ok_or("No 'coin' field")).to_owned();
    let coin = match lp_coinfind(&ctx, &ticker).await {
        Ok(Some(t)) => t,
        Ok(None) => return ERR!("No such coin: {}", ticker),
        Err(err) => return ERR!("!lp_coinfind({}): {}", ticker, err),
    };
    let fee_info = try_s!(coin.get_trade_fee().compat().await);
    let res = try_s!(json::to_vec(&json!({
        "result": {
            "coin": fee_info.coin,
            "amount": fee_info.amount.to_decimal(),
            "amount_fraction": fee_info.amount.to_fraction(),
            "amount_rat": fee_info.amount.to_ratio(),
        }
    })));
    Ok(try_s!(Response::builder().body(res)))
}

pub async fn get_enabled_coins(ctx: MmArc) -> Result<Response<Vec<u8>>, String> {
    let coins_ctx: Arc<CoinsContext> = try_s!(CoinsContext::from_ctx(&ctx));
    let coins = coins_ctx.coins.lock().await;
    let enabled_coins: GetEnabledResponse = try_s!(coins
        .iter()
        .map(|(ticker, coin)| {
            let address = try_s!(coin.inner.my_address());
            Ok(EnabledCoin {
                ticker: ticker.clone(),
                address,
            })
        })
        .collect());
    let res = try_s!(json::to_vec(&Mm2RpcResult::new(enabled_coins)));
    Ok(try_s!(Response::builder().body(res)))
}

#[derive(Deserialize)]
pub struct ConfirmationsReq {
    coin: String,
    confirmations: u64,
}

pub async fn set_required_confirmations(ctx: MmArc, req: Json) -> Result<Response<Vec<u8>>, String> {
    let req: ConfirmationsReq = try_s!(json::from_value(req));
    let coin = match lp_coinfind(&ctx, &req.coin).await {
        Ok(Some(t)) => t,
        Ok(None) => return ERR!("No such coin {}", req.coin),
        Err(err) => return ERR!("!lp_coinfind ({}): {}", req.coin, err),
    };
    coin.set_required_confirmations(req.confirmations);
    let res = try_s!(json::to_vec(&json!({
        "result": {
            "coin": req.coin,
            "confirmations": coin.required_confirmations(),
        }
    })));
    Ok(try_s!(Response::builder().body(res)))
}

#[derive(Deserialize)]
pub struct RequiresNotaReq {
    coin: String,
    requires_notarization: bool,
}

pub async fn set_requires_notarization(ctx: MmArc, req: Json) -> Result<Response<Vec<u8>>, String> {
    let req: RequiresNotaReq = try_s!(json::from_value(req));
    let coin = match lp_coinfind(&ctx, &req.coin).await {
        Ok(Some(t)) => t,
        Ok(None) => return ERR!("No such coin {}", req.coin),
        Err(err) => return ERR!("!lp_coinfind ({}): {}", req.coin, err),
    };
    coin.set_requires_notarization(req.requires_notarization);
    let res = try_s!(json::to_vec(&json!({
        "result": {
            "coin": req.coin,
            "requires_notarization": coin.requires_notarization(),
        }
    })));
    Ok(try_s!(Response::builder().body(res)))
}

pub async fn show_priv_key(ctx: MmArc, req: Json) -> Result<Response<Vec<u8>>, String> {
    let ticker = try_s!(req["coin"].as_str().ok_or("No 'coin' field")).to_owned();
    let coin = match lp_coinfind(&ctx, &ticker).await {
        Ok(Some(t)) => t,
        Ok(None) => return ERR!("No such coin: {}", ticker),
        Err(err) => return ERR!("!lp_coinfind({}): {}", ticker, err),
    };
    let res = try_s!(json::to_vec(&json!({
        "result": {
            "coin": ticker,
            "priv_key": try_s!(coin.display_priv_key()),
        }
    })));
    Ok(try_s!(Response::builder().body(res)))
}

pub async fn register_balance_update_handler(
    ctx: MmArc,
    handler: Box<dyn BalanceTradeFeeUpdatedHandler + Send + Sync>,
) {
    let coins_ctx = CoinsContext::from_ctx(&ctx).unwrap();
    coins_ctx.balance_update_handlers.lock().await.push(handler);
}

pub fn update_coins_config(mut config: Json) -> Result<Json, String> {
    let coins = match config.as_array_mut() {
        Some(c) => c,
        _ => return ERR!("Coins config must be an array"),
    };

    for coin in coins {
        // the coin_as_str is used only to be formatted
        let coin_as_str = format!("{}", coin);
        let coin = try_s!(coin
            .as_object_mut()
            .ok_or(ERRL!("Expected object, found {:?}", coin_as_str)));
        if coin.contains_key("protocol") {
            // the coin is up-to-date
            continue;
        }
        let protocol = match coin.remove("etomic") {
            Some(etomic) => {
                let etomic = etomic
                    .as_str()
                    .ok_or(ERRL!("Expected etomic as string, found {:?}", etomic))?;
                if etomic == "0x0000000000000000000000000000000000000000" {
                    CoinProtocol::ETH
                } else {
                    let contract_address = etomic.to_owned();
                    CoinProtocol::ERC20 {
                        platform: "ETH".into(),
                        contract_address,
                    }
                }
            },
            _ => CoinProtocol::UTXO,
        };

        let protocol = json::to_value(protocol).map_err(|e| ERRL!("Error {:?} on process {:?}", e, coin_as_str))?;
        coin.insert("protocol".into(), protocol);
    }

    Ok(config)
}

#[derive(Deserialize)]
struct ConvertUtxoAddressReq {
    address: String,
    to_coin: String,
}

pub async fn convert_utxo_address(ctx: MmArc, req: Json) -> Result<Response<Vec<u8>>, String> {
    let req: ConvertUtxoAddressReq = try_s!(json::from_value(req));
    let mut addr: utxo::LegacyAddress = try_s!(req.address.parse()); // Only legacy addresses supported as source
    let coin = match lp_coinfind(&ctx, &req.to_coin).await {
        Ok(Some(c)) => c,
        _ => return ERR!("Coin {} is not activated", req.to_coin),
    };
    let coin = match coin {
        MmCoinEnum::UtxoCoin(utxo) => utxo,
        _ => return ERR!("Coin {} is not utxo", req.to_coin),
    };
    addr.prefix = coin.as_ref().conf.address_prefixes.p2pkh.clone();
    addr.checksum_type = coin.as_ref().conf.checksum_type;

    let response = try_s!(json::to_vec(&json!({
        "result": addr.to_string(),
    })));
    Ok(try_s!(Response::builder().body(response)))
}

pub fn address_by_coin_conf_and_pubkey_str(
    ctx: &MmArc,
    coin: &str,
    conf: &Json,
    pubkey: &str,
    addr_format: UtxoAddressFormat,
) -> Result<String, String> {
    let protocol: CoinProtocol = try_s!(json::from_value(conf["protocol"].clone()));
    match protocol {
        CoinProtocol::ERC20 { .. } | CoinProtocol::ETH | CoinProtocol::NFT { .. } => eth::addr_from_pubkey_str(pubkey),
        CoinProtocol::UTXO | CoinProtocol::QTUM | CoinProtocol::QRC20 { .. } | CoinProtocol::BCH { .. } => {
            utxo::address_by_conf_and_pubkey_str(coin, conf, pubkey, addr_format)
        },
        CoinProtocol::SLPTOKEN { platform, .. } => {
            let platform_conf = coin_conf(ctx, &platform);
            if platform_conf.is_null() {
                return ERR!("platform {} conf is null", platform);
            }
            // TODO is there any way to make it better without duplicating the prefix in the SLP conf?
            let platform_protocol: CoinProtocol = try_s!(json::from_value(platform_conf["protocol"].clone()));
            match platform_protocol {
                CoinProtocol::BCH { slp_prefix } => {
                    slp_addr_from_pubkey_str(pubkey, &slp_prefix).map_err(|e| ERRL!("{}", e))
                },
                _ => ERR!("Platform protocol {:?} is not BCH", platform_protocol),
            }
        },
        CoinProtocol::TENDERMINT(protocol) => tendermint::account_id_from_pubkey_hex(&protocol.account_prefix, pubkey)
            .map(|id| id.to_string())
            .map_err(|e| e.to_string()),
        CoinProtocol::TENDERMINTTOKEN(proto) => {
            let platform_conf = coin_conf(ctx, &proto.platform);
            if platform_conf.is_null() {
                return ERR!("platform {} conf is null", proto.platform);
            }
            // TODO is there any way to make it better without duplicating the prefix in the IBC conf?
            let platform_protocol: CoinProtocol = try_s!(json::from_value(platform_conf["protocol"].clone()));
            match platform_protocol {
                CoinProtocol::TENDERMINT(platform) => {
                    tendermint::account_id_from_pubkey_hex(&platform.account_prefix, pubkey)
                        .map(|id| id.to_string())
                        .map_err(|e| e.to_string())
                },
                _ => ERR!("Platform protocol {:?} is not TENDERMINT", platform_protocol),
            }
        },
        #[cfg(not(target_arch = "wasm32"))]
        CoinProtocol::LIGHTNING { .. } => {
            ERR!("address_by_coin_conf_and_pubkey_str is not implemented for lightning protocol yet!")
        },
        #[cfg(all(feature = "enable-solana", not(target_arch = "wasm32")))]
        CoinProtocol::SOLANA | CoinProtocol::SPLTOKEN { .. } => {
            ERR!("Solana pubkey is the public address - you do not need to use this rpc call.")
        },
        CoinProtocol::ZHTLC { .. } => ERR!("address_by_coin_conf_and_pubkey_str is not supported for ZHTLC protocol!"),
        #[cfg(feature = "enable-sia")]
        CoinProtocol::SIA { .. } => ERR!("address_by_coin_conf_and_pubkey_str is not supported for SIA protocol!"), // TODO Alright
    }
}

#[cfg(target_arch = "wasm32")]
fn load_history_from_file_impl<T>(coin: &T, ctx: &MmArc) -> TxHistoryFut<Vec<TransactionDetails>>
where
    T: MmCoin + ?Sized,
{
    let ctx = ctx.clone();
    let ticker = coin.ticker().to_owned();
    let my_address = try_f!(coin.my_address());

    let fut = async move {
        let coins_ctx = CoinsContext::from_ctx(&ctx).unwrap();
        let db = coins_ctx.tx_history_db().await?;
        let err = match load_tx_history(&db, &ticker, &my_address).await {
            Ok(history) => return Ok(history),
            Err(e) => e,
        };

        if let TxHistoryError::ErrorDeserializing(e) = err.get_inner() {
            ctx.log.log(
                "🌋",
                &[&"tx_history", &ticker.to_owned()],
                &ERRL!("Error {} on history deserialization, resetting the cache.", e),
            );
            clear_tx_history(&db, &ticker, &my_address).await?;
            return Ok(Vec::new());
        }

        Err(err)
    };
    Box::new(fut.boxed().compat())
}

#[cfg(not(target_arch = "wasm32"))]
fn load_history_from_file_impl<T>(coin: &T, ctx: &MmArc) -> TxHistoryFut<Vec<TransactionDetails>>
where
    T: MmCoin + ?Sized,
{
    let ticker = coin.ticker().to_owned();
    let history_path = coin.tx_history_path(ctx);
    let ctx = ctx.clone();

    let fut = async move {
        let content = match fs::read(&history_path).await {
            Ok(content) => content,
            Err(err) if err.kind() == io::ErrorKind::NotFound => {
                return Ok(Vec::new());
            },
            Err(err) => {
                let error = format!(
                    "Error '{}' reading from the history file {}",
                    err,
                    history_path.display()
                );
                return MmError::err(TxHistoryError::ErrorLoading(error));
            },
        };
        let serde_err = match json::from_slice(&content) {
            Ok(txs) => return Ok(txs),
            Err(e) => e,
        };

        ctx.log.log(
            "🌋",
            &[&"tx_history", &ticker],
            &ERRL!("Error {} on history deserialization, resetting the cache.", serde_err),
        );
        fs::remove_file(&history_path)
            .await
            .map_to_mm(|e| TxHistoryError::ErrorClearing(e.to_string()))?;
        Ok(Vec::new())
    };
    Box::new(fut.boxed().compat())
}

#[cfg(target_arch = "wasm32")]
fn save_history_to_file_impl<T>(coin: &T, ctx: &MmArc, mut history: Vec<TransactionDetails>) -> TxHistoryFut<()>
where
    T: MmCoin + MarketCoinOps + ?Sized,
{
    let ctx = ctx.clone();
    let ticker = coin.ticker().to_owned();
    let my_address = try_f!(coin.my_address());

    history.sort_unstable_by(compare_transaction_details);

    let fut = async move {
        let coins_ctx = CoinsContext::from_ctx(&ctx).unwrap();
        let db = coins_ctx.tx_history_db().await?;
        save_tx_history(&db, &ticker, &my_address, history).await?;
        Ok(())
    };
    Box::new(fut.boxed().compat())
}

#[cfg(not(target_arch = "wasm32"))]
fn get_tx_history_migration_impl<T>(coin: &T, ctx: &MmArc) -> TxHistoryFut<u64>
where
    T: MmCoin + MarketCoinOps + ?Sized,
{
    let migration_path = coin.tx_migration_path(ctx);

    let fut = async move {
        let current_migration = match fs::read(&migration_path).await {
            Ok(bytes) => {
                let mut num_bytes = [0; 8];
                if bytes.len() == 8 {
                    num_bytes.clone_from_slice(&bytes);
                    u64::from_le_bytes(num_bytes)
                } else {
                    0
                }
            },
            Err(_) => 0,
        };

        Ok(current_migration)
    };

    Box::new(fut.boxed().compat())
}

#[cfg(not(target_arch = "wasm32"))]
fn update_migration_file_impl<T>(coin: &T, ctx: &MmArc, migration_number: u64) -> TxHistoryFut<()>
where
    T: MmCoin + MarketCoinOps + ?Sized,
{
    let migration_path = coin.tx_migration_path(ctx);
    let tmp_file = format!("{}.tmp", migration_path.display());

    let fut = async move {
        let fs_fut = async {
            let mut file = fs::File::create(&tmp_file).await?;
            file.write_all(&migration_number.to_le_bytes()).await?;
            file.flush().await?;
            fs::rename(&tmp_file, migration_path).await?;
            Ok(())
        };

        let res: io::Result<_> = fs_fut.await;
        if let Err(e) = res {
            let error = format!("Error '{}' creating/writing/renaming the tmp file {}", e, tmp_file);
            return MmError::err(TxHistoryError::ErrorSaving(error));
        }
        Ok(())
    };

    Box::new(fut.boxed().compat())
}

#[cfg(not(target_arch = "wasm32"))]
fn save_history_to_file_impl<T>(coin: &T, ctx: &MmArc, mut history: Vec<TransactionDetails>) -> TxHistoryFut<()>
where
    T: MmCoin + MarketCoinOps + ?Sized,
{
    let history_path = coin.tx_history_path(ctx);
    let tmp_file = format!("{}.tmp", history_path.display());

    history.sort_unstable_by(compare_transaction_details);

    let fut = async move {
        let content = json::to_vec(&history).map_to_mm(|e| TxHistoryError::ErrorSerializing(e.to_string()))?;

        let fs_fut = async {
            let mut file = fs::File::create(&tmp_file).await?;
            file.write_all(&content).await?;
            file.flush().await?;
            fs::rename(&tmp_file, &history_path).await?;
            Ok(())
        };

        let res: io::Result<_> = fs_fut.await;
        if let Err(e) = res {
            let error = format!("Error '{}' creating/writing/renaming the tmp file {}", e, tmp_file);
            return MmError::err(TxHistoryError::ErrorSaving(error));
        }
        Ok(())
    };
    Box::new(fut.boxed().compat())
}

pub(crate) fn compare_transaction_details(a: &TransactionDetails, b: &TransactionDetails) -> Ordering {
    let a = TxIdHeight::new(a.block_height, a.internal_id.deref());
    let b = TxIdHeight::new(b.block_height, b.internal_id.deref());
    compare_transactions(a, b)
}

pub(crate) struct TxIdHeight<Id> {
    block_height: u64,
    tx_id: Id,
}

impl<Id> TxIdHeight<Id> {
    pub(crate) fn new(block_height: u64, tx_id: Id) -> TxIdHeight<Id> { TxIdHeight { block_height, tx_id } }
}

pub(crate) fn compare_transactions<Id>(a: TxIdHeight<Id>, b: TxIdHeight<Id>) -> Ordering
where
    Id: Ord,
{
    // the transactions with block_height == 0 are the most recent so we need to separately handle them while sorting
    if a.block_height == b.block_height {
        a.tx_id.cmp(&b.tx_id)
    } else if a.block_height == 0 {
        Ordering::Less
    } else if b.block_height == 0 {
        Ordering::Greater
    } else {
        b.block_height.cmp(&a.block_height)
    }
}

/// Use trait in the case, when we have to send requests to rpc client.
#[async_trait]
pub trait RpcCommonOps {
    type RpcClient;
    type Error;

    /// Returns an alive RPC client or returns an error if no RPC endpoint is currently available.
    async fn get_live_client(&self) -> Result<Self::RpcClient, Self::Error>;
}

/// `get_my_address` function returns wallet address for necessary coin without its activation.
/// Currently supports only coins with `ETH` protocol type.
pub async fn get_my_address(ctx: MmArc, req: MyAddressReq) -> MmResult<MyWalletAddress, GetMyAddressError> {
    let ticker = req.coin.as_str();
    let conf = coin_conf(&ctx, ticker);
    coins_conf_check(&ctx, &conf, ticker, None).map_to_mm(GetMyAddressError::CoinsConfCheckError)?;

    let protocol: CoinProtocol = json::from_value(conf["protocol"].clone())?;

    let my_address = match protocol {
        CoinProtocol::ETH => get_eth_address(&ctx, &conf, ticker, &req.path_to_address).await?,
        _ => {
            return MmError::err(GetMyAddressError::CoinIsNotSupported(format!(
                "{} doesn't support get_my_address",
                req.coin
            )));
        },
    };

    Ok(my_address)
}

fn coins_conf_check(ctx: &MmArc, coins_en: &Json, ticker: &str, req: Option<&Json>) -> Result<(), String> {
    if coins_en.is_null() {
        let warning = format!(
            "Warning, coin {} is used without a corresponding configuration.",
            ticker
        );
        ctx.log.log(
            "😅",
            #[allow(clippy::unnecessary_cast)]
            &[&("coin" as &str), &ticker, &("no-conf" as &str)],
            &warning,
        );
    }

    if let Some(req) = req {
        if coins_en["mm2"].is_null() && req["mm2"].is_null() {
            return ERR!(concat!(
                "mm2 param is not set neither in coins config nor enable request, assuming that coin is not supported"
            ));
        }
    } else if coins_en["mm2"].is_null() {
        return ERR!(concat!(
            "mm2 param is not set in coins config, assuming that coin is not supported"
        ));
    }

    if coins_en["protocol"].is_null() {
        return ERR!(
            r#""protocol" field is missing in coins file. The file format is deprecated, please execute ./mm2 update_config command to convert it or download a new one"#
        );
    }
    Ok(())
}

/// Checks addresses that either had empty transaction history last time we checked or has not been checked before.
/// The checking stops at the moment when we find `gap_limit` consecutive empty addresses.
pub async fn scan_for_new_addresses_impl<T>(
    coin: &T,
    hd_wallet: &T::HDWallet,
    hd_account: &mut HDCoinHDAccount<T>,
    address_scanner: &T::HDAddressScanner,
    chain: Bip44Chain,
    gap_limit: u32,
) -> BalanceResult<Vec<HDAddressBalance<HDWalletBalanceObject<T>>>>
where
    T: HDWalletBalanceOps + Sync,
{
    let mut balances = Vec::with_capacity(gap_limit as usize);

    // Get the first unknown address id.
    let mut checking_address_id = hd_account
        .known_addresses_number(chain)
        // A UTXO coin should support both [`Bip44Chain::External`] and [`Bip44Chain::Internal`].
        .mm_err(|e| BalanceError::Internal(e.to_string()))?;

    let mut unused_addresses_counter = 0;
    let max_addresses_number = hd_account.address_limit();
    while checking_address_id < max_addresses_number && unused_addresses_counter <= gap_limit {
        let hd_address = coin.derive_address(hd_account, chain, checking_address_id).await?;
        let checking_address = hd_address.address();
        let checking_address_der_path = hd_address.derivation_path();

        match coin.is_address_used(&checking_address, address_scanner).await? {
            // We found a non-empty address, so we have to fill up the balance list
            // with zeros starting from `last_non_empty_address_id = checking_address_id - unused_addresses_counter`.
            AddressBalanceStatus::Used(non_empty_balance) => {
                let last_non_empty_address_id = checking_address_id - unused_addresses_counter;

                // First, derive all empty addresses and put it into `balances` with default balance.
                let address_ids = (last_non_empty_address_id..checking_address_id)
                    .into_iter()
                    .map(|address_id| HDAddressId { chain, address_id });
                let empty_addresses =
                    coin.derive_addresses(hd_account, address_ids)
                        .await?
                        .into_iter()
                        .map(|empty_address| HDAddressBalance {
                            address: coin.address_formatter()(&empty_address.address()),
                            derivation_path: RpcDerivationPath(empty_address.derivation_path().clone()),
                            chain,
                            balance: HDWalletBalanceObject::<T>::new(),
                        });
                balances.extend(empty_addresses);

                // Then push this non-empty address.
                balances.push(HDAddressBalance {
                    address: coin.address_formatter()(&checking_address),
                    derivation_path: RpcDerivationPath(checking_address_der_path.clone()),
                    chain,
                    balance: non_empty_balance,
                });
                // Reset the counter of unused addresses to zero since we found a non-empty address.
                unused_addresses_counter = 0;
            },
            AddressBalanceStatus::NotUsed => unused_addresses_counter += 1,
        }

        checking_address_id += 1;
    }

    coin.set_known_addresses_number(
        hd_wallet,
        hd_account,
        chain,
        checking_address_id - unused_addresses_counter,
    )
    .await?;

    Ok(balances)
}

#[cfg(test)]
mod tests {
    use super::*;

    use common::block_on;
    use mm2_test_helpers::for_tests::RICK;

    #[test]
    fn test_lp_coinfind() {
        let ctx = mm2_core::mm_ctx::MmCtxBuilder::default().into_mm_arc();
        let coins_ctx = CoinsContext::from_ctx(&ctx).unwrap();
        let coin = MmCoinEnum::Test(TestCoin::new(RICK));

        // Add test coin to coins context
        common::block_on(coins_ctx.add_platform_with_tokens(coin.clone(), vec![], None)).unwrap();

        // Try to find RICK from coins context that was added above
        let _found = common::block_on(lp_coinfind(&ctx, RICK)).unwrap();

        assert!(matches!(Some(coin), _found));

        block_on(coins_ctx.coins.lock())
            .get(RICK)
            .unwrap()
            .update_is_available(false);

        // Try to find RICK from coins context after making it passive
        let found = common::block_on(lp_coinfind(&ctx, RICK)).unwrap();

        assert!(found.is_none());
    }

    #[test]
    fn test_lp_coinfind_any() {
        let ctx = mm2_core::mm_ctx::MmCtxBuilder::default().into_mm_arc();
        let coins_ctx = CoinsContext::from_ctx(&ctx).unwrap();
        let coin = MmCoinEnum::Test(TestCoin::new(RICK));

        // Add test coin to coins context
        common::block_on(coins_ctx.add_platform_with_tokens(coin.clone(), vec![], None)).unwrap();

        // Try to find RICK from coins context that was added above
        let _found = common::block_on(lp_coinfind_any(&ctx, RICK)).unwrap();

        assert!(matches!(Some(coin.clone()), _found));

        block_on(coins_ctx.coins.lock())
            .get(RICK)
            .unwrap()
            .update_is_available(false);

        // Try to find RICK from coins context after making it passive
        let _found = common::block_on(lp_coinfind_any(&ctx, RICK)).unwrap();

        assert!(matches!(Some(coin), _found));
    }
}

#[cfg(all(feature = "for-tests", not(target_arch = "wasm32")))]
pub mod for_tests {
    use crate::rpc_command::init_withdraw::WithdrawStatusRequest;
    use crate::rpc_command::init_withdraw::{init_withdraw, withdraw_status};
    use crate::{TransactionDetails, WithdrawError, WithdrawFee, WithdrawFrom, WithdrawRequest};
    use common::executor::Timer;
    use common::{now_ms, wait_until_ms};
    use mm2_core::mm_ctx::MmArc;
    use mm2_err_handle::prelude::MmResult;
    use mm2_number::BigDecimal;
    use rpc_task::RpcTaskStatus;
    use std::str::FromStr;

    /// Helper to call init_withdraw and wait for completion
    pub async fn test_withdraw_init_loop(
        ctx: MmArc,
        ticker: &str,
        to: &str,
        amount: &str,
        from_derivation_path: Option<&str>,
        fee: Option<WithdrawFee>,
    ) -> MmResult<TransactionDetails, WithdrawError> {
        let withdraw_req = WithdrawRequest {
            amount: BigDecimal::from_str(amount).unwrap(),
            from: from_derivation_path.map(|from_derivation_path| WithdrawFrom::DerivationPath {
                derivation_path: from_derivation_path.to_owned(),
            }),
            to: to.to_owned(),
            coin: ticker.to_owned(),
            max: false,
            fee,
            memo: None,
        };
        let init = init_withdraw(ctx.clone(), withdraw_req).await.unwrap();
        let timeout = wait_until_ms(150000);
        loop {
            if now_ms() > timeout {
                panic!("{} init_withdraw timed out", ticker);
            }
            let status = withdraw_status(ctx.clone(), WithdrawStatusRequest {
                task_id: init.task_id,
                forget_if_finished: true,
            })
            .await;
            if let Ok(status) = status {
                match status {
                    RpcTaskStatus::Ok(tx_details) => break Ok(tx_details),
                    RpcTaskStatus::Error(e) => break Err(e),
                    _ => Timer::sleep(1.).await,
                }
            } else {
                panic!("{} could not get withdraw_status", ticker)
            }
        }
    }
}<|MERGE_RESOLUTION|>--- conflicted
+++ resolved
@@ -206,18 +206,15 @@
 }
 
 pub mod coin_balance;
+
 use coin_balance::{AddressBalanceStatus, HDAddressBalance, HDWalletBalanceOps};
 
 pub mod lp_price;
 pub mod watcher_common;
 
 pub mod coin_errors;
-<<<<<<< HEAD
-
-use coin_errors::{MyAddressError, ValidatePaymentError, ValidatePaymentFut};
-=======
+
 use coin_errors::{MyAddressError, ValidatePaymentError, ValidatePaymentFut, ValidatePaymentResult};
->>>>>>> a0d87236
 
 #[doc(hidden)]
 #[cfg(test)]
@@ -231,14 +228,10 @@
 use ethereum_types::U256;
 
 pub mod hd_wallet;
-<<<<<<< HEAD
-
-use hd_wallet::{HDAccountAddressId, HDAddress};
-=======
+
 use hd_wallet::{AccountUpdatingError, AddressDerivingError, HDAccountOps, HDAddressId, HDAddressOps, HDCoinAddress,
                 HDCoinHDAccount, HDExtractPubkeyError, HDPathAccountToAddressId, HDWalletAddress, HDWalletCoinOps,
                 HDWalletOps, HDWithdrawError, HDXPubExtractor, WithdrawFrom, WithdrawSenderAddress};
->>>>>>> a0d87236
 
 #[cfg(not(target_arch = "wasm32"))] pub mod lightning;
 #[cfg_attr(target_arch = "wasm32", allow(dead_code, unused_imports))]
@@ -257,15 +250,10 @@
                   init_withdraw::{WithdrawTaskManager, WithdrawTaskManagerShared}};
 
 pub mod tendermint;
-<<<<<<< HEAD
-
-use tendermint::{CosmosTransaction, CustomTendermintMsgType, TendermintCoin, TendermintCoinRpcError,
-                 TendermintFeeDetails, TendermintProtocolInfo, TendermintToken, TendermintTokenProtocolInfo};
-=======
+
 use tendermint::htlc::CustomTendermintMsgType;
-use tendermint::{CosmosTransaction, TendermintCoin, TendermintFeeDetails, TendermintProtocolInfo, TendermintToken,
-                 TendermintTokenProtocolInfo};
->>>>>>> a0d87236
+use tendermint::{CosmosTransaction, TendermintCoin, TendermintCoinRpcError, TendermintFeeDetails,
+                 TendermintProtocolInfo, TendermintToken, TendermintTokenProtocolInfo};
 
 #[doc(hidden)]
 #[allow(unused_variables)]
@@ -310,12 +298,8 @@
 use utxo::slp::{slp_addr_from_pubkey_str, SlpFeeDetails};
 use utxo::utxo_common::{big_decimal_from_sat_unsigned, payment_script, WaitForOutputSpendErr};
 use utxo::utxo_standard::{utxo_standard_coin_with_policy, UtxoStandardCoin};
-<<<<<<< HEAD
-use utxo::{AddrFromStrError, BlockchainNetwork, GenerateTxError, UtxoFeeDetails, UtxoTx};
-use utxo::{UnsupportedAddr, UtxoActivationParams};
-=======
-use utxo::{swap_proto_v2_scripts, BlockchainNetwork, GenerateTxError, UtxoActivationParams, UtxoFeeDetails, UtxoTx};
->>>>>>> a0d87236
+use utxo::{swap_proto_v2_scripts, AddrFromStrError, BlockchainNetwork, GenerateTxError, UnsupportedAddr,
+           UtxoActivationParams, UtxoFeeDetails, UtxoTx};
 
 pub mod nft;
 
@@ -323,16 +307,12 @@
 use script::Script;
 
 pub mod z_coin;
-<<<<<<< HEAD
-
-use crate::coin_errors::ValidatePaymentResult;
-use crate::utxo::swap_proto_v2_scripts;
-use crate::utxo::utxo_common::{payment_script, WaitForOutputSpendErr};
-=======
+
 use crate::coin_balance::{BalanceObjectOps, HDWalletBalanceObject};
->>>>>>> a0d87236
 use z_coin::{ZCoin, ZcoinProtocolInfo};
+
 #[cfg(feature = "enable-sia")] pub mod sia;
+
 #[cfg(feature = "enable-sia")] use sia::SiaCoin;
 
 pub type TransactionFut = Box<dyn Future<Item = TransactionEnum, Error = TransactionErr> + Send>;
@@ -378,18 +358,13 @@
 pub const INVALID_SCRIPT_ERR_LOG: &str = "Invalid script";
 pub const INVALID_REFUND_TX_ERR_LOG: &str = "Invalid refund transaction";
 
-<<<<<<< HEAD
-#[derive(Debug, Deserialize, Display, Serialize, SerializeErrorType, EnumFromStringify)]
-=======
 #[derive(Debug, Deserialize, Display, EnumFromStringify, Serialize, SerializeErrorType)]
->>>>>>> a0d87236
 #[serde(tag = "error_type", content = "error_data")]
 pub enum RawTransactionError {
     #[display(fmt = "No such coin {}", coin)]
     NoSuchCoin { coin: String },
     #[display(fmt = "Invalid  hash: {}", _0)]
     InvalidHashError(String),
-    #[from_stringify("web3::Error")]
     #[display(fmt = "Transport error: {}", _0)]
     #[from_stringify("web3::Error", "TendermintCoinRpcError")]
     Transport(String),
@@ -399,7 +374,6 @@
     InternalError(String),
     #[display(fmt = "Transaction decode error: {}", _0)]
     DecodeError(String),
-    #[from_stringify("NumConversError", "FromHexError")]
     #[display(fmt = "Invalid param: {}", _0)]
     #[from_stringify("FromHexError", "NumConversError")]
     InvalidParam(String),
@@ -1439,13 +1413,6 @@
     Rpc(String),
 }
 
-<<<<<<< HEAD
-=======
-impl From<TxGenError> for ValidateTakerFundingSpendPreimageError {
-    fn from(err: TxGenError) -> Self { ValidateTakerFundingSpendPreimageError::TxGenError(format!("{:?}", err)) }
-}
-
->>>>>>> a0d87236
 /// Enum covering error cases that can happen during taker payment spend preimage validation.
 #[derive(Debug, Display, EnumFromStringify)]
 pub enum ValidateTakerPaymentSpendPreimageError {
@@ -1463,13 +1430,6 @@
     LocktimeOverflow(String),
 }
 
-<<<<<<< HEAD
-=======
-impl From<TxGenError> for ValidateTakerPaymentSpendPreimageError {
-    fn from(err: TxGenError) -> Self { ValidateTakerPaymentSpendPreimageError::TxGenError(format!("{:?}", err)) }
-}
-
->>>>>>> a0d87236
 /// Helper trait used for various types serialization to bytes
 pub trait ToBytes {
     fn to_bytes(&self) -> Vec<u8>;
@@ -2337,11 +2297,7 @@
     UpperBound(BigDecimal),
 }
 
-<<<<<<< HEAD
-#[derive(Debug, Display, PartialEq, EnumFromStringify)]
-=======
 #[derive(Debug, Display, EnumFromStringify, PartialEq)]
->>>>>>> a0d87236
 pub enum TradePreimageError {
     #[display(
         fmt = "Not enough {} to preimage the trade: available {}, required at least {}",
@@ -2359,13 +2315,9 @@
     #[display(fmt = "Transport error: {}", _0)]
     #[from_stringify("web3::Error", "JsonRpcError", "TendermintCoinRpcError")]
     Transport(String),
-<<<<<<< HEAD
     // Currently, we use the `ethabi` crate to work with a smart contract ABI known at compile time.
     // It's an internal error if there are any issues during working with a smart contract ABI.
     // `Qrc20ABIError` is always an internal error
-=======
-    #[from_stringify("NumConversError", "UnexpectedDerivationMethod")]
->>>>>>> a0d87236
     #[display(fmt = "Internal error: {}", _0)]
     #[from_stringify("NumConversError", "UnexpectedDerivationMethod", "ethabi::Error", "Qrc20AbiError")]
     InternalError(String),
@@ -2454,11 +2406,7 @@
     pub fn description(&self) -> &str { &self.0 }
 }
 
-<<<<<<< HEAD
-#[derive(Clone, Debug, Display, PartialEq, Serialize, SerializeErrorType, EnumFromStringify)]
-=======
 #[derive(Clone, Debug, Display, EnumFromStringify, PartialEq, Serialize, SerializeErrorType)]
->>>>>>> a0d87236
 #[serde(tag = "error_type", content = "error_data")]
 pub enum BalanceError {
     #[display(fmt = "Transport: {}", _0)]
@@ -2470,31 +2418,17 @@
     UnexpectedDerivationMethod(UnexpectedDerivationMethod),
     #[display(fmt = "Wallet storage error: {}", _0)]
     WalletStorageError(String),
-<<<<<<< HEAD
     // Currently, we use the `ethabi` crate to work with a smart contract ABI known at compile time.
     // It's an internal error if there are any issues during working with a smart contract ABI.
-=======
-    #[from_stringify("Bip32Error", "NumConversError")]
->>>>>>> a0d87236
     #[display(fmt = "Internal: {}", _0)]
-    #[from_stringify("NumConversError", "Bip32Error", "ethabi::Error", "keys::Error")]
+    #[from_stringify(
+        "NumConversError",
+        "Bip32Error",
+        "ethabi::Error",
+        "keys::Error",
+        "AddressDerivingError"
+    )]
     Internal(String),
-}
-
-#[derive(Debug, PartialEq, Display, EnumFromStringify)]
-pub enum GetNonZeroBalance {
-    #[display(fmt = "Internal error when retrieving balance")]
-    #[from_stringify("BalanceError")]
-    MyBalanceError(BalanceError),
-    #[display(fmt = "Balance is zero")]
-    BalanceIsZero,
-}
-
-<<<<<<< HEAD
-#[derive(Debug, Deserialize, Display, Serialize, SerializeErrorType, EnumFromStringify)]
-=======
-impl From<AddressDerivingError> for BalanceError {
-    fn from(e: AddressDerivingError) -> Self { BalanceError::Internal(e.to_string()) }
 }
 
 impl From<AccountUpdatingError> for BalanceError {
@@ -2510,23 +2444,22 @@
     }
 }
 
-impl From<BalanceError> for GetNonZeroBalance {
-    fn from(e: BalanceError) -> Self { GetNonZeroBalance::MyBalanceError(e) }
-}
-
-impl From<UnexpectedDerivationMethod> for BalanceError {
-    fn from(e: UnexpectedDerivationMethod) -> Self { BalanceError::UnexpectedDerivationMethod(e) }
-}
-
-#[derive(Debug, Deserialize, Display, EnumFromStringify, Serialize, SerializeErrorType)]
->>>>>>> a0d87236
+#[derive(Debug, PartialEq, Display, EnumFromStringify)]
+pub enum GetNonZeroBalance {
+    #[display(fmt = "Internal error when retrieving balance")]
+    #[from_stringify("BalanceError")]
+    MyBalanceError(BalanceError),
+    #[display(fmt = "Balance is zero")]
+    BalanceIsZero,
+}
+
+#[derive(Debug, Deserialize, Display, Serialize, SerializeErrorType, EnumFromStringify)]
 #[serde(tag = "error_type", content = "error_data")]
 pub enum StakingInfosError {
     #[display(fmt = "Staking infos not available for: {}", coin)]
     CoinDoesntSupportStakingInfos { coin: String },
     #[display(fmt = "No such coin {}", coin)]
     NoSuchCoin { coin: String },
-    #[from_stringify("UnexpectedDerivationMethod")]
     #[display(fmt = "Derivation method is not supported: {}", _0)]
     #[from_stringify("UnexpectedDerivationMethod")]
     UnexpectedDerivationMethod(String),
@@ -2579,11 +2512,7 @@
     }
 }
 
-<<<<<<< HEAD
-#[derive(Debug, Deserialize, Display, Serialize, SerializeErrorType, EnumFromStringify)]
-=======
 #[derive(Debug, Deserialize, Display, EnumFromStringify, Serialize, SerializeErrorType)]
->>>>>>> a0d87236
 #[serde(tag = "error_type", content = "error_data")]
 pub enum DelegationError {
     #[display(
@@ -2605,7 +2534,6 @@
     NoSuchCoin { coin: String },
     #[display(fmt = "{}", _0)]
     CannotInteractWithSmartContract(String),
-    #[from_stringify("ScriptHashTypeNotSupported")]
     #[display(fmt = "{}", _0)]
     #[from_stringify("ScriptHashTypeNotSupported")]
     AddressError(String),
@@ -2615,7 +2543,6 @@
     DelegationOpsNotSupported { reason: String },
     #[display(fmt = "Transport error: {}", _0)]
     Transport(String),
-    #[from_stringify("MyAddressError")]
     #[display(fmt = "Internal error: {}", _0)]
     #[from_stringify("MyAddressError")]
     InternalError(String),
@@ -2812,19 +2739,9 @@
     #[display(fmt = "Transport error: {}", _0)]
     #[from_stringify("web3::Error", "TendermintCoinRpcError")]
     Transport(String),
-<<<<<<< HEAD
     // Currently, we use the `ethabi` crate to work with a smart contract ABI known at compile time.
     // It's an internal error if there are any issues during working with a smart contract ABI.
     // `Qrc20ABIError` is always an internal error
-=======
-    #[from_trait(WithInternal::internal)]
-    #[from_stringify(
-        "MyAddressError",
-        "NumConversError",
-        "UnexpectedDerivationMethod",
-        "PrivKeyPolicyNotAllowed"
-    )]
->>>>>>> a0d87236
     #[display(fmt = "Internal error: {}", _0)]
     #[from_trait(WithInternal::internal)]
     #[from_stringify(
@@ -3058,28 +2975,20 @@
     }
 }
 
-<<<<<<< HEAD
-#[derive(Debug, Display, Serialize, SerializeErrorType, EnumFromStringify)]
-=======
 #[derive(Debug, Display, EnumFromStringify, Serialize, SerializeErrorType)]
->>>>>>> a0d87236
 #[serde(tag = "error_type", content = "error_data")]
 pub enum VerificationError {
     #[display(fmt = "Invalid request: {}", _0)]
     InvalidRequest(String),
-    #[from_stringify("ethkey::Error", "keys::Error")]
     #[display(fmt = "Internal error: {}", _0)]
     #[from_stringify("keys::Error", "ethkey::Error")]
     InternalError(String),
-    #[from_stringify("base64::DecodeError")]
     #[display(fmt = "Signature decoding error: {}", _0)]
     #[from_stringify("base64::DecodeError")]
     SignatureDecodingError(String),
-    #[from_stringify("hex::FromHexError")]
     #[display(fmt = "Address decoding error: {}", _0)]
     #[from_stringify("hex::FromHexError", "AddrFromStrError")]
     AddressDecodingError(String),
-    #[from_stringify("CoinFindError")]
     #[display(fmt = "Coin is not found: {}", _0)]
     #[from_stringify("CoinFindError")]
     CoinIsNotFound(String),
@@ -3339,88 +3248,13 @@
     #[cfg(not(target_arch = "wasm32"))]
     #[from_stringify("LightningCoin")]
     LightningCoin(LightningCoin),
-<<<<<<< HEAD
+    #[cfg(feature = "enable-sia")]
+    #[from_stringify("SiaCoin")]
+    SiaCoin(SiaCoin),
     #[from_stringify("TestCoin")]
     Test(TestCoin),
 }
 
-=======
-    #[cfg(feature = "enable-sia")]
-    SiaCoin(SiaCoin),
-    Test(TestCoin),
-}
-
-impl From<UtxoStandardCoin> for MmCoinEnum {
-    fn from(c: UtxoStandardCoin) -> MmCoinEnum { MmCoinEnum::UtxoCoin(c) }
-}
-
-impl From<EthCoin> for MmCoinEnum {
-    fn from(c: EthCoin) -> MmCoinEnum { MmCoinEnum::EthCoin(c) }
-}
-
-impl From<TestCoin> for MmCoinEnum {
-    fn from(c: TestCoin) -> MmCoinEnum { MmCoinEnum::Test(c) }
-}
-
-#[cfg(all(
-    feature = "enable-solana",
-    not(target_os = "ios"),
-    not(target_os = "android"),
-    not(target_arch = "wasm32")
-))]
-impl From<SolanaCoin> for MmCoinEnum {
-    fn from(c: SolanaCoin) -> MmCoinEnum { MmCoinEnum::SolanaCoin(c) }
-}
-
-#[cfg(all(
-    feature = "enable-solana",
-    not(target_os = "ios"),
-    not(target_os = "android"),
-    not(target_arch = "wasm32")
-))]
-impl From<SplToken> for MmCoinEnum {
-    fn from(c: SplToken) -> MmCoinEnum { MmCoinEnum::SplToken(c) }
-}
-
-impl From<QtumCoin> for MmCoinEnum {
-    fn from(coin: QtumCoin) -> Self { MmCoinEnum::QtumCoin(coin) }
-}
-
-impl From<Qrc20Coin> for MmCoinEnum {
-    fn from(c: Qrc20Coin) -> MmCoinEnum { MmCoinEnum::Qrc20Coin(c) }
-}
-
-impl From<BchCoin> for MmCoinEnum {
-    fn from(c: BchCoin) -> MmCoinEnum { MmCoinEnum::Bch(c) }
-}
-
-impl From<SlpToken> for MmCoinEnum {
-    fn from(c: SlpToken) -> MmCoinEnum { MmCoinEnum::SlpToken(c) }
-}
-
-impl From<TendermintCoin> for MmCoinEnum {
-    fn from(c: TendermintCoin) -> Self { MmCoinEnum::Tendermint(c) }
-}
-
-impl From<TendermintToken> for MmCoinEnum {
-    fn from(c: TendermintToken) -> Self { MmCoinEnum::TendermintToken(c) }
-}
-
-#[cfg(not(target_arch = "wasm32"))]
-impl From<LightningCoin> for MmCoinEnum {
-    fn from(c: LightningCoin) -> MmCoinEnum { MmCoinEnum::LightningCoin(c) }
-}
-
-impl From<ZCoin> for MmCoinEnum {
-    fn from(c: ZCoin) -> MmCoinEnum { MmCoinEnum::ZCoin(c) }
-}
-
-#[cfg(feature = "enable-sia")]
-impl From<SiaCoin> for MmCoinEnum {
-    fn from(c: SiaCoin) -> MmCoinEnum { MmCoinEnum::SiaCoin(c) }
-}
-
->>>>>>> a0d87236
 // NB: When stable and groked by IDEs, `enum_dispatch` can be used instead of `Deref` to speed things up.
 impl Deref for MmCoinEnum {
     type Target = dyn MmCoin;
