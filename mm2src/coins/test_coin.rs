--- conflicted
+++ resolved
@@ -118,13 +118,7 @@
 #[async_trait]
 #[cfg_attr(any(test, feature = "mocktopus"), mockable)]
 impl SwapOps for TestCoin {
-<<<<<<< HEAD
-    fn send_taker_fee(&self, dex_fee: DexFee, uuid: &[u8]) -> TransactionFut { unimplemented!() }
-=======
-    fn send_taker_fee(&self, fee_addr: &[u8], dex_fee: DexFee, uuid: &[u8], _expire_at: u64) -> TransactionFut {
-        unimplemented!()
-    }
->>>>>>> 52326c4b
+    fn send_taker_fee(&self, dex_fee: DexFee, uuid: &[u8], _expire_at: u64) -> TransactionFut { unimplemented!() }
 
     fn send_maker_payment(&self, _maker_payment_args: SendPaymentArgs) -> TransactionFut { unimplemented!() }
 
