--- conflicted
+++ resolved
@@ -7,16 +7,6 @@
 use init_coins::init_coins;
 use init_mm2_cfg::init_mm2_cfg;
 use log::info;
-<<<<<<< HEAD
-
-use super::activation_scheme_db::init_activation_scheme;
-
-pub use mm2_proc_mng::{get_status, start_process, stop_process};
-
-pub async fn init(cfg_file: &str, coins_file: &str) { let _ = init_impl(cfg_file, coins_file).await; }
-
-async fn init_impl(cfg_file: &str, coins_file: &str) -> Result<(), ()> {
-=======
 
 use super::activation_scheme_db::init_activation_scheme;
 
@@ -25,7 +15,6 @@
 pub(crate) async fn init(cfg_file: &str, coins_file: &str) { let _ = init_impl(cfg_file, coins_file).await; }
 
 async fn init_impl(cfg_file: &str, coins_file: &str) -> Result<()> {
->>>>>>> f0dc9f51
     init_mm2_cfg(cfg_file)?;
     init_coins(coins_file).await?;
     init_activation_scheme().await?;
