use anyhow::{anyhow, Result};
use bip39::{Language, Mnemonic, MnemonicType};
use common::log::{error, info};
use common::password_policy;
use inquire::{validator::Validation, Confirm, CustomType, CustomUserError, Text};
use passwords::PasswordGenerator;
use serde::Serialize;
use std::net::Ipv4Addr;
use std::ops::Not;
use std::path::Path;

use super::inquire_extentions::{InquireOption, DEFAULT_DEFAULT_OPTION_BOOL_FORMATTER, DEFAULT_OPTION_BOOL_FORMATTER,
                                OPTION_BOOL_PARSER};
use crate::helpers;
use crate::logging::error_anyhow;

<<<<<<< HEAD
const DEFAULT_NET_ID: u16 = 7777;
const DEFAULT_GID: &str = "komodefi-cli";
=======
const DEFAULT_NET_ID: u16 = 8762;
const DEFAULT_GID: &str = "adex-cli";
>>>>>>> 3e323df3
const DEFAULT_OPTION_PLACEHOLDER: &str = "Tap enter to skip";
const RPC_PORT_MIN: u16 = 1024;
const RPC_PORT_MAX: u16 = 49151;

pub(crate) fn init_mm2_cfg(cfg_file: &str) -> Result<()> {
    let mut mm2_cfg = Mm2Cfg::new();
    info!("Start collecting mm2_cfg into: {cfg_file}");
    mm2_cfg.inquire()?;
    helpers::rewrite_json_file(&mm2_cfg, cfg_file)?;
    info!("mm2_cfg has been writen into: {cfg_file}");

    Ok(())
}

#[derive(Serialize)]
struct Mm2Cfg {
    gui: Option<String>,
    netid: Option<u16>,
    rpc_password: Option<String>,
    #[serde(rename = "passphrase", skip_serializing_if = "Option::is_none")]
    seed_phrase: Option<String>,
    allow_weak_password: Option<bool>,
    #[serde(skip_serializing_if = "Option::is_none")]
    dbdir: Option<String>,
    #[serde(skip_serializing_if = "Option::is_none")]
    rpcip: Option<Ipv4Addr>,
    #[serde(skip_serializing_if = "Option::is_none")]
    rpcport: Option<u16>,
    #[serde(skip_serializing_if = "Option::is_none")]
    rpc_local_only: Option<bool>,
    #[serde(skip_serializing_if = "Option::is_none")]
    i_am_seed: Option<bool>,
    #[serde(skip_serializing_if = "Vec::<Ipv4Addr>::is_empty")]
    seednodes: Vec<Ipv4Addr>,
    #[serde(skip_serializing_if = "Option::is_none")]
    enable_hd: Option<bool>,
}

impl Mm2Cfg {
    fn new() -> Mm2Cfg {
        Mm2Cfg {
            gui: None,
            netid: None,
            rpc_password: None,
            seed_phrase: None,
            allow_weak_password: None,
            dbdir: None,
            rpcip: None,
            rpcport: None,
            rpc_local_only: None,
            i_am_seed: None,
            seednodes: Vec::<Ipv4Addr>::new(),
            enable_hd: None,
        }
    }

    fn inquire(&mut self) -> Result<()> {
        self.inquire_gui()?;
        self.inquire_net_id()?;
        self.inquire_seed_phrase()?;
        self.inquire_allow_weak_password()?;
        self.inquire_rpc_password()?;
        self.inquire_dbdir()?;
        self.inquire_rpcip()?;
        self.inquire_rpcport()?;
        self.inquire_rpc_local_only()?;
        self.inquire_i_am_a_seed()?;
        self.inquire_seednodes()?;
        self.inquire_enable_hd()?;
        Ok(())
    }

    #[inline]
    fn inquire_dbdir(&mut self) -> Result<()> {
        let is_reachable_dir = |dbdir: &InquireOption<String>| -> Result<Validation, CustomUserError> {
            match dbdir {
                InquireOption::None => Ok(Validation::Valid),
                InquireOption::Some(dbdir) => {
                    let path = Path::new(dbdir);
                    if path.is_dir().not() {
                        return Ok(Validation::Invalid(
                            format!("\"{dbdir}\" - is not a directory or does not exist").into(),
                        ));
                    }
                    Ok(Validation::Valid)
                },
            }
        };

        self.dbdir = CustomType::<InquireOption<String>>::new("What is dbdir")
                .with_placeholder(DEFAULT_OPTION_PLACEHOLDER)
                .with_help_message("AtomicDEX API database path. Optional, defaults to a subfolder named DB in the path of your mm2 binary")
                .with_validator(is_reachable_dir)
                .prompt()
                .map_err(|error|
                    error_anyhow!("Failed to get dbdir: {error}")
                )?.into();

        Ok(())
    }

    #[inline]
    fn inquire_gui(&mut self) -> Result<()> {
        self.gui = Some(DEFAULT_GID.into());
        info!("> gui is set by default: {DEFAULT_GID}");
        Ok(())
    }

    #[inline]
    fn inquire_net_id(&mut self) -> Result<()> {
        self.netid = CustomType::<u16>::new("What is the network `mm2` is going to be a part, netid:")
                .with_default(DEFAULT_NET_ID)
                .with_help_message(r#"Network ID number, telling the AtomicDEX API which network to join. 8762 is the current main network, though alternative netids can be used for testing or "private" trades"#)
                .with_placeholder(format!("{DEFAULT_NET_ID}").as_str())
                .prompt()
                .map_err(|error|
                    error_anyhow!("Failed to get netid: {error}")
                )?.into();
        Ok(())
    }

    #[inline]
    fn inquire_seed_phrase(&mut self) -> Result<()> {
        let mnemonic = Mnemonic::new(MnemonicType::Words12, Language::English);
        let default_password: &str = mnemonic.phrase();
        self.seed_phrase = Text::new("What is the seed phrase:")
            .with_default(default_password)
            .with_validator(|phrase: &str| {
                if phrase == "none" {
                    return Ok(Validation::Valid);
                }
                match Mnemonic::validate(phrase, Language::English) {
                    Ok(_) => Ok(Validation::Valid),
                    Err(error) => Ok(Validation::Invalid(error.into())),
                }
            })
            .with_placeholder(default_password)
            .with_help_message(
                "Type \"none\" to leave it blank and use limited service\n\
                 Your passphrase; this is the source of each of your coins' private keys. KEEP IT SAFE!",
            )
            .prompt()
            .map_err(|error| error_anyhow!("Failed to get passphrase: {error}"))
            .map(|value| if "none" == value { None } else { Some(value) })?;

        Ok(())
    }

    #[inline]
    fn inquire_rpc_password(&mut self) -> Result<()> {
        let allow_weak_password = self.allow_weak_password;
        let validator = move |password: &str| {
            if let Some(false) = allow_weak_password {
                match password_policy::password_policy(password) {
                    Err(error) => Ok(Validation::Invalid(error.into())),
                    Ok(_) => Ok(Validation::Valid),
                }
            } else {
                Ok(Validation::Valid)
            }
        };
        let default_password = Self::generate_password()?;

        self.rpc_password = Text::new("What is the rpc_password:")
            .with_help_message("Your password for protected RPC methods (userpass)")
            .with_validator(validator)
            .with_default(default_password.as_str())
            .with_placeholder(default_password.as_str())
            .prompt()
            .map_err(|error| error_anyhow!("Failed to get rpc_password: {error}"))?
            .into();
        Ok(())
    }

    fn generate_password() -> Result<String> {
        let pg = PasswordGenerator {
            length: 8,
            numbers: true,
            lowercase_letters: true,
            uppercase_letters: true,
            symbols: true,
            spaces: false,
            exclude_similar_characters: true,
            strict: true,
        };
        let mut password = String::new();
        while password_policy::password_policy(&password).is_err() {
            password = pg
                .generate_one()
                .map_err(|error| error_anyhow!("Failed to generate password: {error}"))?;
        }
        Ok(password)
    }

    #[inline]
    fn inquire_allow_weak_password(&mut self) -> Result<()> {
        self.allow_weak_password = Confirm::new("Allow weak password:")
                .with_default(false)
                .with_placeholder("No")
                .with_help_message(r#"If true, will allow low entropy rpc_password. If false rpc_password must not have 3 of the same characters in a row, must be at least 8 characters long, must contain at least one of each of the following: numeric, uppercase, lowercase, special character (e.g. !#$*). It also can not contain the word "password", or the chars <, >, and &. Defaults to false."#)
                .prompt()
                .map_err(|error|
                    error_anyhow!("Failed to get allow_weak_password: {error}")
                )?
                .into();
        Ok(())
    }

    #[inline]
    fn inquire_rpcip(&mut self) -> Result<()> {
        self.rpcip = CustomType::<InquireOption<Ipv4Addr>>::new("What is rpcip:")
            .with_placeholder(DEFAULT_OPTION_PLACEHOLDER)
            .with_help_message("IP address to bind to for RPC server. Optional, defaults to 127.0.0.1")
            .prompt()
            .map_err(|error| error_anyhow!("Failed to get rpcip: {error}"))?
            .into();
        Ok(())
    }

    #[inline]
    fn inquire_rpcport(&mut self) -> Result<()> {
        let validator = |value: &InquireOption<u16>| -> Result<Validation, CustomUserError> {
            match value {
                InquireOption::None => Ok(Validation::Valid),
                InquireOption::Some(value) => {
                    if (RPC_PORT_MIN..RPC_PORT_MAX + 1).contains(value) {
                        Ok(Validation::Valid)
                    } else {
                        Ok(Validation::Invalid(
                            format!("rpc_port is out of range: [{RPC_PORT_MIN}, {RPC_PORT_MAX}]").into(),
                        ))
                    }
                },
            }
        };
        self.rpcport = CustomType::<InquireOption<u16>>::new("What is the rpcport:")
            .with_help_message(r#"Port to use for RPC communication. Optional, defaults to 7783"#)
            .with_validator(validator)
            .with_placeholder(DEFAULT_OPTION_PLACEHOLDER)
            .prompt()
            .map_err(|error| error_anyhow!("Failed to get rpcport: {error}"))?
            .into();
        Ok(())
    }

    #[inline]
    fn inquire_rpc_local_only(&mut self) -> Result<()> {
        self.rpc_local_only = CustomType::<InquireOption<bool>>::new("What is rpc_local_only:")
                .with_parser(OPTION_BOOL_PARSER)
                .with_formatter(DEFAULT_OPTION_BOOL_FORMATTER)
                .with_default_value_formatter(DEFAULT_DEFAULT_OPTION_BOOL_FORMATTER)
                .with_default(InquireOption::None)
                .with_help_message("If false the AtomicDEX API will allow rpc methods sent from external IP addresses. Optional, defaults to true. Warning: Only use this if you know what you are doing, and have put the appropriate security measures in place.")
                .prompt()
                .map_err(|error|
                    error_anyhow!("Failed to get rpc_local_only: {error}")
                )?.into();
        Ok(())
    }

    #[inline]
    fn inquire_i_am_a_seed(&mut self) -> Result<()> {
        self.i_am_seed = CustomType::<InquireOption<bool>>::new("What is i_am_a_seed:")
                .with_parser(OPTION_BOOL_PARSER)
                .with_formatter(DEFAULT_OPTION_BOOL_FORMATTER)
                .with_default_value_formatter(DEFAULT_DEFAULT_OPTION_BOOL_FORMATTER)
                .with_default(InquireOption::None)
                .with_help_message("Runs AtomicDEX API as a seed node mode (acting as a relay for AtomicDEX API clients). Optional, defaults to false. Use of this mode is not reccomended on the main network (8762) as it could result in a pubkey ban if non-compliant. on alternative testing or private networks, at least one seed node is required to relay information to other AtomicDEX API clients using the same netID.")
                .prompt()
                .map_err(|error|
                    error_anyhow!("Failed to get i_am_a_seed: {error}")
                )?.into();
        Ok(())
    }

    #[inline]
    fn inquire_seednodes(&mut self) -> Result<()> {
        info!("Reading seed nodes until tap enter is met");
        loop {
            let seednode: Option<Ipv4Addr> = CustomType::<InquireOption<Ipv4Addr>>::new("What is the next seednode:")
                  .with_help_message("Optional. If operating on a test or private netID, the IP address of at least one seed node is required (on the main network, these are already hardcoded)")
                  .with_placeholder(DEFAULT_OPTION_PLACEHOLDER)
                  .prompt()
                  .map_err(|error|
                      error_anyhow!("Failed to get seed node: {error}")
                  )?.into();
            let Some(seednode) = seednode else {
                break;
            };
            self.seednodes.push(seednode);
        }
        Ok(())
    }

    #[inline]
    fn inquire_enable_hd(&mut self) -> Result<()> {
        self.enable_hd = CustomType::<InquireOption<bool>>::new("What is enable_hd:")
                .with_parser(OPTION_BOOL_PARSER)
                .with_formatter(DEFAULT_OPTION_BOOL_FORMATTER)
                .with_default_value_formatter(DEFAULT_DEFAULT_OPTION_BOOL_FORMATTER)
                .with_default(InquireOption::None)
                .with_help_message(r#"Optional. If this value is set, the Komodo DeFi API will work in HD wallet mode only, coins will need to have a coin derivation path entry in the coins file for activation. path_to_address `/account'/change/address_index` will have to be set in coins activation to change the default HD wallet address that is used in swaps for a coin in the full derivation path as follows: m/purpose'/coin_type/account'/change/address_index"#)
                .prompt()
                .map_err(|error|
                    error_anyhow!("Failed to get enable_hd: {}", error)
                )?
                .into();
        Ok(())
    }
}<|MERGE_RESOLUTION|>--- conflicted
+++ resolved
@@ -14,13 +14,8 @@
 use crate::helpers;
 use crate::logging::error_anyhow;
 
-<<<<<<< HEAD
-const DEFAULT_NET_ID: u16 = 7777;
+const DEFAULT_NET_ID: u16 = 8762;
 const DEFAULT_GID: &str = "komodefi-cli";
-=======
-const DEFAULT_NET_ID: u16 = 8762;
-const DEFAULT_GID: &str = "adex-cli";
->>>>>>> 3e323df3
 const DEFAULT_OPTION_PLACEHOLDER: &str = "Tap enter to skip";
 const RPC_PORT_MIN: u16 = 1024;
 const RPC_PORT_MAX: u16 = 49151;
