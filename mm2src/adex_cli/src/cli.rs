use anyhow::Result;
use clap::{Parser, Subcommand};
use mm2_rpc::data::legacy::SellBuyRequest;
use std::mem::take;
use uuid::Uuid;

use crate::adex_config::{get_config, set_config, AdexConfig};
use crate::adex_proc::{AdexProc, OrderbookConfig, ResponseHandler};
use crate::scenarios::{get_status, init, start_process, stop_process};
use crate::transport::SlurpTransport;

use super::cli_args::*;

const MM2_CONFIG_FILE_DEFAULT: &str = "MM2.json";
const COINS_FILE_DEFAULT: &str = "coins";

#[derive(Subcommand)]
enum Command {
    #[command(about = "Initialize a predefined coin set and configuration to start mm2 instance with")]
    Init {
        #[arg(long, help = "coin set file path", default_value = COINS_FILE_DEFAULT)]
        mm_coins_path: String,
        #[arg(long, help = "mm2 configuration file path", default_value = MM2_CONFIG_FILE_DEFAULT)]
        mm_conf_path: String,
    },
    #[command(about = "Start mm2 instance")]
    Start {
        #[arg(long, help = "mm2 configuration file path")]
        mm_conf_path: Option<String>,
        #[arg(long, help = "coin set file path")]
        mm_coins_path: Option<String>,
        #[arg(long, help = "log file path")]
        mm_log: Option<String>,
    },
    #[command(about = "Stop mm2 using API")]
    Stop,
    #[command(about = "Kill mm2 process")]
    Kill,
    #[command(about = "Get mm2 running status")]
    Status,
    #[command(about = "Gets version of intermediary mm2 service")]
    Version,
    #[command(subcommand, about = "To manage rpc_password and mm2 RPC URL")]
    Config(ConfigSubcommand),
    #[command(about = "Puts an asset to the trading index")]
    Enable {
        #[arg(name = "ASSET", help = "Asset to be included into the trading index")]
        asset: String,
    },
    #[command(about = "Gets balance of an asset")]
    Balance {
        #[arg(name = "ASSET", help = "Asset to get balance of")]
        asset: String,
    },
    #[command(about = "Lists activated assets")]
    GetEnabled,
    #[command(about = "Gets orderbook")]
<<<<<<< HEAD
    Orderbook(OrderbookArgs),
    #[command(about = "Gets orderbook depth")]
    OrderbookDepth(OrderbookDepthArgs),
    Sell(SellOrderArgs),
    Buy(BuyOrderArgs),
    SetPrice(SetPriceArgs),
    #[command(subcommand, about = "To cancel one or a group of orders")]
    Cancel(CancelSubcommand),
    OrderStatus {
        uuid: Uuid,
    },
    BestOrders(BestOrderArgs),
    #[command(about = "Get my orders")]
    MyOrders,
    #[command(about = "Returns all orders whether active or inactive that match the selected filters")]
    History(OrdersHistoryArgs),
    #[command(about = "Updates an active order on the orderbook created before by setprice")]
    UpdateMakerOrder(UpdateMakerOrderArgs),
=======
    Orderbook {
        #[command(flatten)]
        orderbook_args: OrderbookCliArgs,
    },
    Sell {
        #[command(flatten)]
        order_args: SellOrderCli,
    },
    Buy {
        #[command(flatten)]
        order_args: BuyOrderCli,
    },
}

#[derive(Subcommand)]
enum ConfigSubcommand {
    #[command(about = "Sets komodo adex cli configuration")]
    Set(SetConfigArgs),
    #[command(about = "Gets komodo adex cli configuration")]
    Get,
>>>>>>> 4fcfa40d
}

#[derive(Args)]
#[group(required = true, multiple = true)]
struct SetConfigArgs {
    #[arg(long, help = "Set if you are going to set up a password")]
    set_password: bool,
    #[arg(long, name = "URI", help = "Adex RPC API Uri. http://localhost:7783")]
    adex_uri: Option<String>,
}

#[derive(Parser)]
#[clap(author, version, about, long_about = None)]
pub(super) struct Cli {
    #[command(subcommand)]
    command: Command,
}

impl Cli {
    pub(super) async fn execute<P: ResponseHandler, Cfg: AdexConfig + 'static>(
        args: impl Iterator<Item = String>,
        config: &Cfg,
        printer: &P,
    ) -> Result<()> {
        let transport = SlurpTransport::new(config.rpc_uri()?);

        let proc = AdexProc {
            transport: &transport,
            response_handler: printer,
            config,
        };

        let mut parsed_cli = Self::parse_from(args);
        match &mut parsed_cli.command {
            Command::Init {
                mm_coins_path: coins_file,
                mm_conf_path: mm2_cfg_file,
            } => init(mm2_cfg_file, coins_file).await,
            Command::Start {
                mm_conf_path: mm2_cfg_file,
                mm_coins_path: coins_file,
                mm_log: log_file,
            } => start_process(mm2_cfg_file, coins_file, log_file),
            Command::Version => proc.get_version().await?,
            Command::Kill => stop_process(),
            Command::Status => get_status(),
            Command::Stop => proc.send_stop().await?,
            Command::Config(ConfigSubcommand::Set(SetConfigArgs { set_password, adex_uri })) => {
                set_config(*set_password, adex_uri.take())?
            },
            Command::Config(ConfigSubcommand::Get) => get_config(),
            Command::Enable { asset } => proc.enable(asset).await?,
            Command::Balance { asset } => proc.get_balance(asset).await?,
            Command::GetEnabled => proc.get_enabled().await?,
            Command::Orderbook(ref orderbook_args) => {
                proc.get_orderbook(
                    &orderbook_args.base,
                    &orderbook_args.rel,
                    OrderbookConfig::from(orderbook_args),
                )
                .await?
            },
            Command::Sell(SellOrderArgs { order_cli }) => proc.sell(SellBuyRequest::from(order_cli)).await?,
            Command::Buy(BuyOrderArgs { order_cli }) => proc.buy(SellBuyRequest::from(order_cli)).await?,
            Command::Cancel(CancelSubcommand::Order { uuid }) => proc.cancel_order(uuid).await?,
            Command::Cancel(CancelSubcommand::All) => proc.cancel_all_orders().await?,
            Command::Cancel(CancelSubcommand::ByPair { base, rel }) => {
                proc.cancel_by_pair(take(base), take(rel)).await?
            },
            Command::Cancel(CancelSubcommand::ByCoin { ticker }) => proc.cancel_by_coin(take(ticker)).await?,
            Command::OrderStatus { uuid } => proc.order_status(uuid).await?,
            Command::BestOrders(best_orders_args) => {
                let show_orig_tickets = best_orders_args.show_orig_tickets;
                proc.best_orders(best_orders_args.into(), show_orig_tickets).await?
            },
            Command::MyOrders => proc.my_orders().await?,
            Command::SetPrice(set_price_args) => proc.set_price(set_price_args.into()).await?,
            Command::OrderbookDepth(orderbook_depth_args) => proc.orderbook_depth(orderbook_depth_args.into()).await?,
            Command::History(history_args) => proc.orders_history(history_args.into(), history_args.into()).await?,
            Command::UpdateMakerOrder(update_maker_args) => proc.update_maker_order(update_maker_args.into()).await?,
        }
        Ok(())
    }
}

<<<<<<< HEAD
#[derive(Subcommand)]
enum ConfigSubcommand {
    #[command(about = "Sets komodo adex cli configuration")]
    Set {
        #[arg(long, help = "Set if you are going to set up a password")]
        set_password: bool,
        #[arg(long, name = "URI", help = "Adex RPC API Uri. http://localhost:7783")]
        adex_uri: Option<String>,
    },
    #[command(about = "Gets komodo adex cli configuration")]
    Get,
=======
#[derive(Args)]
#[command(about = "Puts a selling coins request")]
struct SellOrderCli {
    #[command(flatten)]
    order_cli: OrderCli,
}

#[derive(Args)]
#[command(about = "Puts a buying coins request")]
struct BuyOrderCli {
    #[command(flatten)]
    order_cli: OrderCli,
}

#[derive(Args, Serialize, Debug)]
struct OrderbookCliArgs {
    #[arg(help = "Base currency of a pair")]
    base: String,
    #[arg(help = "Related currency, also can be called \"quote currency\" according to exchange terms")]
    rel: String,
    #[arg(long, help = "Orderbook asks count limitation", default_value = ORDERBOOK_ASKS_LIMIT)]
    asks_limit: Option<usize>,
    #[arg(long, help = "Orderbook bids count limitation", default_value = ORDERBOOK_BIDS_LIMIT)]
    bids_limit: Option<usize>,
    #[arg(long, help = "Enables `uuid` column")]
    uuids: bool,
    #[arg(long, help = "Enables `min_volume` column")]
    min_volume: bool,
    #[arg(long, help = "Enables `max_volume` column")]
    max_volume: bool,
    #[arg(long, help = "Enables `public` column")]
    publics: bool,
    #[arg(long, help = "Enables `address` column")]
    address: bool,
    #[arg(long, help = "Enables `age` column")]
    age: bool,
    #[arg(long, help = "Enables order confirmation settings column")]
    conf_settings: bool,
}

impl From<&OrderbookCliArgs> for OrderbookConfig {
    fn from(value: &OrderbookCliArgs) -> Self {
        OrderbookConfig {
            uuids: value.uuids,
            min_volume: value.min_volume,
            max_volume: value.max_volume,
            publics: value.publics,
            address: value.address,
            age: value.age,
            conf_settings: value.conf_settings,
            asks_limit: value.asks_limit,
            bids_limit: value.bids_limit,
        }
    }
}

#[derive(Args, Serialize, Debug)]
struct OrderCli {
    #[arg(help = "Base currency of a pair")]
    pub(self) base: String,
    #[arg(help = "Related currency")]
    pub(self) rel: String,
    #[arg(help = "Amount of coins the user is willing to sell/buy of the base coin", value_parser=parse_mm_number )]
    pub(self) volume: MmNumber,
    #[arg(help = "Price in rel the user is willing to receive/pay per one unit of the base coin", value_parser=parse_mm_number)]
    pub(self) price: MmNumber,
    #[arg(long, value_enum, default_value_t = OrderTypeCli::GoodTillCancelled, help="The GoodTillCancelled order is automatically converted to a maker order if not matched in 30 seconds, and this maker order stays in the orderbook until explicitly cancelled. On the other hand, a FillOrKill is cancelled if not matched within 30 seconds")]
    pub(self) order_type: OrderTypeCli,
    #[arg(long,
          help = "Amount of base coin that will be used as min_volume of GoodTillCancelled order after conversion to maker", 
          value_parser=parse_mm_number
    )]
    pub(self) min_volume: Option<MmNumber>,
    #[arg(short='u', long="uuid", action = ArgAction::Append, help="The created order is matched using a set of uuid")]
    pub(self) match_uuids: Vec<Uuid>,
    #[arg(short='p',
          long="public",
          value_parser=H256Json::from_str,
          action = ArgAction::Append,
          help="The created order is matched using a set of publics to select specific nodes (ignored if uuids not empty)")]
    pub(self) match_publics: Vec<H256Json>,
    #[arg(
        long,
        help = "Number of required blockchain confirmations for base coin atomic swap transaction"
    )]
    pub(self) base_confs: Option<u64>,
    #[arg(
        long,
        help = "Whether dPoW notarization is required for base coin atomic swap transaction"
    )]
    pub(self) base_nota: Option<bool>,
    #[arg(
        long,
        help = "Number of required blockchain confirmations for rel coin atomic swap transaction"
    )]
    pub(self) rel_confs: Option<u64>,
    #[arg(
        long,
        help = "Whether dPoW notarization is required for rel coin atomic swap transaction"
    )]
    pub(self) rel_nota: Option<bool>,
    #[arg(
        long,
        help = "If true, each order's short record history is stored else the only order status will be temporarily stored while in progress"
    )]
    pub(self) save_in_history: bool,
}

fn parse_mm_number(value: &str) -> Result<MmNumber, ParseBigDecimalError> {
    let decimal: BigDecimal = BigDecimal::from_str(value)?;
    Ok(MmNumber::from(decimal))
}

#[derive(Debug, Copy, Clone, ValueEnum, Serialize)]
enum OrderTypeCli {
    FillOrKill,
    GoodTillCancelled,
}

impl From<OrderTypeCli> for OrderType {
    fn from(value: OrderTypeCli) -> Self {
        match value {
            OrderTypeCli::GoodTillCancelled => OrderType::GoodTillCancelled,
            OrderTypeCli::FillOrKill => OrderType::FillOrKill,
        }
    }
>>>>>>> 4fcfa40d
}

#[derive(Subcommand)]
enum CancelSubcommand {
    #[command(about = "Cancels certain order by uuid")]
    Order {
        #[arg(help = "Order identifier")]
        uuid: Uuid,
    },
    #[command(about = "Cancels all orders of current node")]
    All,
    #[command(about = "Cancels all orders of specific pair")]
    ByPair {
        #[arg(help = "base coin of the pair; ")]
        base: String,
        #[arg(help = "rel coin of the pair; ")]
        rel: String,
    },
    #[command(about = "Cancels all orders using the coin ticker as base or rel")]
    ByCoin {
        #[arg(help = "order is cancelled if it uses ticker as base or rel")]
        ticker: String,
    },
}<|MERGE_RESOLUTION|>--- conflicted
+++ resolved
@@ -55,7 +55,6 @@
     #[command(about = "Lists activated assets")]
     GetEnabled,
     #[command(about = "Gets orderbook")]
-<<<<<<< HEAD
     Orderbook(OrderbookArgs),
     #[command(about = "Gets orderbook depth")]
     OrderbookDepth(OrderbookDepthArgs),
@@ -74,37 +73,6 @@
     History(OrdersHistoryArgs),
     #[command(about = "Updates an active order on the orderbook created before by setprice")]
     UpdateMakerOrder(UpdateMakerOrderArgs),
-=======
-    Orderbook {
-        #[command(flatten)]
-        orderbook_args: OrderbookCliArgs,
-    },
-    Sell {
-        #[command(flatten)]
-        order_args: SellOrderCli,
-    },
-    Buy {
-        #[command(flatten)]
-        order_args: BuyOrderCli,
-    },
-}
-
-#[derive(Subcommand)]
-enum ConfigSubcommand {
-    #[command(about = "Sets komodo adex cli configuration")]
-    Set(SetConfigArgs),
-    #[command(about = "Gets komodo adex cli configuration")]
-    Get,
->>>>>>> 4fcfa40d
-}
-
-#[derive(Args)]
-#[group(required = true, multiple = true)]
-struct SetConfigArgs {
-    #[arg(long, help = "Set if you are going to set up a password")]
-    set_password: bool,
-    #[arg(long, name = "URI", help = "Adex RPC API Uri. http://localhost:7783")]
-    adex_uri: Option<String>,
 }
 
 #[derive(Parser)]
@@ -181,146 +149,12 @@
     }
 }
 
-<<<<<<< HEAD
 #[derive(Subcommand)]
 enum ConfigSubcommand {
     #[command(about = "Sets komodo adex cli configuration")]
-    Set {
-        #[arg(long, help = "Set if you are going to set up a password")]
-        set_password: bool,
-        #[arg(long, name = "URI", help = "Adex RPC API Uri. http://localhost:7783")]
-        adex_uri: Option<String>,
-    },
+    Set(SetConfigArgs),
     #[command(about = "Gets komodo adex cli configuration")]
     Get,
-=======
-#[derive(Args)]
-#[command(about = "Puts a selling coins request")]
-struct SellOrderCli {
-    #[command(flatten)]
-    order_cli: OrderCli,
-}
-
-#[derive(Args)]
-#[command(about = "Puts a buying coins request")]
-struct BuyOrderCli {
-    #[command(flatten)]
-    order_cli: OrderCli,
-}
-
-#[derive(Args, Serialize, Debug)]
-struct OrderbookCliArgs {
-    #[arg(help = "Base currency of a pair")]
-    base: String,
-    #[arg(help = "Related currency, also can be called \"quote currency\" according to exchange terms")]
-    rel: String,
-    #[arg(long, help = "Orderbook asks count limitation", default_value = ORDERBOOK_ASKS_LIMIT)]
-    asks_limit: Option<usize>,
-    #[arg(long, help = "Orderbook bids count limitation", default_value = ORDERBOOK_BIDS_LIMIT)]
-    bids_limit: Option<usize>,
-    #[arg(long, help = "Enables `uuid` column")]
-    uuids: bool,
-    #[arg(long, help = "Enables `min_volume` column")]
-    min_volume: bool,
-    #[arg(long, help = "Enables `max_volume` column")]
-    max_volume: bool,
-    #[arg(long, help = "Enables `public` column")]
-    publics: bool,
-    #[arg(long, help = "Enables `address` column")]
-    address: bool,
-    #[arg(long, help = "Enables `age` column")]
-    age: bool,
-    #[arg(long, help = "Enables order confirmation settings column")]
-    conf_settings: bool,
-}
-
-impl From<&OrderbookCliArgs> for OrderbookConfig {
-    fn from(value: &OrderbookCliArgs) -> Self {
-        OrderbookConfig {
-            uuids: value.uuids,
-            min_volume: value.min_volume,
-            max_volume: value.max_volume,
-            publics: value.publics,
-            address: value.address,
-            age: value.age,
-            conf_settings: value.conf_settings,
-            asks_limit: value.asks_limit,
-            bids_limit: value.bids_limit,
-        }
-    }
-}
-
-#[derive(Args, Serialize, Debug)]
-struct OrderCli {
-    #[arg(help = "Base currency of a pair")]
-    pub(self) base: String,
-    #[arg(help = "Related currency")]
-    pub(self) rel: String,
-    #[arg(help = "Amount of coins the user is willing to sell/buy of the base coin", value_parser=parse_mm_number )]
-    pub(self) volume: MmNumber,
-    #[arg(help = "Price in rel the user is willing to receive/pay per one unit of the base coin", value_parser=parse_mm_number)]
-    pub(self) price: MmNumber,
-    #[arg(long, value_enum, default_value_t = OrderTypeCli::GoodTillCancelled, help="The GoodTillCancelled order is automatically converted to a maker order if not matched in 30 seconds, and this maker order stays in the orderbook until explicitly cancelled. On the other hand, a FillOrKill is cancelled if not matched within 30 seconds")]
-    pub(self) order_type: OrderTypeCli,
-    #[arg(long,
-          help = "Amount of base coin that will be used as min_volume of GoodTillCancelled order after conversion to maker", 
-          value_parser=parse_mm_number
-    )]
-    pub(self) min_volume: Option<MmNumber>,
-    #[arg(short='u', long="uuid", action = ArgAction::Append, help="The created order is matched using a set of uuid")]
-    pub(self) match_uuids: Vec<Uuid>,
-    #[arg(short='p',
-          long="public",
-          value_parser=H256Json::from_str,
-          action = ArgAction::Append,
-          help="The created order is matched using a set of publics to select specific nodes (ignored if uuids not empty)")]
-    pub(self) match_publics: Vec<H256Json>,
-    #[arg(
-        long,
-        help = "Number of required blockchain confirmations for base coin atomic swap transaction"
-    )]
-    pub(self) base_confs: Option<u64>,
-    #[arg(
-        long,
-        help = "Whether dPoW notarization is required for base coin atomic swap transaction"
-    )]
-    pub(self) base_nota: Option<bool>,
-    #[arg(
-        long,
-        help = "Number of required blockchain confirmations for rel coin atomic swap transaction"
-    )]
-    pub(self) rel_confs: Option<u64>,
-    #[arg(
-        long,
-        help = "Whether dPoW notarization is required for rel coin atomic swap transaction"
-    )]
-    pub(self) rel_nota: Option<bool>,
-    #[arg(
-        long,
-        help = "If true, each order's short record history is stored else the only order status will be temporarily stored while in progress"
-    )]
-    pub(self) save_in_history: bool,
-}
-
-fn parse_mm_number(value: &str) -> Result<MmNumber, ParseBigDecimalError> {
-    let decimal: BigDecimal = BigDecimal::from_str(value)?;
-    Ok(MmNumber::from(decimal))
-}
-
-#[derive(Debug, Copy, Clone, ValueEnum, Serialize)]
-enum OrderTypeCli {
-    FillOrKill,
-    GoodTillCancelled,
-}
-
-impl From<OrderTypeCli> for OrderType {
-    fn from(value: OrderTypeCli) -> Self {
-        match value {
-            OrderTypeCli::GoodTillCancelled => OrderType::GoodTillCancelled,
-            OrderTypeCli::FillOrKill => OrderType::FillOrKill,
-        }
-    }
->>>>>>> 4fcfa40d
 }
 
 #[derive(Subcommand)]
