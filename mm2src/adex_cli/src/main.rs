--- conflicted
+++ resolved
@@ -4,11 +4,7 @@
 #[cfg(not(target_arch = "wasm32"))] mod adex_proc;
 #[cfg(not(target_arch = "wasm32"))] mod cli;
 #[cfg(not(target_arch = "wasm32"))] mod helpers;
-<<<<<<< HEAD
-#[cfg(not(any(test, target_arch = "wasm32")))] mod log;
-=======
 pub mod logging;
->>>>>>> f0dc9f51
 #[cfg(not(target_arch = "wasm32"))] mod scenarios;
 #[cfg(all(not(target_arch = "wasm32"), test))] mod tests;
 #[cfg(not(target_arch = "wasm32"))] mod transport;
@@ -19,11 +15,7 @@
 #[cfg(not(any(test, target_arch = "wasm32")))]
 #[tokio::main(flavor = "current_thread")]
 async fn main() {
-<<<<<<< HEAD
-    log::init_logging();
-=======
     logging::init_logging();
->>>>>>> f0dc9f51
     let Ok(app) = adex_app::AdexApp::new() else { return; };
 
     app.execute().await;
