--- conflicted
+++ resolved
@@ -247,14 +247,7 @@
     }
 
     // generate random privkey, create a coin and fill it's address with 1000 coins
-<<<<<<< HEAD
-    fn generate_coin_with_random_privkey(ticker: &str, balance: u64) -> (MmArc, UtxoStandardCoin, [u8; 32]) {
-=======
     fn generate_coin_with_random_privkey(ticker: &str, balance: BigDecimal) -> (MmArc, UtxoStandardCoin, [u8; 32]) {
-        // prevent concurrent initialization since daemon RPC returns errors if send_to_address
-        // is called concurrently (insufficient funds) and it also may return other errors
-        // if previous transaction is not confirmed yet
->>>>>>> 91fcacc3
         let ctx = MmCtxBuilder::new().into_mm_arc();
         let timeout = (now_ms() / 1000) + 120; // timeout if test takes more than 120 seconds to run
         let conf = json!({"asset":ticker,"txversion":4,"overwintered":1,"txfee":1000});
@@ -267,16 +260,12 @@
         (ctx, coin, priv_key)
     }
 
-<<<<<<< HEAD
-    fn fill_address(coin: &UtxoStandardCoin, address: &str, amount: u64, timeout: u64) {
+    fn fill_address(coin: &UtxoStandardCoin, address: &str, amount: BigDecimal, timeout: u64) {
         // prevent concurrent fill since daemon RPC returns errors if send_to_address
         // is called concurrently (insufficient funds) and it also may return other errors
         // if previous transaction is not confirmed yet
         let _lock = unwrap!(COINS_LOCK.lock());
 
-=======
-    fn fill_address(coin: &UtxoStandardCoin, address: &str, amount: BigDecimal, timeout: u64) {
->>>>>>> 91fcacc3
         if let UtxoRpcClientEnum::Native(client) = &coin.as_ref().rpc_client {
             unwrap!(client
                 .import_address(&coin.my_address().unwrap(), &coin.my_address().unwrap(), false)
