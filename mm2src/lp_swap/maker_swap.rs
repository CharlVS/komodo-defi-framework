--- conflicted
+++ resolved
@@ -1,6 +1,5 @@
 #![cfg_attr(not(feature = "native"), allow(dead_code))]
 
-<<<<<<< HEAD
 use super::{ban_pubkey, broadcast_my_swap_status, broadcast_swap_message_every, dex_fee_amount, get_locked_amount,
             get_locked_amount_by_other_swaps, my_swap_file_path, my_swaps_dir, recv_swap_msg, swap_topic, AtomicSwap,
             LockedAmount, MySwapInfo, RecoveredSwap, RecoveredSwapAction, SavedSwap, SwapConfirmationsSettings,
@@ -14,20 +13,6 @@
 use common::{bits256, executor::Timer, file_lock::FileLock, mm_ctx::MmArc, mm_number::MmNumber, now_ms, slurp, write,
              MM_VERSION};
 use futures::{compat::Future01CompatExt, select, FutureExt};
-=======
-use super::{ban_pubkey, broadcast_my_swap_status, dex_fee_amount, get_locked_amount, get_locked_amount_by_other_swaps,
-            my_swap_file_path, my_swaps_dir, AtomicSwap, LockedAmount, MySwapInfo, RecoveredSwap, RecoveredSwapAction,
-            SavedSwap, SwapConfirmationsSettings, SwapError, SwapNegotiationData, SwapsContext, TransactionIdentifier,
-            BASIC_COMM_TIMEOUT, WAIT_CONFIRM_INTERVAL};
-use atomic::Atomic;
-use bigdecimal::BigDecimal;
-use bitcrypto::dhash160;
-use coins::{FoundSwapTxSpend, MmCoinEnum, TradeFee};
-use common::{bits256, executor::Timer, file_lock::FileLock, mm_ctx::MmArc, mm_number::MmNumber, now_float, now_ms,
-             slurp, write, MM_VERSION};
-use crc::crc32;
-use futures::{compat::Future01CompatExt, future::Either, select, FutureExt};
->>>>>>> 5b70ff30
 use futures01::Future;
 use parking_lot::Mutex as PaMutex;
 use primitives::hash::H264;
@@ -530,29 +515,12 @@
             },
         };
 
-<<<<<<< HEAD
-        let before_tx_details = now_ms();
-        let hash = transaction.tx_hash();
-        log!({ "Maker payment tx {:02x}", hash });
-        // we can attempt to get the details in loop here as transaction was already sent and
-        // is present on blockchain so only transport errors are expected to happen
-        let tx_details = loop {
-            match self.maker_coin.tx_details_by_hash(&hash).compat().await {
-                Ok(details) => break details,
-                Err(e) => {
-                    log!({"Error {} getting tx details of {:02x}", e, hash});
-                    Timer::sleep(30.).await;
-                    continue;
-                },
-            }
-=======
         let tx_hash = transaction.tx_hash();
         log!({ "Maker payment tx {:02x}", tx_hash });
 
         let tx_ident = TransactionIdentifier {
             tx_hex: transaction.tx_hex().into(),
             tx_hash,
->>>>>>> 5b70ff30
         };
         let after_tx_details = now_ms();
         log!("tx_details_by_hash took "(after_tx_details - before_tx_details));
@@ -619,36 +587,11 @@
             },
         };
 
-<<<<<<< HEAD
-        let hash = taker_payment.tx_hash();
-        log!({ "Taker payment tx {:02x}", hash });
-        let mut attempts = 0;
-        let tx_details = loop {
-            match self.taker_coin.tx_details_by_hash(&hash).compat().await {
-                Ok(details) => break details,
-                Err(err) => {
-                    if attempts >= 6 {
-                        return Ok((Some(MakerSwapCommand::RefundMakerPayment), vec![
-                            MakerSwapEvent::TakerPaymentValidateFailed(
-                                ERRL!("!taker_coin.tx_details_by_hash: {}", err).into(),
-                            ),
-                            MakerSwapEvent::MakerPaymentWaitRefundStarted {
-                                wait_until: self.wait_refund_until(),
-                            },
-                        ]));
-                    } else {
-                        attempts += 1;
-                        Timer::sleep(10.).await;
-                    }
-                },
-            };
-=======
         let tx_hash = taker_payment.tx_hash();
         log!({ "Taker payment tx {:02x}", tx_hash });
         let tx_ident = TransactionIdentifier {
             tx_hex: taker_payment.tx_hex().into(),
             tx_hash,
->>>>>>> 5b70ff30
         };
 
         Ok((Some(MakerSwapCommand::ValidateTakerPayment), vec![
