--- conflicted
+++ resolved
@@ -57,19 +57,11 @@
 
 async fn enable_coins_eth_electrum_xtz(mm: &MarketMakerIt, eth_urls: Vec<&str>, xtz_urls: Vec<&str>) -> HashMap<&'static str, Json> {
     let mut replies = HashMap::new();
-<<<<<<< HEAD
-    replies.insert ("BEER", enable_electrum (mm, "BEER", vec!["test1.cipig.net:10022","test2.cipig.net:10022"]) .await);
-    replies.insert ("PIZZA", enable_electrum (mm, "PIZZA", vec!["test1.cipig.net:10024","test2.cipig.net:10024"]) .await);
-    replies.insert ("ETOMIC", enable_electrum (mm, "ETOMIC", vec!["test1.cipig.net:10025","test2.cipig.net:10025"]) .await);
-    replies.insert ("JST", enable_native (mm, "JST", eth_urls.clone(), "0x06964d4dab22f96c1c382ef6f2b6b8324950f9fd") .await);
-    replies.insert ("ETH", enable_native (mm, "ETH", eth_urls.clone(), "0x06964d4dab22f96c1c382ef6f2b6b8324950f9fd") .await);
-    replies.insert ("XTZ", enable_native (mm, "XTZ", xtz_urls.clone(), "KT1NeiPn2baKGyofShT4B4NzVnXomgSLj6UK") .await);
-=======
     replies.insert ("RICK", enable_electrum (mm, "RICK", vec!["electrum1.cipig.net:10017","electrum2.cipig.net:10017","electrum3.cipig.net:10017"]) .await);
     replies.insert ("MORTY", enable_electrum (mm, "MORTY", vec!["electrum1.cipig.net:10018","electrum2.cipig.net:10018","electrum3.cipig.net:10018"]) .await);
     replies.insert ("ETH", enable_native (mm, "ETH", eth_urls.clone()) .await);
     replies.insert ("JST", enable_native (mm, "JST", eth_urls) .await);
->>>>>>> 401425c5
+    replies.insert ("XTZ", enable_native (mm, "XTZ", xtz_urls.clone(), "KT1NeiPn2baKGyofShT4B4NzVnXomgSLj6UK") .await);
     replies
 }
 
@@ -243,16 +235,6 @@
 #[test]
 #[cfg(feature = "native")]
 fn alice_can_see_the_active_order_after_connection() {
-<<<<<<< HEAD
-=======
-    let coins = json!([
-        {"coin":"RICK","asset":"RICK","rpcport":8923,"txversion":4,"overwintered":1},
-        {"coin":"MORTY","asset":"MORTY","rpcport":11608,"txversion":4,"overwintered":1},
-        {"coin":"ETH","name":"ethereum","etomic":"0x0000000000000000000000000000000000000000","rpcport":80},
-        {"coin":"JST","name":"jst","etomic":"0xc0eb7AeD740E1796992A08962c15661bDEB58003"}
-    ]);
-
->>>>>>> 401425c5
     // start bob and immediately place the order
     let mut mm_bob = unwrap! (MarketMakerIt::start (
         json! ({
@@ -456,16 +438,6 @@
 #[test]
 #[cfg(feature = "native")]
 fn test_check_balance_on_order_post() {
-<<<<<<< HEAD
-=======
-    let coins = json!([
-        {"coin":"RICK","asset":"RICK","rpcport":8923,"txversion":4,"overwintered":1},
-        {"coin":"MORTY","asset":"MORTY","rpcport":11608,"txversion":4,"overwintered":1},
-        {"coin":"ETH","name":"ethereum","etomic":"0x0000000000000000000000000000000000000000","rpcport":80},
-        {"coin":"JST","name":"jst","etomic":"0x2b294F029Fde858b2c62184e8390591755521d8E"}
-    ]);
-
->>>>>>> 401425c5
     // start bob and immediately place the order
     let mut mm = unwrap! (MarketMakerIt::start (
         json! ({
@@ -474,13 +446,8 @@
             "myipaddr": env::var ("BOB_TRADE_IP") .ok(),
             "rpcip": env::var ("BOB_TRADE_IP") .ok(),
             "canbind": env::var ("BOB_TRADE_PORT") .ok().map (|s| unwrap! (s.parse::<i64>())),
-<<<<<<< HEAD
-            "passphrase": "bob passphrase",
+            "passphrase": "bob passphrase check balance on order post",
             "coins": *COINS_CONFIG,
-=======
-            "passphrase": "bob passphrase check balance on order post",
-            "coins": coins,
->>>>>>> 401425c5
             "i_am_seed": true,
             "rpc_password": "pass",
         }),
@@ -1231,13 +1198,8 @@
     unwrap! (block_on (mm_alice.wait_for_log (22., |log| log.contains (">>>>>>>>> DEX stats "))));
 
     // Enable coins. Print the replies in case we need the address.
-<<<<<<< HEAD
-    let mut enable_res = block_on (enable_coins_eth_electrum_xtz (&mm_alice, vec!["http://195.201.0.6:8565"], vec!["https://tezos-dev.cryptonomic-infra.tech"]));
-    enable_res.insert ("PIZZA_SEGWIT", block_on(enable_electrum (&mm_alice, "PIZZA_SEGWIT", vec!["test1.cipig.net:10024","test2.cipig.net:10024"])));
-=======
-    let mut enable_res = block_on (enable_coins_eth_electrum (&mm_alice, vec!["http://195.201.0.6:8565"]));
+    let mut enable_res = block_on (enable_coins_eth_electrum_xtz (&mm_alice, vec!["http://195.201.0.6:8565"]));
     enable_res.insert ("MORTY_SEGWIT", block_on(enable_electrum (&mm_alice, "MORTY_SEGWIT", vec!["electrum1.cipig.net:10018","electrum2.cipig.net:10018","electrum3.cipig.net:10018"])));
->>>>>>> 401425c5
 
     log! ("enable_coins (alice): " [enable_res]);
     withdraw_and_send(&mm_alice, "MORTY", "RJTYiYeJ8eVvJ53n2YbrVmxWNNMVZjDGLh", &enable_res, "-0.00101");
@@ -1534,16 +1496,6 @@
 #[test]
 #[cfg(feature = "native")]
 fn test_cancel_order() {
-<<<<<<< HEAD
-=======
-    let coins = json!([
-        {"coin":"RICK","asset":"RICK","rpcport":8923,"txversion":4,"overwintered":1},
-        {"coin":"MORTY","asset":"MORTY","rpcport":11608,"txversion":4,"overwintered":1},
-        {"coin":"ETH","name":"ethereum","etomic":"0x0000000000000000000000000000000000000000","rpcport":80},
-        {"coin":"JST","name":"jst","etomic":"0xc0eb7AeD740E1796992A08962c15661bDEB58003"}
-    ]);
-
->>>>>>> 401425c5
     // start bob and immediately place the order
     let mut mm_bob = unwrap! (MarketMakerIt::start (
         json! ({
