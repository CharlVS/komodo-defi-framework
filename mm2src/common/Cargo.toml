[package]
name = "common"
version = "0.1.0"
links = "marketmaker-mainnet-lib"
edition = "2018"

[lib]
name = "common"
path = "common.rs"
doctest = false

[features]
track-ctx-pointer = ["shared_ref_counter/enable", "shared_ref_counter/log"]

[dependencies]
arrayref = "0.3"
async-trait = "0.1"
backtrace = "0.3"
bytes = "1.1"
cfg-if = "1.0"
crossbeam = "0.8"
env_logger = "0.9.3"
derive_more = "0.99"
fnv = "1.0.6"
futures01 = { version = "0.1", package = "futures" }
futures = { version = "0.3", package = "futures", features = ["compat", "async-await", "thread-pool"] }
futures-timer = "3.0"
hex = "0.4.2"
http = "0.2"
http-body = "0.1"
itertools = "0.10"
lazy_static = "1.4"
<<<<<<< HEAD
log = "0.4"
=======
log = "0.4.17"
>>>>>>> 10bcbc78
parking_lot = { version = "0.12.0", features = ["nightly"] }
parking_lot_core = { version = "0.6", features = ["nightly"] }
primitive-types = "0.11.1"
rand = { version = "0.7", features = ["std", "small_rng"] }
regex = "1"
serde = "1"
serde_derive = "1"
serde_json = { version = "1", features = ["preserve_order", "raw_value"] }
ser_error = { path = "../derives/ser_error" }
ser_error_derive = { path = "../derives/ser_error_derive" }
sha2 = "0.9"
shared_ref_counter = { path = "shared_ref_counter", optional = true }
uuid = { version = "1.2.2", features = ["fast-rng", "serde", "v4"] }
instant = { version = "0.1.12" }

[target.'cfg(target_arch = "wasm32")'.dependencies]
chrono = { version = "0.4", features = ["wasmbind"] }
<<<<<<< HEAD
getrandom = { version = "0.2.9", features = ["js"] } # see https://docs.rs/getrandom/0.2.0/getrandom/#webassembly-support
=======
>>>>>>> 10bcbc78
gstuff = { version = "0.7", features = ["nightly"] }
instant = { version = "0.1.12", features = ["wasm-bindgen"] }
js-sys = "0.3.27"
serde_repr = "0.1.6"
serde-wasm-bindgen = "0.4.3"
wasm-bindgen = "0.2.86"
wasm-bindgen-futures = "0.4.21"
wasm-bindgen-test = { version = "0.3.2" }
web-sys = { version = "0.3.55", features = ["console", "CloseEvent", "DomException", "ErrorEvent", "IdbDatabase", "IdbCursor", "IdbCursorWithValue", "IdbFactory", "IdbIndex", "IdbIndexParameters", "IdbObjectStore", "IdbObjectStoreParameters", "IdbOpenDbRequest", "IdbKeyRange", "IdbTransaction", "IdbTransactionMode", "IdbVersionChangeEvent", "MessageEvent", "WebSocket"] }

[target.'cfg(not(target_arch = "wasm32"))'.dependencies]
anyhow = "1.0"
chrono = "0.4"
gstuff = { version = "0.7", features = ["nightly"] }
hyper = { version = "0.14.26", features = ["client", "http2", "server", "tcp"] }
# using webpki-tokio to avoid rejecting valid certificates
# got "invalid certificate: UnknownIssuer" for https://ropsten.infura.io on iOS using default-features
hyper-rustls = { version = "0.23", default-features = false, features = ["http1", "http2", "webpki-tokio"] }
libc = { version = "0.2" }
lightning = "0.0.113"
tokio = { version = "1.20", features = ["io-util", "rt-multi-thread", "net"] }

[target.'cfg(windows)'.dependencies]
winapi = "0.3"

[target.'cfg(not(windows))'.dependencies]
findshlibs = "0.5"

[build-dependencies]
cc = "1.0"
gstuff = { version = "0.7", features = ["nightly"] }<|MERGE_RESOLUTION|>--- conflicted
+++ resolved
@@ -30,11 +30,7 @@
 http-body = "0.1"
 itertools = "0.10"
 lazy_static = "1.4"
-<<<<<<< HEAD
 log = "0.4"
-=======
-log = "0.4.17"
->>>>>>> 10bcbc78
 parking_lot = { version = "0.12.0", features = ["nightly"] }
 parking_lot_core = { version = "0.6", features = ["nightly"] }
 primitive-types = "0.11.1"
@@ -52,10 +48,6 @@
 
 [target.'cfg(target_arch = "wasm32")'.dependencies]
 chrono = { version = "0.4", features = ["wasmbind"] }
-<<<<<<< HEAD
-getrandom = { version = "0.2.9", features = ["js"] } # see https://docs.rs/getrandom/0.2.0/getrandom/#webassembly-support
-=======
->>>>>>> 10bcbc78
 gstuff = { version = "0.7", features = ["nightly"] }
 instant = { version = "0.1.12", features = ["wasm-bindgen"] }
 js-sys = "0.3.27"
