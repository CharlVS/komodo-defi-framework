[package]
name = "common"
version = "0.1.0"
links = "marketmaker-mainnet-lib"
edition = "2018"

[lib]
name = "common"
path = "common.rs"
doctest = false

[features]
track-ctx-pointer = ["shared_ref_counter/enable", "shared_ref_counter/log"]

[dependencies]
arrayref = "0.3"
async-trait = "0.1"
backtrace = "0.3"
bytes = "1.1"
cfg-if = "1.0"
crossbeam = "0.7"
fnv = "1.0.6"
futures01 = { version = "0.1", package = "futures" }
futures = { version = "0.3", package = "futures", features = ["compat", "async-await", "thread-pool"] }
<<<<<<< HEAD
futures-cpupool = "0.1"
futures-timer = "3.0"
=======
>>>>>>> ffee2945
hex = "0.4.2"
http = "0.2"
http-body = "0.1"
itertools = "0.10"
lazy_static = "1.4"
log = "0.4.8"
parking_lot = { version = "0.12.0", features = ["nightly"] }
parking_lot_core = { version = "0.6", features = ["nightly"] }
rand = { version = "0.7", features = ["std", "small_rng", "wasm-bindgen"] }
serde = "1"
serde_derive = "1"
serde_json = { version = "1.0", features = ["preserve_order", "raw_value"] }
ser_error = { path = "../derives/ser_error" }
ser_error_derive = { path = "../derives/ser_error_derive" }
sha2 = "0.9"
shared_ref_counter = { path = "shared_ref_counter", optional = true }
uuid = { version = "0.7", features = ["serde", "v4"] }
wasm-timer = "0.2.4"

[target.'cfg(target_arch = "wasm32")'.dependencies]
chrono = { version = "0.4", features = ["wasmbind"] }
getrandom = { version = "0.2", features = ["js"] } # see https://docs.rs/getrandom/0.2.0/getrandom/#webassembly-support
gstuff = { version = "0.7", features = ["nightly"] }
js-sys = "0.3.27"
serde_repr = "0.1.6"
serde-wasm-bindgen = "0.4.3"
wasm-bindgen = { version = "0.2.50", features = ["nightly"] }
wasm-bindgen-futures = "0.4.21"
wasm-bindgen-test = { version = "0.3.2" }
web-sys = { version = "0.3.55", features = ["console", "CloseEvent", "DomException", "ErrorEvent", "IdbDatabase", "IdbCursor", "IdbCursorWithValue", "IdbFactory", "IdbIndex", "IdbIndexParameters", "IdbObjectStore", "IdbObjectStoreParameters", "IdbOpenDbRequest", "IdbKeyRange", "IdbTransaction", "IdbTransactionMode", "IdbVersionChangeEvent", "MessageEvent", "WebSocket"] }

[target.'cfg(not(target_arch = "wasm32"))'.dependencies]
anyhow = "1.0"
chrono = "0.4"
crossterm = "0.20"
gstuff = { version = "0.7", features = ["crossterm", "nightly"] }
hyper = { version = "0.14.11", features = ["client", "http2", "server", "tcp"] }
# using webpki-tokio to avoid rejecting valid certificates
# got "invalid certificate: UnknownIssuer" for https://ropsten.infura.io on iOS using default-features
hyper-rustls = { version = "0.23", default-features = false, features = ["http1", "http2", "webpki-tokio"] }
libc = { version = "0.2" }
lightning = "0.0.110"
log4rs = { version = "1.0", default-features = false, features = ["console_appender", "pattern_encoder"] }
tokio = { version = "1.7", features = ["io-util", "rt-multi-thread", "net"] }

[target.'cfg(windows)'.dependencies]
winapi = "0.3"

[target.'cfg(not(windows))'.dependencies]
findshlibs = "0.5"

[build-dependencies]
cc = "1.0"
gstuff = { version = "0.7", features = ["nightly"] }<|MERGE_RESOLUTION|>--- conflicted
+++ resolved
@@ -22,11 +22,7 @@
 fnv = "1.0.6"
 futures01 = { version = "0.1", package = "futures" }
 futures = { version = "0.3", package = "futures", features = ["compat", "async-await", "thread-pool"] }
-<<<<<<< HEAD
-futures-cpupool = "0.1"
 futures-timer = "3.0"
-=======
->>>>>>> ffee2945
 hex = "0.4.2"
 http = "0.2"
 http-body = "0.1"
