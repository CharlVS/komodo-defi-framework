--- conflicted
+++ resolved
@@ -369,12 +369,11 @@
     if let Some(nft_type) = nft_type {
         match nft_type {
             TestNftType::Erc1155 { token_id, amount } => {
-<<<<<<< HEAD
-                mint_erc1155(global_nft.my_address, U256::from(token_id), U256::from(amount));
+                mint_erc1155(my_address, U256::from(token_id), U256::from(amount));
                 block_on(fill_erc1155_info(&global_nft, erc1155_contract(), token_id, amount));
             },
             TestNftType::Erc721 { token_id } => {
-                mint_erc721(global_nft.my_address, U256::from(token_id));
+                mint_erc721(my_address, U256::from(token_id));
                 block_on(fill_erc721_info(&global_nft, erc721_contract(), token_id));
             },
         }
@@ -416,14 +415,6 @@
             },
             TestNftType::Erc721 { token_id } => {
                 block_on(fill_erc721_info(&global_nft, sepolia_erc721(), token_id));
-=======
-                mint_erc1155(my_address, U256::from(token_id), U256::from(amount));
-                block_on(fill_erc1155_info(&global_nft, token_id, amount));
-            },
-            TestNftType::Erc721 { token_id } => {
-                mint_erc721(my_address, U256::from(token_id));
-                block_on(fill_erc721_info(&global_nft, token_id));
->>>>>>> 59980258
             },
         }
     }
@@ -911,9 +902,9 @@
     };
     taker_global_nft.wait_for_confirmations(confirm_input).wait().unwrap();
 
-<<<<<<< HEAD
     let new_owner = erc712_owner(U256::from(1));
-    assert_eq!(new_owner, taker_global_nft.my_address);
+    let my_address = block_on(taker_global_nft.my_addr());
+    assert_eq!(new_owner, my_address);
 
     // send nft back to maker
     let send_back_tx = send_safe_transfer_from(
@@ -934,11 +925,6 @@
 
     let new_owner = erc712_owner(U256::from(1));
     assert_eq!(new_owner, maker_global_nft.my_address);
-=======
-    let new_owner = erc712_owner(U256::from(2));
-    let my_address = block_on(taker_global_nft.my_addr());
-    assert_eq!(new_owner, my_address);
->>>>>>> 59980258
 }
 
 #[test]
@@ -1020,7 +1006,6 @@
     };
     taker_global_nft.wait_for_confirmations(confirm_input).wait().unwrap();
 
-<<<<<<< HEAD
     let balance = erc1155_balance(taker_global_nft.my_address, U256::from(1));
     assert_eq!(balance, U256::from(3));
 
@@ -1040,11 +1025,9 @@
         check_every: 1,
     };
     taker_global_nft.wait_for_confirmations(confirm_input).wait().unwrap();
-    let balance = erc1155_balance(maker_global_nft.my_address, U256::from(1));
-=======
+
     let my_address = block_on(taker_global_nft.my_addr());
-    let balance = erc1155_balance(my_address, U256::from(4));
->>>>>>> 59980258
+    let balance = erc1155_balance(my_address, U256::from(1));
     assert_eq!(balance, U256::from(3));
 }
 
