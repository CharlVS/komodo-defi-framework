--- conflicted
+++ resolved
@@ -9,30 +9,17 @@
 use mm2_test_helpers::electrums::*;
 #[cfg(all(feature = "zhtlc-native-tests", not(target_arch = "wasm32")))]
 use mm2_test_helpers::for_tests::init_z_coin_native;
-<<<<<<< HEAD
-use mm2_test_helpers::for_tests::{btc_segwit_conf, btc_with_spv_conf, check_recent_swaps, check_stats_swap_status,
-                                  enable_eth_coin, enable_qrc20, eth_jst_testnet_conf, eth_testnet_conf,
-                                  find_metrics_in_json, from_env_file, get_shared_db_id, mm_spat, morty_conf,
-                                  rick_conf, sign_message, start_swaps, tbtc_with_spv_conf, test_qrc20_history_impl,
-                                  tqrc20_conf, verify_message, wait_for_swap_contract_negotiation,
-                                  wait_for_swap_negotiation_failure, wait_for_swaps_finish_and_check_status,
-                                  wait_till_history_has_records, MarketMakerIt, Mm2InitPrivKeyPolicy, Mm2TestConf,
-                                  Mm2TestConfForSwap, RaiiDump, ETH_DEV_NODES, ETH_DEV_SWAP_CONTRACT,
-                                  ETH_MAINNET_NODE, ETH_MAINNET_SWAP_CONTRACT, MAKER_SUCCESS_EVENTS, MORTY,
-                                  QRC20_ELECTRUMS, RICK, RICK_ELECTRUM_ADDRS, TAKER_SUCCESS_EVENTS};
-=======
 use mm2_test_helpers::for_tests::{btc_segwit_conf, btc_with_spv_conf, btc_with_sync_starting_header,
                                   check_recent_swaps, check_stats_swap_status, enable_eth_coin, enable_qrc20,
                                   eth_jst_testnet_conf, eth_testnet_conf, find_metrics_in_json, from_env_file,
-                                  mm_spat, morty_conf, rick_conf, sign_message, start_swaps, tbtc_with_spv_conf,
-                                  test_qrc20_history_impl, tqrc20_conf, verify_message,
+                                  get_shared_db_id, mm_spat, morty_conf, rick_conf, sign_message, start_swaps,
+                                  tbtc_with_spv_conf, test_qrc20_history_impl, tqrc20_conf, verify_message,
                                   wait_for_swap_contract_negotiation, wait_for_swap_negotiation_failure,
                                   wait_for_swaps_finish_and_check_status, wait_till_history_has_records,
                                   MarketMakerIt, Mm2InitPrivKeyPolicy, Mm2TestConf, Mm2TestConfForSwap, RaiiDump,
                                   ETH_DEV_NODES, ETH_DEV_SWAP_CONTRACT, ETH_MAINNET_NODE, ETH_MAINNET_SWAP_CONTRACT,
                                   MAKER_SUCCESS_EVENTS, MORTY, QRC20_ELECTRUMS, RICK, RICK_ELECTRUM_ADDRS,
                                   TAKER_SUCCESS_EVENTS};
->>>>>>> 54081307
 use mm2_test_helpers::get_passphrase;
 use mm2_test_helpers::structs::*;
 use serde_json::{self as json, json, Value as Json};
