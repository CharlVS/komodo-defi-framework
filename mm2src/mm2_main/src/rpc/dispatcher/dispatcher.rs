--- conflicted
+++ resolved
@@ -34,7 +34,6 @@
 use coins::eth::fee_estimation::rpc::get_eth_estimated_fee_per_gas;
 use coins::eth::EthCoin;
 use coins::my_tx_history_v2::my_tx_history_v2_rpc;
-<<<<<<< HEAD
 use coins::rpc_command::{
     account_balance::account_balance,
     get_current_mtp::get_current_mtp_rpc,
@@ -52,25 +51,10 @@
         cancel_scan_for_new_addresses, init_scan_for_new_addresses, init_scan_for_new_addresses_status,
     },
     init_withdraw::{cancel_withdraw, init_withdraw, withdraw_status, withdraw_user_action},
+    offline_keys::get_private_keys,
 };
 #[cfg(feature = "enable-sia")]
 use coins::siacoin::SiaCoin;
-=======
-use coins::rpc_command::offline_keys::get_private_keys;
-use coins::rpc_command::{account_balance::account_balance,
-                         get_current_mtp::get_current_mtp_rpc,
-                         get_enabled_coins::get_enabled_coins_rpc,
-                         get_new_address::{cancel_get_new_address, get_new_address, init_get_new_address,
-                                           init_get_new_address_status, init_get_new_address_user_action},
-                         init_account_balance::{cancel_account_balance, init_account_balance,
-                                                init_account_balance_status},
-                         init_create_account::{cancel_create_new_account, init_create_new_account,
-                                               init_create_new_account_status, init_create_new_account_user_action},
-                         init_scan_for_new_addresses::{cancel_scan_for_new_addresses, init_scan_for_new_addresses,
-                                                       init_scan_for_new_addresses_status},
-                         init_withdraw::{cancel_withdraw, init_withdraw, withdraw_status, withdraw_user_action}};
-#[cfg(feature = "enable-sia")] use coins::siacoin::SiaCoin;
->>>>>>> d8924343
 use coins::tendermint::{TendermintCoin, TendermintToken};
 use coins::utxo::bch::BchCoin;
 use coins::utxo::qtum::QtumCoin;
