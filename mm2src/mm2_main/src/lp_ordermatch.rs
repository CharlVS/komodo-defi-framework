/******************************************************************************
 * Copyright © 2022 Atomic Private Limited and its contributors               *
 *                                                                            *
 * See the CONTRIBUTOR-LICENSE-AGREEMENT, COPYING, LICENSE-COPYRIGHT-NOTICE   *
 * and DEVELOPER-CERTIFICATE-OF-ORIGIN files in the LEGAL directory in        *
 * the top-level directory of this distribution for the individual copyright  *
 * holder information and the developer policies on copyright and licensing.  *
 *                                                                            *
 * Unless otherwise agreed in a custom licensing agreement, no part of the    *
 * AtomicDEX software, including this file may be copied, modified, propagated*
 * or distributed except according to the terms contained in the              *
 * LICENSE-COPYRIGHT-NOTICE file.                                             *
 *                                                                            *
 * Removal or modification of this copyright notice is prohibited.            *
 *                                                                            *
 ******************************************************************************/

//
//  lp_ordermatch.rs
//  marketmaker
//

use async_trait::async_trait;
use best_orders::BestOrdersAction;
use blake2::digest::{Update, VariableOutput};
use blake2::Blake2bVar;
use coins::utxo::{compressed_pub_key_from_priv_raw, ChecksumType, UtxoAddressFormat};
use coins::{coin_conf, find_pair, lp_coinfind, BalanceTradeFeeUpdatedHandler, CoinBalance, CoinProtocol, CoinsContext,
            FeeApproxStage, MmCoinEnum};
use common::executor::{simple_map::AbortableSimpleMap, AbortSettings, AbortableSystem, AbortedError, SpawnAbortable,
                       SpawnFuture, Timer};
use common::log::{error, warn, LogOnError};
use common::time_cache::TimeCache;
use common::{bits256, log, new_uuid, now_ms};
use crypto::privkey::SerializableSecp256k1Keypair;
use crypto::{CryptoCtx, CryptoCtxError};
use derive_more::Display;
use futures::{compat::Future01CompatExt, lock::Mutex as AsyncMutex, TryFutureExt};
use hash256_std_hasher::Hash256StdHasher;
use hash_db::Hasher;
use http::Response;
use keys::{AddressFormat, KeyPair};
use mm2_core::mm_ctx::{from_ctx, MmArc, MmWeak};
use mm2_err_handle::prelude::*;
use mm2_libp2p::{decode_signed, encode_and_sign, encode_message, pub_sub_topic, TopicHash, TopicPrefix,
                 TOPIC_SEPARATOR};
use mm2_metrics::mm_gauge;
use mm2_number::{construct_detailed, BigDecimal, BigRational, Fraction, MmNumber, MmNumberMultiRepr};
#[cfg(test)] use mocktopus::macros::*;
use num_traits::identities::Zero;
use parking_lot::Mutex as PaMutex;
use rpc::v1::types::H256 as H256Json;
use serde_json::{self as json, Value as Json};
use sp_trie::{delta_trie_root, MemoryDB, Trie, TrieConfiguration, TrieDB, TrieDBMut, TrieHash, TrieMut};
use std::collections::hash_map::{Entry, HashMap, RawEntryMut};
use std::collections::{BTreeSet, HashSet};
use std::convert::TryInto;
use std::fmt;
use std::path::PathBuf;
use std::sync::Arc;
use std::time::Duration;
use trie_db::NodeCodec as NodeCodecT;
use uuid::Uuid;

use crate::mm2::lp_network::{broadcast_p2p_msg, request_any_relay, request_one_peer, subscribe_to_topic, P2PRequest,
                             P2PRequestError};
use crate::mm2::lp_swap::{calc_max_maker_vol, check_balance_for_maker_swap, check_balance_for_taker_swap,
                          check_other_coin_balance_for_swap, get_max_maker_vol, insert_new_swap_to_db,
                          is_pubkey_banned, lp_atomic_locktime, p2p_keypair_and_peer_id_to_broadcast,
                          p2p_private_and_peer_id_to_broadcast, run_maker_swap, run_taker_swap, AtomicLocktimeVersion,
                          CheckBalanceError, CheckBalanceResult, CoinVolumeInfo, MakerSwap, RunMakerSwapInput,
                          RunTakerSwapInput, SwapConfirmationsSettings, TakerSwap};

pub use best_orders::{best_orders_rpc, best_orders_rpc_v2};
use my_orders_storage::{delete_my_maker_order, delete_my_taker_order, save_maker_order_on_update,
                        save_my_new_maker_order, save_my_new_taker_order, MyActiveOrders, MyOrdersFilteringHistory,
                        MyOrdersHistory, MyOrdersStorage};
pub use orderbook_depth::orderbook_depth_rpc;
pub use orderbook_rpc::{orderbook_rpc, orderbook_rpc_v2};

cfg_wasm32! {
    use mm2_db::indexed_db::{ConstructibleDb, DbLocked};
    use ordermatch_wasm_db::{InitDbResult, OrdermatchDb};

    pub type OrdermatchDbLocked<'a> = DbLocked<'a, OrdermatchDb>;
}

#[path = "lp_ordermatch/best_orders.rs"] mod best_orders;
#[path = "lp_ordermatch/lp_bot.rs"] mod lp_bot;
pub use lp_bot::{start_simple_market_maker_bot, stop_simple_market_maker_bot, StartSimpleMakerBotRequest,
                 TradingBotEvent, KMD_PRICE_ENDPOINT};

#[path = "lp_ordermatch/my_orders_storage.rs"]
mod my_orders_storage;
#[path = "lp_ordermatch/new_protocol.rs"] mod new_protocol;
#[path = "lp_ordermatch/order_requests_tracker.rs"]
mod order_requests_tracker;
#[path = "lp_ordermatch/orderbook_depth.rs"] mod orderbook_depth;
#[path = "lp_ordermatch/orderbook_rpc.rs"] mod orderbook_rpc;
#[cfg(all(test, not(target_arch = "wasm32")))]
#[path = "ordermatch_tests.rs"]
pub mod ordermatch_tests;

#[cfg(target_arch = "wasm32")]
#[path = "lp_ordermatch/ordermatch_wasm_db.rs"]
mod ordermatch_wasm_db;

pub const ORDERBOOK_PREFIX: TopicPrefix = "orbk";
#[cfg(not(test))]
pub const MIN_ORDER_KEEP_ALIVE_INTERVAL: u64 = 30;
#[cfg(test)]
pub const MIN_ORDER_KEEP_ALIVE_INTERVAL: u64 = 5;
const BALANCE_REQUEST_INTERVAL: f64 = 30.;
const MAKER_ORDER_TIMEOUT: u64 = MIN_ORDER_KEEP_ALIVE_INTERVAL * 3;
const TAKER_ORDER_TIMEOUT: u64 = 30;
const ORDER_MATCH_TIMEOUT: u64 = 30;
const ORDERBOOK_REQUESTING_TIMEOUT: u64 = MIN_ORDER_KEEP_ALIVE_INTERVAL * 2;
const MAX_ORDERS_NUMBER_IN_ORDERBOOK_RESPONSE: usize = 1000;
#[cfg(not(test))]
const TRIE_STATE_HISTORY_TIMEOUT: u64 = 14400;
#[cfg(test)]
const TRIE_STATE_HISTORY_TIMEOUT: u64 = 3;
#[cfg(not(test))]
const TRIE_ORDER_HISTORY_TIMEOUT: u64 = 300;
#[cfg(test)]
const TRIE_ORDER_HISTORY_TIMEOUT: u64 = 3;

pub type OrderbookP2PHandlerResult = Result<(), MmError<OrderbookP2PHandlerError>>;

#[derive(Display)]
pub enum OrderbookP2PHandlerError {
    #[display(fmt = "'{}' is an invalid topic for the orderbook handler.", _0)]
    InvalidTopic(String),

    #[display(fmt = "Message decoding was failed. Error: {}", _0)]
    DecodeError(String),

    #[display(fmt = "Pubkey '{}' is not allowed.", _0)]
    PubkeyNotAllowed(String),

    #[display(fmt = "P2P request error: {}", _0)]
    P2PRequestError(String),

    #[display(
        fmt = "Couldn't find an order {}, ignoring, it will be synced upon pubkey keep alive",
        _0
    )]
    OrderNotFound(Uuid),

    Internal(String),
}

impl OrderbookP2PHandlerError {
    pub(crate) fn is_warning(&self) -> bool { matches!(self, OrderbookP2PHandlerError::OrderNotFound(_)) }
}

impl From<P2PRequestError> for OrderbookP2PHandlerError {
    fn from(e: P2PRequestError) -> Self { OrderbookP2PHandlerError::P2PRequestError(e.to_string()) }
}

/// Alphabetically ordered orderbook pair
type AlbOrderedOrderbookPair = String;
type PubkeyOrders = Vec<(Uuid, OrderbookP2PItem)>;

pub type OrdermatchInitResult<T> = Result<T, MmError<OrdermatchInitError>>;

#[derive(Debug, Deserialize, Display, Serialize)]
pub enum OrdermatchInitError {
    #[display(fmt = "Error deserializing '{}' config field: {}", field, error)]
    ErrorDeserializingConfig {
        field: String,
        error: String,
    },
    Internal(String),
}

impl From<AbortedError> for OrdermatchInitError {
    fn from(e: AbortedError) -> Self { OrdermatchInitError::Internal(e.to_string()) }
}

#[derive(Debug, Serialize, Deserialize)]
pub struct CancelAllOrdersResponse {
    cancelled: Vec<Uuid>,
    currently_matching: Vec<Uuid>,
}

#[derive(Debug, Deserialize, Display, Serialize, SerializeErrorType)]
#[serde(tag = "error_type", content = "error_data")]
pub enum CancelAllOrdersError {
    LegacyError(String),
}

impl From<(new_protocol::MakerOrderCreated, String)> for OrderbookItem {
    fn from(tuple: (new_protocol::MakerOrderCreated, String)) -> OrderbookItem {
        let (order, pubkey) = tuple;

        OrderbookItem {
            pubkey,
            base: order.base,
            rel: order.rel,
            price: order.price,
            max_volume: order.max_volume,
            min_volume: order.min_volume,
            uuid: order.uuid.into(),
            created_at: order.created_at,
            base_protocol_info: order.base_protocol_info,
            rel_protocol_info: order.rel_protocol_info,
            conf_settings: Some(order.conf_settings),
        }
    }
}

pub fn addr_format_from_protocol_info(protocol_info: &[u8]) -> AddressFormat {
    match rmp_serde::from_read_ref::<_, AddressFormat>(protocol_info) {
        Ok(format) => format,
        Err(_) => AddressFormat::Standard,
    }
}

struct ProcessTrieParams<'a> {
    pubkey: &'a str,
    alb_pair: &'a str,
    protocol_infos: &'a HashMap<Uuid, BaseRelProtocolInfo>,
    conf_infos: &'a HashMap<Uuid, OrderConfirmationsSettings>,
}

fn process_pubkey_full_trie(
    orderbook: &mut Orderbook,
    new_trie_orders: PubkeyOrders,
    params: ProcessTrieParams,
) -> H64 {
    remove_pubkey_pair_orders(orderbook, params.pubkey, params.alb_pair);

    for (uuid, order) in new_trie_orders {
        orderbook.insert_or_update_order_update_trie(OrderbookItem::from_p2p_and_info(
            order,
            params.protocol_infos.get(&uuid).cloned().unwrap_or_default(),
            params.conf_infos.get(&uuid).cloned(),
        ));
    }

    let new_root = pubkey_state_mut(&mut orderbook.pubkeys_state, params.pubkey)
        .trie_roots
        .get(params.alb_pair)
        .copied()
        .unwrap_or_default();
    new_root
}

fn process_trie_delta(
    orderbook: &mut Orderbook,
    delta_orders: HashMap<Uuid, Option<OrderbookP2PItem>>,
    params: ProcessTrieParams,
) -> H64 {
    for (uuid, order) in delta_orders {
        match order {
            Some(order) => orderbook.insert_or_update_order_update_trie(OrderbookItem::from_p2p_and_info(
                order,
                params.protocol_infos.get(&uuid).cloned().unwrap_or_default(),
                params.conf_infos.get(&uuid).cloned(),
            )),
            None => {
                orderbook.remove_order_trie_update(uuid);
            },
        }
    }

    let new_root = match orderbook.pubkeys_state.get(params.pubkey) {
        Some(pubkey_state) => pubkey_state
            .trie_roots
            .get(params.alb_pair)
            .copied()
            .unwrap_or_default(),
        None => H64::default(),
    };
    new_root
}

async fn process_orders_keep_alive(
    ctx: MmArc,
    propagated_from_peer: String,
    from_pubkey: String,
    keep_alive: new_protocol::PubkeyKeepAlive,
    i_am_relay: bool,
) -> OrderbookP2PHandlerResult {
    let ordermatch_ctx = OrdermatchContext::from_ctx(&ctx).expect("from_ctx failed");
    let to_request = ordermatch_ctx
        .orderbook
        .lock()
        .process_keep_alive(&from_pubkey, keep_alive, i_am_relay);

    let req = match to_request {
        Some(req) => req,
        // The message was processed, simply forward it
        None => return Ok(()),
    };

    let response = request_one_peer::<SyncPubkeyOrderbookStateRes>(
        ctx.clone(),
        P2PRequest::Ordermatch(req),
        propagated_from_peer.clone(),
    )
    .await?
    .ok_or_else(|| {
        MmError::new(OrderbookP2PHandlerError::P2PRequestError(format!(
            "No response was received from peer {} for SyncPubkeyOrderbookState request!",
            propagated_from_peer
        )))
    })?;

    let mut orderbook = ordermatch_ctx.orderbook.lock();
    for (pair, diff) in response.pair_orders_diff {
        let params = ProcessTrieParams {
            pubkey: &from_pubkey,
            alb_pair: &pair,
            protocol_infos: &response.protocol_infos,
            conf_infos: &response.conf_infos,
        };
        let _new_root = match diff {
            DeltaOrFullTrie::Delta(delta) => process_trie_delta(&mut orderbook, delta, params),
            DeltaOrFullTrie::FullTrie(values) => process_pubkey_full_trie(&mut orderbook, values, params),
        };
    }

    Ok(())
}

fn process_maker_order_updated(
    ctx: MmArc,
    from_pubkey: String,
    updated_msg: new_protocol::MakerOrderUpdated,
) -> OrderbookP2PHandlerResult {
    let ordermatch_ctx = OrdermatchContext::from_ctx(&ctx).expect("from_ctx failed");
    let uuid = updated_msg.uuid();
    let mut orderbook = ordermatch_ctx.orderbook.lock();

    let mut order = orderbook
        .find_order_by_uuid_and_pubkey(&uuid, &from_pubkey)
        .ok_or_else(|| MmError::new(OrderbookP2PHandlerError::OrderNotFound(uuid)))?;
    order.apply_updated(&updated_msg);
    drop_mutability!(order);
    orderbook.insert_or_update_order_update_trie(order);

    Ok(())
}

// fn verify_pubkey_orderbook(orderbook: &GetOrderbookPubkeyItem) -> Result<(), String> {
//     let keys: Vec<(_, _)> = orderbook
//         .orders
//         .iter()
//         .map(|(uuid, order)| {
//             let order_bytes = rmp_serde::to_vec(&order).expect("Serialization should never fail");
//             (uuid.as_bytes(), Some(order_bytes))
//         })
//         .collect();
//     let (orders_root, proof) = &orderbook.pair_orders_trie_root;
//     verify_trie_proof::<Layout, _, _, _>(orders_root, proof, &keys)
//         .map_err(|e| ERRL!("Error on pair_orders_trie_root verification: {}", e))?;
//     Ok(())
// }

// ZHTLC protocol coin uses random keypair to sign P2P messages per every order.
// So, each ZHTLC order has unique «pubkey» field that doesn’t match node persistent pubkey derived from passphrase.
// We can compare pubkeys from maker_orders and from asks or bids, to find our order.
#[inline(always)]
fn is_my_order(my_orders_pubkeys: &HashSet<String>, my_pub: &Option<String>, order_pubkey: &str) -> bool {
    my_pub.as_deref() == Some(order_pubkey) || my_orders_pubkeys.contains(order_pubkey)
}

/// Request best asks and bids for the given `base` and `rel` coins from relays.
/// Set `asks_num` and/or `bids_num` to get corresponding number of best asks and bids or None to get all of the available orders.
///
/// # Safety
///
/// The function locks [`MmCtx::p2p_ctx`] and [`MmCtx::ordermatch_ctx`]
async fn request_and_fill_orderbook(ctx: &MmArc, base: &str, rel: &str) -> Result<(), String> {
    let request = OrdermatchRequest::GetOrderbook {
        base: base.to_string(),
        rel: rel.to_string(),
    };

    let response = try_s!(request_any_relay::<GetOrderbookRes>(ctx.clone(), P2PRequest::Ordermatch(request)).await);
    let (pubkey_orders, protocol_infos, conf_infos) = match response {
        Some((
            GetOrderbookRes {
                pubkey_orders,
                protocol_infos,
                conf_infos,
            },
            _peer_id,
        )) => (pubkey_orders, protocol_infos, conf_infos),
        None => return Ok(()),
    };

    let ordermatch_ctx = OrdermatchContext::from_ctx(ctx).unwrap();
    let mut orderbook = ordermatch_ctx.orderbook.lock();

    let my_pubsecp = match CryptoCtx::from_ctx(ctx).discard_mm_trace() {
        Ok(crypto_ctx) => Some(crypto_ctx.mm2_internal_pubkey_hex()),
        Err(CryptoCtxError::NotInitialized) => None,
        Err(other) => return ERR!("{}", other),
    };

    let alb_pair = alb_ordered_pair(base, rel);
    for (pubkey, GetOrderbookPubkeyItem { orders, .. }) in pubkey_orders {
        let pubkey_bytes = match hex::decode(&pubkey) {
            Ok(b) => b,
            Err(e) => {
                warn!("Error {} decoding pubkey {}", e, pubkey);
                continue;
            },
        };

        if is_my_order(&orderbook.my_p2p_pubkeys, &my_pubsecp, &pubkey) {
            continue;
        }

        if is_pubkey_banned(ctx, &pubkey_bytes[1..].into()) {
            warn!("Pubkey {} is banned", pubkey);
            continue;
        }
        let params = ProcessTrieParams {
            pubkey: &pubkey,
            alb_pair: &alb_pair,
            protocol_infos: &protocol_infos,
            conf_infos: &conf_infos,
        };
        let _new_root = process_pubkey_full_trie(&mut orderbook, orders, params);
    }

    let topic = orderbook_topic_from_base_rel(base, rel);
    orderbook
        .topics_subscribed_to
        .insert(topic, OrderbookRequestingState::Requested);

    Ok(())
}

/// Insert or update an order `req`.
/// Note this function locks the [`OrdermatchContext::orderbook`] async mutex.
fn insert_or_update_order(ctx: &MmArc, item: OrderbookItem) {
    let ordermatch_ctx = OrdermatchContext::from_ctx(ctx).expect("from_ctx failed");
    let mut orderbook = ordermatch_ctx.orderbook.lock();
    orderbook.insert_or_update_order_update_trie(item)
}

// use this function when notify maker order created
fn insert_or_update_my_order(ctx: &MmArc, item: OrderbookItem, my_order: &MakerOrder) {
    let ordermatch_ctx = OrdermatchContext::from_ctx(ctx).expect("from_ctx failed");
    let mut orderbook = ordermatch_ctx.orderbook.lock();
    orderbook.insert_or_update_order_update_trie(item);
    if let Some(key) = my_order.p2p_privkey {
        orderbook.my_p2p_pubkeys.insert(hex::encode(key.public_slice()));
    }
}

fn delete_order(ctx: &MmArc, pubkey: &str, uuid: Uuid) {
    let ordermatch_ctx = OrdermatchContext::from_ctx(ctx).expect("from_ctx failed");
    let mut orderbook = ordermatch_ctx.orderbook.lock();
    if let Some(order) = orderbook.order_set.get(&uuid) {
        if order.pubkey == pubkey {
            orderbook.remove_order_trie_update(uuid);
        }
    }
}

fn delete_my_order(ctx: &MmArc, uuid: Uuid, p2p_privkey: Option<SerializableSecp256k1Keypair>) {
    let ordermatch_ctx: Arc<OrdermatchContext> = OrdermatchContext::from_ctx(ctx).expect("from_ctx failed");
    let mut orderbook = ordermatch_ctx.orderbook.lock();
    orderbook.remove_order_trie_update(uuid);
    if let Some(key) = p2p_privkey {
        orderbook.my_p2p_pubkeys.remove(&hex::encode(key.public_slice()));
    }
}

fn remove_pubkey_pair_orders(orderbook: &mut Orderbook, pubkey: &str, alb_pair: &str) {
    let pubkey_state = match orderbook.pubkeys_state.get_mut(pubkey) {
        Some(state) => state,
        None => return,
    };

    if pubkey_state.trie_roots.get(alb_pair).is_none() {
        return;
    }

    pubkey_state.order_pairs_trie_state_history.remove(alb_pair.into());

    let mut orders_to_remove = Vec::with_capacity(pubkey_state.orders_uuids.len());
    pubkey_state.orders_uuids.retain(|(uuid, alb)| {
        if alb == alb_pair {
            orders_to_remove.push(*uuid);
            false
        } else {
            true
        }
    });

    for order in orders_to_remove {
        orderbook.remove_order_trie_update(order);
    }

    let pubkey_state = match orderbook.pubkeys_state.get_mut(pubkey) {
        Some(state) => state,
        None => return,
    };

    pubkey_state.trie_roots.remove(alb_pair);
}

pub async fn handle_orderbook_msg(
    ctx: MmArc,
    topics: &[TopicHash],
    from_peer: String,
    msg: &[u8],
    i_am_relay: bool,
) -> OrderbookP2PHandlerResult {
    if let Err(e) = decode_signed::<new_protocol::OrdermatchMessage>(msg) {
        return MmError::err(OrderbookP2PHandlerError::DecodeError(e.to_string()));
    };

    let mut orderbook_pairs = vec![];

    for topic in topics {
        let mut split = topic.as_str().split(TOPIC_SEPARATOR);
        match (split.next(), split.next()) {
            (Some(ORDERBOOK_PREFIX), Some(pair)) => {
                orderbook_pairs.push(pair.to_string());
            },
            _ => {
                return MmError::err(OrderbookP2PHandlerError::InvalidTopic(topic.as_str().to_owned()));
            },
        };
    }

    drop_mutability!(orderbook_pairs);

    if !orderbook_pairs.is_empty() {
        process_msg(ctx, from_peer, msg, i_am_relay).await?;
    }

    Ok(())
}

/// Attempts to decode a message and process it returning whether the message is valid and worth rebroadcasting
pub async fn process_msg(ctx: MmArc, from_peer: String, msg: &[u8], i_am_relay: bool) -> OrderbookP2PHandlerResult {
    match decode_signed::<new_protocol::OrdermatchMessage>(msg) {
        Ok((message, _sig, pubkey)) => {
            if is_pubkey_banned(&ctx, &pubkey.unprefixed().into()) {
                return MmError::err(OrderbookP2PHandlerError::PubkeyNotAllowed(pubkey.to_hex()));
            }
            match message {
                new_protocol::OrdermatchMessage::MakerOrderCreated(created_msg) => {
                    let order: OrderbookItem = (created_msg, hex::encode(pubkey.to_bytes().as_slice())).into();
                    insert_or_update_order(&ctx, order);
                    Ok(())
                },
                new_protocol::OrdermatchMessage::PubkeyKeepAlive(keep_alive) => {
                    process_orders_keep_alive(ctx, from_peer, pubkey.to_hex(), keep_alive, i_am_relay).await
                },
                new_protocol::OrdermatchMessage::TakerRequest(taker_request) => {
                    let msg = TakerRequest::from_new_proto_and_pubkey(taker_request, pubkey.unprefixed().into());
                    process_taker_request(ctx, pubkey.unprefixed().into(), msg).await;
                    Ok(())
                },
                new_protocol::OrdermatchMessage::MakerReserved(maker_reserved) => {
                    let msg = MakerReserved::from_new_proto_and_pubkey(maker_reserved, pubkey.unprefixed().into());
                    // spawn because process_maker_reserved may take significant time to run
                    let spawner = ctx.spawner();
                    spawner.spawn(process_maker_reserved(ctx, pubkey.unprefixed().into(), msg));
                    Ok(())
                },
                new_protocol::OrdermatchMessage::TakerConnect(taker_connect) => {
                    process_taker_connect(ctx, pubkey.unprefixed().into(), taker_connect.into()).await;
                    Ok(())
                },
                new_protocol::OrdermatchMessage::MakerConnected(maker_connected) => {
                    process_maker_connected(ctx, pubkey.unprefixed().into(), maker_connected.into()).await;
                    Ok(())
                },
                new_protocol::OrdermatchMessage::MakerOrderCancelled(cancelled_msg) => {
                    delete_order(&ctx, &pubkey.to_hex(), cancelled_msg.uuid.into());
                    Ok(())
                },
                new_protocol::OrdermatchMessage::MakerOrderUpdated(updated_msg) => {
                    process_maker_order_updated(ctx, pubkey.to_hex(), updated_msg)
                },
            }
        },
        Err(e) => MmError::err(OrderbookP2PHandlerError::DecodeError(e.to_string())),
    }
}

#[derive(Debug, Deserialize, Eq, PartialEq, Serialize)]
pub enum OrdermatchRequest {
    /// Get an orderbook for the given pair.
    GetOrderbook {
        base: String,
        rel: String,
    },
    /// Sync specific pubkey orderbook state if our known Patricia trie state doesn't match the latest keep alive message
    SyncPubkeyOrderbookState {
        pubkey: String,
        /// Request using this condition
        trie_roots: HashMap<AlbOrderedOrderbookPair, H64>,
    },
    BestOrders {
        coin: String,
        action: BestOrdersAction,
        volume: BigRational,
    },
    OrderbookDepth {
        pairs: Vec<(String, String)>,
    },
    BestOrdersByNumber {
        coin: String,
        action: BestOrdersAction,
        number: usize,
    },
}

#[derive(Debug)]
struct TryFromBytesError(String);

impl From<String> for TryFromBytesError {
    fn from(string: String) -> Self { TryFromBytesError(string) }
}

trait TryFromBytes {
    fn try_from_bytes(bytes: Vec<u8>) -> Result<Self, TryFromBytesError>
    where
        Self: Sized;
}

impl TryFromBytes for String {
    fn try_from_bytes(bytes: Vec<u8>) -> Result<Self, TryFromBytesError> {
        String::from_utf8(bytes).map_err(|e| ERRL!("{}", e).into())
    }
}

impl TryFromBytes for OrderbookP2PItem {
    fn try_from_bytes(bytes: Vec<u8>) -> Result<Self, TryFromBytesError> {
        rmp_serde::from_read(bytes.as_slice()).map_err(|e| ERRL!("{}", e).into())
    }
}

impl TryFromBytes for H64 {
    fn try_from_bytes(bytes: Vec<u8>) -> Result<Self, TryFromBytesError> {
        bytes.try_into().map_err(|e| ERRL!("{:?}", e).into())
    }
}

impl TryFromBytes for Uuid {
    fn try_from_bytes(bytes: Vec<u8>) -> Result<Self, TryFromBytesError> {
        Uuid::from_slice(&bytes).map_err(|e| ERRL!("{}", e).into())
    }
}

pub fn process_peer_request(ctx: MmArc, request: OrdermatchRequest) -> Result<Option<Vec<u8>>, String> {
    log::debug!("Got ordermatch request {:?}", request);
    match request {
        OrdermatchRequest::GetOrderbook { base, rel } => process_get_orderbook_request(ctx, base, rel),
        OrdermatchRequest::SyncPubkeyOrderbookState { pubkey, trie_roots } => {
            let response = process_sync_pubkey_orderbook_state(ctx, pubkey, trie_roots);
            response.map(|res| res.map(|r| encode_message(&r).expect("Serialization failed")))
        },
        OrdermatchRequest::BestOrders { coin, action, volume } => {
            best_orders::process_best_orders_p2p_request(ctx, coin, action, volume)
        },
        OrdermatchRequest::BestOrdersByNumber { coin, action, number } => {
            best_orders::process_best_orders_p2p_request_by_number(ctx, coin, action, number)
        },
        OrdermatchRequest::OrderbookDepth { pairs } => orderbook_depth::process_orderbook_depth_p2p_request(ctx, pairs),
    }
}

type TrieProof = Vec<Vec<u8>>;

#[derive(Debug, Deserialize, Serialize)]
#[cfg_attr(test, derive(PartialEq))]
struct GetOrderbookPubkeyItem {
    /// Timestamp of the latest keep alive message received.
    last_keep_alive: u64,
    /// last signed OrdermatchMessage payload
    last_signed_pubkey_payload: Vec<u8>,
    /// Requested orders.
    orders: PubkeyOrders,
}

/// Do not change this struct as it will break backward compatibility
#[derive(Debug, Clone, Default, Deserialize, Serialize)]
#[cfg_attr(test, derive(PartialEq))]
struct BaseRelProtocolInfo {
    base: Vec<u8>,
    rel: Vec<u8>,
}

#[derive(Debug, Deserialize, Serialize)]
struct GetOrderbookRes {
    /// Asks and bids grouped by pubkey.
    pubkey_orders: HashMap<String, GetOrderbookPubkeyItem>,
    #[serde(default)]
    protocol_infos: HashMap<Uuid, BaseRelProtocolInfo>,
    #[serde(default)]
    conf_infos: HashMap<Uuid, OrderConfirmationsSettings>,
}

struct GetPubkeysOrdersRes {
    total_number_of_orders: usize,
    uuids_by_pubkey: HashMap<String, PubkeyOrders>,
    protocol_infos: HashMap<Uuid, BaseRelProtocolInfo>,
    conf_infos: HashMap<Uuid, OrderConfirmationsSettings>,
}

fn get_pubkeys_orders(orderbook: &Orderbook, base: String, rel: String) -> GetPubkeysOrdersRes {
    let asks = orderbook.unordered.get(&(base.clone(), rel.clone()));
    let bids = orderbook.unordered.get(&(rel, base));

    let asks_num = asks.map(|x| x.len()).unwrap_or(0);
    let bids_num = bids.map(|x| x.len()).unwrap_or(0);
    let total_number_of_orders = asks_num + bids_num;

    // flatten Option(asks) and Option(bids) to avoid cloning
    let orders = asks.iter().chain(bids.iter()).copied().flatten();

    let mut uuids_by_pubkey = HashMap::new();
    let mut protocol_infos = HashMap::new();
    let mut conf_infos = HashMap::new();
    for uuid in orders {
        let order = match orderbook.order_set.get(uuid) {
            Some(o) => o,
            None => {
                warn!(
                    "Orderbook::ordered contains uuid {} that is not in Orderbook::order_set",
                    uuid
                );
                continue;
            },
        };
        let uuids = uuids_by_pubkey.entry(order.pubkey.clone()).or_insert_with(Vec::new);
        protocol_infos.insert(order.uuid, order.base_rel_proto_info());
        if let Some(info) = order.conf_settings {
            conf_infos.insert(order.uuid, info);
        }
        uuids.push((*uuid, order.clone().into()))
    }

    GetPubkeysOrdersRes {
        total_number_of_orders,
        uuids_by_pubkey,
        protocol_infos,
        conf_infos,
    }
}

fn process_get_orderbook_request(ctx: MmArc, base: String, rel: String) -> Result<Option<Vec<u8>>, String> {
    let ordermatch_ctx = OrdermatchContext::from_ctx(&ctx).unwrap();
    let orderbook = ordermatch_ctx.orderbook.lock();

    let pubkeys_orders = get_pubkeys_orders(&orderbook, base, rel);
    if pubkeys_orders.total_number_of_orders > MAX_ORDERS_NUMBER_IN_ORDERBOOK_RESPONSE {
        return ERR!("Orderbook too large");
    }

    let orders_to_send = pubkeys_orders
        .uuids_by_pubkey
        .into_iter()
        .map(|(pubkey, orders)| {
            let pubkey_state = orderbook.pubkeys_state.get(&pubkey).ok_or(ERRL!(
                "Orderbook::pubkeys_state is expected to contain the {:?} pubkey",
                pubkey
            ))?;

            let item = GetOrderbookPubkeyItem {
                last_keep_alive: pubkey_state.last_keep_alive,
                orders,
                // TODO save last signed payload to pubkey state
                last_signed_pubkey_payload: vec![],
            };

            Ok((pubkey, item))
        })
        .collect::<Result<HashMap<_, _>, String>>()?;

    let response = GetOrderbookRes {
        pubkey_orders: orders_to_send,
        protocol_infos: pubkeys_orders.protocol_infos,
        conf_infos: pubkeys_orders.conf_infos,
    };
    let encoded = try_s!(encode_message(&response));
    Ok(Some(encoded))
}

#[derive(Debug, Deserialize, Serialize)]
enum DeltaOrFullTrie<Key: Eq + std::hash::Hash, Value> {
    Delta(HashMap<Key, Option<Value>>),
    FullTrie(Vec<(Key, Value)>),
}

impl<Key: Eq + std::hash::Hash, V1> DeltaOrFullTrie<Key, V1> {
    pub fn map_to<V2: From<V1>>(self, mut on_each: impl FnMut(&Key, Option<&V1>)) -> DeltaOrFullTrie<Key, V2> {
        match self {
            DeltaOrFullTrie::Delta(delta) => {
                delta.iter().for_each(|(key, val)| on_each(key, val.as_ref()));
                let new_map = delta
                    .into_iter()
                    .map(|(key, value)| (key, value.map(From::from)))
                    .collect();
                DeltaOrFullTrie::Delta(new_map)
            },
            DeltaOrFullTrie::FullTrie(trie) => {
                trie.iter().for_each(|(key, val)| on_each(key, Some(val)));
                let new_trie = trie.into_iter().map(|(key, value)| (key, value.into())).collect();
                DeltaOrFullTrie::FullTrie(new_trie)
            },
        }
    }
}

#[derive(Debug)]
enum TrieDiffHistoryError {
    TrieDbError(Box<trie_db::TrieError<H64, sp_trie::Error>>),
    TryFromBytesError(TryFromBytesError),
    GetterNoneForKeyFromTrie,
}

impl std::fmt::Display for TrieDiffHistoryError {
    fn fmt(&self, f: &mut std::fmt::Formatter) -> std::fmt::Result { write!(f, "({:?})", self) }
}

impl From<TryFromBytesError> for TrieDiffHistoryError {
    fn from(error: TryFromBytesError) -> TrieDiffHistoryError { TrieDiffHistoryError::TryFromBytesError(error) }
}

impl From<Box<trie_db::TrieError<H64, sp_trie::Error>>> for TrieDiffHistoryError {
    fn from(error: Box<trie_db::TrieError<H64, sp_trie::Error>>) -> TrieDiffHistoryError {
        TrieDiffHistoryError::TrieDbError(error)
    }
}

fn get_full_trie<Key, Value>(
    trie_root: &H64,
    db: &MemoryDB<Blake2Hasher64>,
    getter: impl Fn(&Key) -> Option<Value>,
) -> Result<Vec<(Key, Value)>, TrieDiffHistoryError>
where
    Key: Clone + Eq + std::hash::Hash + TryFromBytes,
{
    let trie = TrieDB::<Layout>::new(db, trie_root)?;
    let trie: Result<Vec<_>, TrieDiffHistoryError> = trie
        .iter()?
        .map(|key_value| {
            let (key, _) = key_value?;
            let key = TryFromBytes::try_from_bytes(key)?;
            let val = getter(&key).ok_or(TrieDiffHistoryError::GetterNoneForKeyFromTrie)?;
            Ok((key, val))
        })
        .collect();
    trie
}

impl<Key: Clone + Eq + std::hash::Hash + TryFromBytes, Value: Clone> DeltaOrFullTrie<Key, Value> {
    fn from_history(
        history: &TrieDiffHistory<Key, Value>,
        from_hash: H64,
        actual_trie_root: H64,
        db: &MemoryDB<Blake2Hasher64>,
        getter: impl Fn(&Key) -> Option<Value>,
    ) -> Result<DeltaOrFullTrie<Key, Value>, TrieDiffHistoryError> {
        if let Some(delta) = history.get(&from_hash) {
            let mut current_delta = delta;
            let mut total_delta = HashMap::new();
            total_delta.extend(delta.delta.iter().cloned());
            while let Some(cur) = history.get(&current_delta.next_root) {
                current_delta = cur;
                total_delta.extend(current_delta.delta.iter().cloned());
            }
            if current_delta.next_root == actual_trie_root {
                return Ok(DeltaOrFullTrie::Delta(total_delta));
            }

            log::warn!(
                "History started from {:?} ends with not up-to-date trie root {:?}",
                from_hash,
                actual_trie_root
            );
        }

        let trie = get_full_trie(&actual_trie_root, db, getter)?;
        Ok(DeltaOrFullTrie::FullTrie(trie))
    }
}

#[derive(Debug, Deserialize, Serialize)]
struct SyncPubkeyOrderbookStateRes {
    /// last signed OrdermatchMessage payload from pubkey
    last_signed_pubkey_payload: Vec<u8>,
    pair_orders_diff: HashMap<AlbOrderedOrderbookPair, DeltaOrFullTrie<Uuid, OrderbookP2PItem>>,
    #[serde(default)]
    protocol_infos: HashMap<Uuid, BaseRelProtocolInfo>,
    #[serde(default)]
    conf_infos: HashMap<Uuid, OrderConfirmationsSettings>,
}

fn process_sync_pubkey_orderbook_state(
    ctx: MmArc,
    pubkey: String,
    trie_roots: HashMap<AlbOrderedOrderbookPair, H64>,
) -> Result<Option<SyncPubkeyOrderbookStateRes>, String> {
    let ordermatch_ctx = OrdermatchContext::from_ctx(&ctx).unwrap();
    let orderbook = ordermatch_ctx.orderbook.lock();
    let pubkey_state = some_or_return_ok_none!(orderbook.pubkeys_state.get(&pubkey));

    let order_getter = |uuid: &Uuid| orderbook.order_set.get(uuid).cloned();
    let pair_orders_diff: Result<HashMap<_, _>, _> = trie_roots
        .into_iter()
        .map(|(pair, root)| {
            let actual_pair_root = pubkey_state
                .trie_roots
                .get(&pair)
                .ok_or(ERRL!("No pair trie root for {}", pair))?;

            let delta_result = match pubkey_state.order_pairs_trie_state_history.get(&pair) {
                Some(history) => {
                    DeltaOrFullTrie::from_history(history, root, *actual_pair_root, &orderbook.memory_db, order_getter)
                },
                None => {
                    get_full_trie(actual_pair_root, &orderbook.memory_db, order_getter).map(DeltaOrFullTrie::FullTrie)
                },
            };

            let delta = try_s!(delta_result);
            Ok((pair, delta))
        })
        .collect();

    let pair_orders_diff = try_s!(pair_orders_diff);
    let mut protocol_infos = HashMap::new();
    let mut conf_infos = HashMap::new();
    let pair_orders_diff = pair_orders_diff
        .into_iter()
        .map(|(pair, trie)| {
            let new_trie = trie.map_to(|uuid, order| match order {
                Some(o) => {
                    protocol_infos.insert(o.uuid, BaseRelProtocolInfo {
                        base: o.base_protocol_info.clone(),
                        rel: o.rel_protocol_info.clone(),
                    });
                    if let Some(info) = o.conf_settings {
                        conf_infos.insert(o.uuid, info);
                    }
                },
                None => {
                    protocol_infos.remove(uuid);
                    conf_infos.remove(uuid);
                },
            });
            (pair, new_trie)
        })
        .collect();
    let last_signed_pubkey_payload = vec![];
    let result = SyncPubkeyOrderbookStateRes {
        last_signed_pubkey_payload,
        pair_orders_diff,
        protocol_infos,
        conf_infos,
    };
    Ok(Some(result))
}

fn alb_ordered_pair(base: &str, rel: &str) -> AlbOrderedOrderbookPair {
    let (first, second) = if base < rel { (base, rel) } else { (rel, base) };
    let mut res = first.to_owned();
    res.push(':');
    res.push_str(second);
    res
}

fn orderbook_topic_from_base_rel(base: &str, rel: &str) -> String {
    pub_sub_topic(ORDERBOOK_PREFIX, &alb_ordered_pair(base, rel))
}

fn orderbook_topic_from_ordered_pair(pair: &str) -> String { pub_sub_topic(ORDERBOOK_PREFIX, pair) }

#[test]
fn test_alb_ordered_pair() {
    assert_eq!("BTC:KMD", alb_ordered_pair("KMD", "BTC"));
    assert_eq!("BTCH:KMD", alb_ordered_pair("KMD", "BTCH"));
    assert_eq!("KMD:QTUM", alb_ordered_pair("QTUM", "KMD"));
}

#[allow(dead_code)]
pub fn parse_orderbook_pair_from_topic(topic: &str) -> Option<(&str, &str)> {
    let mut split = topic.split(|maybe_sep| maybe_sep == TOPIC_SEPARATOR);
    match split.next() {
        Some(ORDERBOOK_PREFIX) => match split.next() {
            Some(maybe_pair) => {
                let colon = maybe_pair.find(|maybe_colon| maybe_colon == ':');
                match colon {
                    Some(index) => {
                        if index + 1 < maybe_pair.len() {
                            Some((&maybe_pair[..index], &maybe_pair[index + 1..]))
                        } else {
                            None
                        }
                    },
                    None => None,
                }
            },
            None => None,
        },
        _ => None,
    }
}

#[test]
fn test_parse_orderbook_pair_from_topic() {
    assert_eq!(Some(("BTC", "KMD")), parse_orderbook_pair_from_topic("orbk/BTC:KMD"));
    assert_eq!(None, parse_orderbook_pair_from_topic("orbk/BTC:"));
}

fn maker_order_created_p2p_notify(
    ctx: MmArc,
    order: &MakerOrder,
    base_protocol_info: Vec<u8>,
    rel_protocol_info: Vec<u8>,
) {
    let topic = order.orderbook_topic();
    let message = new_protocol::MakerOrderCreated {
        uuid: order.uuid.into(),
        base: order.base_orderbook_ticker().to_owned(),
        rel: order.rel_orderbook_ticker().to_owned(),
        price: order.price.to_ratio(),
        max_volume: order.available_amount().to_ratio(),
        min_volume: order.min_base_vol.to_ratio(),
        conf_settings: order.conf_settings.unwrap(),
        created_at: now_ms() / 1000,
        timestamp: now_ms() / 1000,
        pair_trie_root: H64::default(),
        base_protocol_info,
        rel_protocol_info,
    };

    let to_broadcast = new_protocol::OrdermatchMessage::MakerOrderCreated(message.clone());
    let (key_pair, peer_id) = p2p_keypair_and_peer_id_to_broadcast(&ctx, order.p2p_keypair());

    let encoded_msg = encode_and_sign(&to_broadcast, key_pair.private_ref()).unwrap();
    let item: OrderbookItem = (message, hex::encode(key_pair.public_slice())).into();
    insert_or_update_my_order(&ctx, item, order);
    broadcast_p2p_msg(&ctx, vec![topic], encoded_msg, peer_id);
}

fn process_my_maker_order_updated(ctx: &MmArc, message: &new_protocol::MakerOrderUpdated) {
    let ordermatch_ctx = OrdermatchContext::from_ctx(ctx).expect("from_ctx failed");
    let mut orderbook = ordermatch_ctx.orderbook.lock();

    let uuid = message.uuid();
    if let Some(mut order) = orderbook.find_order_by_uuid(&uuid) {
        order.apply_updated(message);
        orderbook.insert_or_update_order_update_trie(order);
    }
}

fn maker_order_updated_p2p_notify(
    ctx: MmArc,
    topic: String,
    message: new_protocol::MakerOrderUpdated,
    p2p_privkey: Option<&KeyPair>,
) {
    let msg: new_protocol::OrdermatchMessage = message.clone().into();
    let (secret, peer_id) = p2p_private_and_peer_id_to_broadcast(&ctx, p2p_privkey);
    let encoded_msg = encode_and_sign(&msg, &secret).unwrap();
    process_my_maker_order_updated(&ctx, &message);
    broadcast_p2p_msg(&ctx, vec![topic], encoded_msg, peer_id);
}

fn maker_order_cancelled_p2p_notify(ctx: MmArc, order: &MakerOrder) {
    let message = new_protocol::OrdermatchMessage::MakerOrderCancelled(new_protocol::MakerOrderCancelled {
        uuid: order.uuid.into(),
        timestamp: now_ms() / 1000,
        pair_trie_root: H64::default(),
    });
    delete_my_order(&ctx, order.uuid, order.p2p_privkey);
    log::debug!("maker_order_cancelled_p2p_notify called, message {:?}", message);
    broadcast_ordermatch_message(&ctx, vec![order.orderbook_topic()], message, order.p2p_keypair());
}

pub struct BalanceUpdateOrdermatchHandler {
    ctx: MmWeak,
}

impl BalanceUpdateOrdermatchHandler {
    pub fn new(ctx: MmArc) -> Self { BalanceUpdateOrdermatchHandler { ctx: ctx.weak() } }
}

#[async_trait]
impl BalanceTradeFeeUpdatedHandler for BalanceUpdateOrdermatchHandler {
    async fn balance_updated(&self, coin: &MmCoinEnum, new_balance: &CoinBalance) {
        let ctx = match MmArc::from_weak(&self.ctx) {
            Some(ctx) => ctx,
            None => return,
        };
        if coin.wallet_only(&ctx) {
            log::warn!(
                "coin: {} is wallet only, skip BalanceTradeFeeUpdatedHandler",
                coin.ticker()
            );
            return;
        }
        // Get the max maker available volume to check if the wallet balances are sufficient for the issued maker orders.
        // Note although the maker orders are issued already, but they are not matched yet, so pass the `OrderIssue` stage.
        let new_volume = match calc_max_maker_vol(&ctx, coin, new_balance, FeeApproxStage::OrderIssue).await {
            Ok(vol_info) => vol_info.volume,
            Err(e) if e.get_inner().not_sufficient_balance() => MmNumber::from(0),
            Err(e) => {
                log::warn!("Couldn't handle the 'balance_updated' event: {}", e);
                return;
            },
        };

        let ordermatch_ctx = OrdermatchContext::from_ctx(&ctx).unwrap();
        let my_maker_orders = ordermatch_ctx.maker_orders_ctx.lock().orders.clone();

        for (uuid, order_mutex) in my_maker_orders {
            let mut order = order_mutex.lock().await;
            if order.base != coin.ticker() {
                continue;
            }

            if new_volume < order.min_base_vol {
                let removed_order_mutex = ordermatch_ctx.maker_orders_ctx.lock().remove_order(&uuid);
                // This checks that the order hasn't been removed by another process
                if removed_order_mutex.is_some() {
                    // cancel the order
                    maker_order_cancelled_p2p_notify(ctx.clone(), &order);
                    delete_my_maker_order(
                        ctx.clone(),
                        order.clone(),
                        MakerOrderCancellationReason::InsufficientBalance,
                    )
                    .compat()
                    .await
                    .ok();
                    continue;
                }
            }

            if new_volume < order.available_amount() {
                order.max_base_vol = &order.reserved_amount() + &new_volume;
                let mut update_msg = new_protocol::MakerOrderUpdated::new(order.uuid);
                update_msg.with_new_max_volume(order.available_amount().into());
                maker_order_updated_p2p_notify(ctx.clone(), order.orderbook_topic(), update_msg, order.p2p_keypair());
            }
        }
    }
}

#[derive(Clone, Debug, Deserialize, Eq, PartialEq, Serialize)]
pub enum TakerAction {
    Buy,
    Sell,
}

#[derive(Clone, Copy, Debug, Deserialize, Eq, PartialEq, Serialize)]
#[cfg_attr(test, derive(Default))]
pub struct OrderConfirmationsSettings {
    pub base_confs: u64,
    pub base_nota: bool,
    pub rel_confs: u64,
    pub rel_nota: bool,
}

impl OrderConfirmationsSettings {
    pub fn reversed(&self) -> OrderConfirmationsSettings {
        OrderConfirmationsSettings {
            base_confs: self.rel_confs,
            base_nota: self.rel_nota,
            rel_confs: self.base_confs,
            rel_nota: self.base_nota,
        }
    }
}

#[derive(Clone, Debug, Deserialize, Eq, PartialEq, Serialize)]
pub struct TakerRequest {
    pub base: String,
    pub rel: String,
    pub base_amount: MmNumber,
    pub rel_amount: MmNumber,
    pub action: TakerAction,
    uuid: Uuid,
    sender_pubkey: H256Json,
    dest_pub_key: H256Json,
    #[serde(default)]
    match_by: MatchBy,
    conf_settings: Option<OrderConfirmationsSettings>,
    #[serde(default)]
    #[serde(skip_serializing_if = "Option::is_none")]
    pub base_protocol_info: Option<Vec<u8>>,
    #[serde(default)]
    #[serde(skip_serializing_if = "Option::is_none")]
    pub rel_protocol_info: Option<Vec<u8>>,
}

impl TakerRequest {
    fn from_new_proto_and_pubkey(message: new_protocol::TakerRequest, sender_pubkey: H256Json) -> Self {
        let base_amount = MmNumber::from(message.base_amount);
        let rel_amount = MmNumber::from(message.rel_amount);

        TakerRequest {
            base: message.base,
            rel: message.rel,
            base_amount,
            rel_amount,
            action: message.action,
            uuid: message.uuid.into(),
            sender_pubkey,
            dest_pub_key: Default::default(),
            match_by: message.match_by.into(),
            conf_settings: Some(message.conf_settings),
            base_protocol_info: message.base_protocol_info,
            rel_protocol_info: message.rel_protocol_info,
        }
    }

    fn can_match_with_maker_pubkey(&self, maker_pubkey: &H256Json) -> bool {
        match &self.match_by {
            MatchBy::Pubkeys(pubkeys) => pubkeys.contains(maker_pubkey),
            _ => true,
        }
    }

    fn can_match_with_uuid(&self, uuid: &Uuid) -> bool {
        match &self.match_by {
            MatchBy::Orders(uuids) => uuids.contains(uuid),
            _ => true,
        }
    }

    fn base_protocol_info_for_maker(&self) -> &Option<Vec<u8>> {
        match &self.action {
            TakerAction::Buy => &self.base_protocol_info,
            TakerAction::Sell => &self.rel_protocol_info,
        }
    }

    fn rel_protocol_info_for_maker(&self) -> &Option<Vec<u8>> {
        match &self.action {
            TakerAction::Buy => &self.rel_protocol_info,
            TakerAction::Sell => &self.base_protocol_info,
        }
    }
}

impl From<TakerOrder> for new_protocol::OrdermatchMessage {
    fn from(taker_order: TakerOrder) -> Self {
        new_protocol::OrdermatchMessage::TakerRequest(new_protocol::TakerRequest {
            base_amount: taker_order.request.get_base_amount().to_ratio(),
            rel_amount: taker_order.request.get_rel_amount().to_ratio(),
            base: taker_order.base_orderbook_ticker().to_owned(),
            rel: taker_order.rel_orderbook_ticker().to_owned(),
            action: taker_order.request.action,
            uuid: taker_order.request.uuid.into(),
            match_by: taker_order.request.match_by.into(),
            conf_settings: taker_order.request.conf_settings.unwrap(),
            base_protocol_info: taker_order.request.base_protocol_info,
            rel_protocol_info: taker_order.request.rel_protocol_info,
        })
    }
}

impl TakerRequest {
    fn get_base_amount(&self) -> &MmNumber { &self.base_amount }

    fn get_rel_amount(&self) -> &MmNumber { &self.rel_amount }
}

pub struct TakerOrderBuilder<'a> {
    base_coin: &'a MmCoinEnum,
    rel_coin: &'a MmCoinEnum,
    base_orderbook_ticker: Option<String>,
    rel_orderbook_ticker: Option<String>,
    base_amount: MmNumber,
    rel_amount: MmNumber,
    sender_pubkey: H256Json,
    action: TakerAction,
    match_by: MatchBy,
    order_type: OrderType,
    conf_settings: Option<OrderConfirmationsSettings>,
    min_volume: Option<MmNumber>,
    timeout: u64,
    save_in_history: bool,
}

pub enum TakerOrderBuildError {
    BaseEqualRel,
    /// Base amount too low with threshold
    BaseAmountTooLow {
        actual: MmNumber,
        threshold: MmNumber,
    },
    /// Rel amount too low with threshold
    RelAmountTooLow {
        actual: MmNumber,
        threshold: MmNumber,
    },
    /// Min volume too low with threshold
    MinVolumeTooLow {
        actual: MmNumber,
        threshold: MmNumber,
    },
    /// Max vol below min base vol
    MaxBaseVolBelowMinBaseVol {
        max: MmNumber,
        min: MmNumber,
    },
    SenderPubkeyIsZero,
    ConfsSettingsNotSet,
}

impl fmt::Display for TakerOrderBuildError {
    fn fmt(&self, f: &mut fmt::Formatter<'_>) -> fmt::Result {
        match self {
            TakerOrderBuildError::BaseEqualRel => write!(f, "Rel coin can not be same as base"),
            TakerOrderBuildError::BaseAmountTooLow { actual, threshold } => write!(
                f,
                "Base amount {} is too low, required: {}",
                actual.to_decimal(),
                threshold.to_decimal()
            ),
            TakerOrderBuildError::RelAmountTooLow { actual, threshold } => write!(
                f,
                "Rel amount {} is too low, required: {}",
                actual.to_decimal(),
                threshold.to_decimal()
            ),
            TakerOrderBuildError::MinVolumeTooLow { actual, threshold } => write!(
                f,
                "Min volume {} is too low, required: {}",
                actual.to_decimal(),
                threshold.to_decimal()
            ),
            TakerOrderBuildError::MaxBaseVolBelowMinBaseVol { min, max } => write!(
                f,
                "Max base vol {} is below min base vol: {}",
                max.to_decimal(),
                min.to_decimal()
            ),
            TakerOrderBuildError::SenderPubkeyIsZero => write!(f, "Sender pubkey can not be zero"),
            TakerOrderBuildError::ConfsSettingsNotSet => write!(f, "Confirmation settings must be set"),
        }
    }
}

impl<'a> TakerOrderBuilder<'a> {
    pub fn new(base_coin: &'a MmCoinEnum, rel_coin: &'a MmCoinEnum) -> TakerOrderBuilder<'a> {
        TakerOrderBuilder {
            base_coin,
            rel_coin,
            base_orderbook_ticker: None,
            rel_orderbook_ticker: None,
            base_amount: MmNumber::from(0),
            rel_amount: MmNumber::from(0),
            sender_pubkey: H256Json::default(),
            action: TakerAction::Buy,
            match_by: MatchBy::Any,
            conf_settings: None,
            min_volume: None,
            order_type: OrderType::GoodTillCancelled,
            timeout: TAKER_ORDER_TIMEOUT,
            save_in_history: true,
        }
    }

    pub fn with_base_amount(mut self, vol: MmNumber) -> Self {
        self.base_amount = vol;
        self
    }

    pub fn with_rel_amount(mut self, vol: MmNumber) -> Self {
        self.rel_amount = vol;
        self
    }

    pub fn with_min_volume(mut self, vol: Option<MmNumber>) -> Self {
        self.min_volume = vol;
        self
    }

    pub fn with_action(mut self, action: TakerAction) -> Self {
        self.action = action;
        self
    }

    pub fn with_match_by(mut self, match_by: MatchBy) -> Self {
        self.match_by = match_by;
        self
    }

    fn with_order_type(mut self, order_type: OrderType) -> Self {
        self.order_type = order_type;
        self
    }

    pub fn with_conf_settings(mut self, settings: OrderConfirmationsSettings) -> Self {
        self.conf_settings = Some(settings);
        self
    }

    pub fn with_sender_pubkey(mut self, sender_pubkey: H256Json) -> Self {
        self.sender_pubkey = sender_pubkey;
        self
    }

    pub fn with_timeout(mut self, timeout: u64) -> Self {
        self.timeout = timeout;
        self
    }

    pub fn with_save_in_history(mut self, save_in_history: bool) -> Self {
        self.save_in_history = save_in_history;
        self
    }

    pub fn with_base_orderbook_ticker(mut self, ticker: Option<String>) -> Self {
        self.base_orderbook_ticker = ticker;
        self
    }

    pub fn with_rel_orderbook_ticker(mut self, ticker: Option<String>) -> Self {
        self.rel_orderbook_ticker = ticker;
        self
    }

    /// Validate fields and build
    #[allow(clippy::result_large_err)]
    pub fn build(self) -> Result<TakerOrder, TakerOrderBuildError> {
        let min_base_amount = self.base_coin.min_trading_vol();
        let min_rel_amount = self.rel_coin.min_trading_vol();

        if self.base_coin.ticker() == self.rel_coin.ticker() {
            return Err(TakerOrderBuildError::BaseEqualRel);
        }

        if self.base_amount < min_base_amount {
            return Err(TakerOrderBuildError::BaseAmountTooLow {
                actual: self.base_amount,
                threshold: min_base_amount,
            });
        }

        if self.rel_amount < min_rel_amount {
            return Err(TakerOrderBuildError::RelAmountTooLow {
                actual: self.rel_amount,
                threshold: min_rel_amount,
            });
        }

        if self.sender_pubkey == H256Json::default() {
            return Err(TakerOrderBuildError::SenderPubkeyIsZero);
        }

        if self.conf_settings.is_none() {
            return Err(TakerOrderBuildError::ConfsSettingsNotSet);
        }

        let price = &self.rel_amount / &self.base_amount;
        let base_min_by_rel = &min_rel_amount / &price;
        let base_min_vol_threshold = min_base_amount.max(base_min_by_rel);

        let min_volume = self.min_volume.unwrap_or_else(|| base_min_vol_threshold.clone());

        if min_volume < base_min_vol_threshold {
            return Err(TakerOrderBuildError::MinVolumeTooLow {
                actual: min_volume,
                threshold: base_min_vol_threshold,
            });
        }

        if self.base_amount < min_volume {
            return Err(TakerOrderBuildError::MaxBaseVolBelowMinBaseVol {
                max: self.base_amount,
                min: min_volume,
            });
        }

        let my_coin = match &self.action {
            TakerAction::Buy => &self.rel_coin,
            TakerAction::Sell => &self.base_coin,
        };

        let p2p_privkey = if my_coin.is_privacy() {
            Some(SerializableSecp256k1Keypair::random())
        } else {
            None
        };

        let base_protocol_info = match &self.action {
            TakerAction::Buy => self.base_coin.coin_protocol_info(Some(self.base_amount.clone())),
            TakerAction::Sell => self.base_coin.coin_protocol_info(None),
        };

        let rel_protocol_info = match &self.action {
            TakerAction::Buy => self.rel_coin.coin_protocol_info(None),
            TakerAction::Sell => self.rel_coin.coin_protocol_info(Some(self.rel_amount.clone())),
        };

        Ok(TakerOrder {
            created_at: now_ms(),
            request: TakerRequest {
                base: self.base_coin.ticker().into(),
                rel: self.rel_coin.ticker().into(),
                base_amount: self.base_amount,
                rel_amount: self.rel_amount,
                action: self.action,
                uuid: new_uuid(),
                sender_pubkey: self.sender_pubkey,
                dest_pub_key: Default::default(),
                match_by: self.match_by,
                conf_settings: self.conf_settings,
                base_protocol_info: Some(base_protocol_info),
                rel_protocol_info: Some(rel_protocol_info),
            },
            matches: Default::default(),
            min_volume,
            order_type: self.order_type,
            timeout: self.timeout,
            save_in_history: self.save_in_history,
            base_orderbook_ticker: self.base_orderbook_ticker,
            rel_orderbook_ticker: self.rel_orderbook_ticker,
            p2p_privkey,
        })
    }

    #[cfg(test)]
    /// skip validation for tests
    fn build_unchecked(self) -> TakerOrder {
        let base_protocol_info = match &self.action {
            TakerAction::Buy => self.base_coin.coin_protocol_info(Some(self.base_amount.clone())),
            TakerAction::Sell => self.base_coin.coin_protocol_info(None),
        };

        let rel_protocol_info = match &self.action {
            TakerAction::Buy => self.rel_coin.coin_protocol_info(None),
            TakerAction::Sell => self.rel_coin.coin_protocol_info(Some(self.rel_amount.clone())),
        };

        TakerOrder {
            created_at: now_ms(),
            request: TakerRequest {
                base: self.base_coin.ticker().to_owned(),
                rel: self.rel_coin.ticker().to_owned(),
                base_amount: self.base_amount,
                rel_amount: self.rel_amount,
                action: self.action,
                uuid: new_uuid(),
                sender_pubkey: self.sender_pubkey,
                dest_pub_key: Default::default(),
                match_by: self.match_by,
                conf_settings: self.conf_settings,
                base_protocol_info: Some(base_protocol_info),
                rel_protocol_info: Some(rel_protocol_info),
            },
            matches: HashMap::new(),
            min_volume: Default::default(),
            order_type: Default::default(),
            timeout: self.timeout,
            save_in_history: false,
            base_orderbook_ticker: None,
            rel_orderbook_ticker: None,
            p2p_privkey: None,
        }
    }
}

#[derive(Clone, Debug, Deserialize, Eq, PartialEq, Serialize)]
#[serde(tag = "type", content = "data")]
pub enum MatchBy {
    Any,
    Orders(HashSet<Uuid>),
    Pubkeys(HashSet<H256Json>),
}

impl Default for MatchBy {
    fn default() -> Self { MatchBy::Any }
}

#[derive(Copy, Clone, Debug, Deserialize, Eq, PartialEq, Serialize)]
#[serde(tag = "type", content = "data")]
enum OrderType {
    FillOrKill,
    GoodTillCancelled,
}

impl Default for OrderType {
    fn default() -> Self { OrderType::GoodTillCancelled }
}

#[derive(Clone, Debug, Deserialize, Eq, PartialEq, Serialize)]
pub struct TakerOrder {
    pub created_at: u64,
    pub request: TakerRequest,
    matches: HashMap<Uuid, TakerMatch>,
    min_volume: MmNumber,
    order_type: OrderType,
    timeout: u64,
    #[serde(default = "get_true")]
    save_in_history: bool,
    #[serde(default)]
    base_orderbook_ticker: Option<String>,
    #[serde(default)]
    rel_orderbook_ticker: Option<String>,
    /// A custom priv key for more privacy to prevent linking orders of the same node between each other
    /// Commonly used with privacy coins (ARRR, ZCash, etc.)
    p2p_privkey: Option<SerializableSecp256k1Keypair>,
}

/// Result of match_reserved function
#[derive(Debug, PartialEq)]
enum MatchReservedResult {
    /// Order and reserved message matched,
    Matched,
    /// Order and reserved didn't match
    NotMatched,
}

impl TakerOrder {
    fn is_cancellable(&self) -> bool { self.matches.is_empty() }

    fn match_reserved(&self, reserved: &MakerReserved) -> MatchReservedResult {
        match &self.request.match_by {
            MatchBy::Any => (),
            MatchBy::Orders(uuids) => {
                if !uuids.contains(&reserved.maker_order_uuid) {
                    return MatchReservedResult::NotMatched;
                }
            },
            MatchBy::Pubkeys(pubkeys) => {
                if !pubkeys.contains(&reserved.sender_pubkey) {
                    return MatchReservedResult::NotMatched;
                }
            },
        }

        let my_base_amount = self.request.get_base_amount();
        let my_rel_amount = self.request.get_rel_amount();
        let other_base_amount = reserved.get_base_amount();
        let other_rel_amount = reserved.get_rel_amount();

        match self.request.action {
            TakerAction::Buy => {
                let match_ticker = (self.request.base == reserved.base
                    || self.base_orderbook_ticker.as_ref() == Some(&reserved.base))
                    && (self.request.rel == reserved.rel || self.rel_orderbook_ticker.as_ref() == Some(&reserved.rel));
                if match_ticker && my_base_amount == other_base_amount && other_rel_amount <= my_rel_amount {
                    MatchReservedResult::Matched
                } else {
                    MatchReservedResult::NotMatched
                }
            },
            TakerAction::Sell => {
                let match_ticker = (self.request.base == reserved.rel
                    || self.base_orderbook_ticker.as_ref() == Some(&reserved.rel))
                    && (self.request.rel == reserved.base
                        || self.rel_orderbook_ticker.as_ref() == Some(&reserved.base));
                if match_ticker && my_base_amount == other_rel_amount && my_rel_amount <= other_base_amount {
                    MatchReservedResult::Matched
                } else {
                    MatchReservedResult::NotMatched
                }
            },
        }
    }

    /// Returns the ticker of the taker coin
    fn taker_coin_ticker(&self) -> &str {
        match &self.request.action {
            TakerAction::Buy => &self.request.rel,
            TakerAction::Sell => &self.request.base,
        }
    }

    /// Returns the ticker of the maker coin
    fn maker_coin_ticker(&self) -> &str {
        match &self.request.action {
            TakerAction::Buy => &self.request.base,
            TakerAction::Sell => &self.request.rel,
        }
    }

    fn base_orderbook_ticker(&self) -> &str { self.base_orderbook_ticker.as_deref().unwrap_or(&self.request.base) }

    fn rel_orderbook_ticker(&self) -> &str { self.rel_orderbook_ticker.as_deref().unwrap_or(&self.request.rel) }

    /// Returns the orderbook ticker of the taker coin
    fn taker_orderbook_ticker(&self) -> &str {
        match self.request.action {
            TakerAction::Buy => self.rel_orderbook_ticker(),
            TakerAction::Sell => self.base_orderbook_ticker(),
        }
    }

    /// Returns the orderbook ticker of the maker coin
    fn maker_orderbook_ticker(&self) -> &str {
        match self.request.action {
            TakerAction::Buy => self.base_orderbook_ticker(),
            TakerAction::Sell => self.rel_orderbook_ticker(),
        }
    }

    fn orderbook_topic(&self) -> String {
        orderbook_topic_from_base_rel(self.base_orderbook_ticker(), self.rel_orderbook_ticker())
    }

    fn p2p_keypair(&self) -> Option<&KeyPair> { self.p2p_privkey.as_ref().map(|key| key.key_pair()) }
}

#[derive(Clone, Debug, Deserialize, Eq, PartialEq, Serialize)]
/// Market maker order
/// The "action" is missing here because it's easier to always consider maker order as "sell"
/// So upon ordermatch with request we have only 2 combinations "sell":"sell" and "sell":"buy"
/// Adding "action" to maker order will just double possible combinations making order match more complex.
pub struct MakerOrder {
    pub max_base_vol: MmNumber,
    pub min_base_vol: MmNumber,
    pub price: MmNumber,
    pub created_at: u64,
    pub updated_at: Option<u64>,
    pub base: String,
    pub rel: String,
    matches: HashMap<Uuid, MakerMatch>,
    started_swaps: Vec<Uuid>,
    uuid: Uuid,
    conf_settings: Option<OrderConfirmationsSettings>,
    // Keeping this for now for backward compatibility when kickstarting maker orders
    #[serde(skip_serializing_if = "Option::is_none")]
    changes_history: Option<Vec<HistoricalOrder>>,
    #[serde(default = "get_true")]
    save_in_history: bool,
    #[serde(default)]
    base_orderbook_ticker: Option<String>,
    #[serde(default)]
    rel_orderbook_ticker: Option<String>,
    /// A custom priv key for more privacy to prevent linking orders of the same node between each other
    /// Commonly used with privacy coins (ARRR, ZCash, etc.)
    p2p_privkey: Option<SerializableSecp256k1Keypair>,
}

pub struct MakerOrderBuilder<'a> {
    max_base_vol: MmNumber,
    min_base_vol: Option<MmNumber>,
    price: MmNumber,
    base_coin: &'a MmCoinEnum,
    rel_coin: &'a MmCoinEnum,
    base_orderbook_ticker: Option<String>,
    rel_orderbook_ticker: Option<String>,
    conf_settings: Option<OrderConfirmationsSettings>,
    save_in_history: bool,
}

pub enum MakerOrderBuildError {
    BaseEqualRel,
    /// Max base vol too low with threshold
    MaxBaseVolTooLow {
        actual: MmNumber,
        threshold: MmNumber,
    },
    /// Min base vol too low with threshold
    MinBaseVolTooLow {
        actual: MmNumber,
        threshold: MmNumber,
    },
    /// Price too low with threshold
    PriceTooLow {
        actual: MmNumber,
        threshold: MmNumber,
    },
    /// Rel vol too low with threshold
    RelVolTooLow {
        actual: MmNumber,
        threshold: MmNumber,
    },
    ConfSettingsNotSet,
    MaxBaseVolBelowMinBaseVol {
        min: MmNumber,
        max: MmNumber,
    },
}

impl fmt::Display for MakerOrderBuildError {
    fn fmt(&self, f: &mut fmt::Formatter<'_>) -> fmt::Result {
        match self {
            MakerOrderBuildError::BaseEqualRel => write!(f, "Rel coin can not be same as base"),
            MakerOrderBuildError::MaxBaseVolTooLow { actual, threshold } => write!(
                f,
                "Max base vol {} is too low, required: {}",
                actual.to_decimal(),
                threshold.to_decimal()
            ),
            MakerOrderBuildError::MinBaseVolTooLow { actual, threshold } => write!(
                f,
                "Min base vol {} is too low, required: {}",
                actual.to_decimal(),
                threshold.to_decimal()
            ),
            MakerOrderBuildError::PriceTooLow { actual, threshold } => write!(
                f,
                "Price {} is too low, required: {}",
                actual.to_decimal(),
                threshold.to_decimal()
            ),
            MakerOrderBuildError::RelVolTooLow { actual, threshold } => write!(
                f,
                "Max rel vol {} is too low, required: {}",
                actual.to_decimal(),
                threshold.to_decimal()
            ),
            MakerOrderBuildError::ConfSettingsNotSet => write!(f, "Confirmation settings must be set"),
            MakerOrderBuildError::MaxBaseVolBelowMinBaseVol { min, max } => write!(
                f,
                "Max base vol {} is below min base vol: {}",
                max.to_decimal(),
                min.to_decimal()
            ),
        }
    }
}

#[allow(clippy::result_large_err)]
fn validate_price(price: MmNumber) -> Result<(), MakerOrderBuildError> {
    let min_price = MmNumber::from(BigRational::new(1.into(), 100_000_000.into()));

    if price < min_price {
        return Err(MakerOrderBuildError::PriceTooLow {
            actual: price,
            threshold: min_price,
        });
    }

    Ok(())
}

#[allow(clippy::result_large_err)]
fn validate_and_get_min_vol(
    min_base_amount: MmNumber,
    min_rel_amount: MmNumber,
    min_base_vol: Option<MmNumber>,
    price: MmNumber,
) -> Result<MmNumber, MakerOrderBuildError> {
    let base_min_by_rel = min_rel_amount / price;
    let base_min_vol_threshold = min_base_amount.max(base_min_by_rel);
    let actual_min_base_vol = min_base_vol.unwrap_or_else(|| base_min_vol_threshold.clone());

    if actual_min_base_vol < base_min_vol_threshold {
        return Err(MakerOrderBuildError::MinBaseVolTooLow {
            actual: actual_min_base_vol,
            threshold: base_min_vol_threshold,
        });
    }

    Ok(actual_min_base_vol)
}

#[allow(clippy::result_large_err)]
fn validate_max_vol(
    min_base_amount: MmNumber,
    min_rel_amount: MmNumber,
    max_base_vol: MmNumber,
    min_base_vol: Option<MmNumber>,
    price: MmNumber,
) -> Result<(), MakerOrderBuildError> {
    if let Some(min) = min_base_vol {
        if max_base_vol < min {
            return Err(MakerOrderBuildError::MaxBaseVolBelowMinBaseVol { min, max: max_base_vol });
        }
    }

    if max_base_vol < min_base_amount {
        return Err(MakerOrderBuildError::MaxBaseVolTooLow {
            actual: max_base_vol,
            threshold: min_base_amount,
        });
    }

    let rel_vol = max_base_vol * price;
    if rel_vol < min_rel_amount {
        return Err(MakerOrderBuildError::RelVolTooLow {
            actual: rel_vol,
            threshold: min_rel_amount,
        });
    }

    Ok(())
}

impl<'a> MakerOrderBuilder<'a> {
    pub fn new(base_coin: &'a MmCoinEnum, rel_coin: &'a MmCoinEnum) -> MakerOrderBuilder<'a> {
        MakerOrderBuilder {
            base_coin,
            rel_coin,
            base_orderbook_ticker: None,
            rel_orderbook_ticker: None,
            max_base_vol: 0.into(),
            min_base_vol: None,
            price: 0.into(),
            conf_settings: None,
            save_in_history: true,
        }
    }

    pub fn with_max_base_vol(mut self, vol: MmNumber) -> Self {
        self.max_base_vol = vol;
        self
    }

    pub fn with_min_base_vol(mut self, vol: Option<MmNumber>) -> Self {
        self.min_base_vol = vol;
        self
    }

    pub fn with_price(mut self, price: MmNumber) -> Self {
        self.price = price;
        self
    }

    pub fn with_conf_settings(mut self, conf_settings: OrderConfirmationsSettings) -> Self {
        self.conf_settings = Some(conf_settings);
        self
    }

    pub fn with_save_in_history(mut self, save_in_history: bool) -> Self {
        self.save_in_history = save_in_history;
        self
    }

    pub fn with_base_orderbook_ticker(mut self, base_orderbook_ticker: Option<String>) -> Self {
        self.base_orderbook_ticker = base_orderbook_ticker;
        self
    }

    pub fn with_rel_orderbook_ticker(mut self, rel_orderbook_ticker: Option<String>) -> Self {
        self.rel_orderbook_ticker = rel_orderbook_ticker;
        self
    }

    /// Build MakerOrder
    #[allow(clippy::result_large_err)]
    pub fn build(self) -> Result<MakerOrder, MakerOrderBuildError> {
        if self.base_coin.ticker() == self.rel_coin.ticker() {
            return Err(MakerOrderBuildError::BaseEqualRel);
        }

        if self.conf_settings.is_none() {
            return Err(MakerOrderBuildError::ConfSettingsNotSet);
        }

        let min_base_amount = self.base_coin.min_trading_vol();
        let min_rel_amount = self.rel_coin.min_trading_vol();

        validate_price(self.price.clone())?;

        let actual_min_base_vol = validate_and_get_min_vol(
            min_base_amount.clone(),
            min_rel_amount.clone(),
            self.min_base_vol.clone(),
            self.price.clone(),
        )?;

        validate_max_vol(
            min_base_amount,
            min_rel_amount,
            self.max_base_vol.clone(),
            self.min_base_vol.clone(),
            self.price.clone(),
        )?;

        let created_at = now_ms();

        let p2p_privkey = if self.base_coin.is_privacy() {
            Some(SerializableSecp256k1Keypair::random())
        } else {
            None
        };

        Ok(MakerOrder {
            base: self.base_coin.ticker().to_owned(),
            rel: self.rel_coin.ticker().to_owned(),
            created_at,
            updated_at: Some(created_at),
            max_base_vol: self.max_base_vol,
            min_base_vol: actual_min_base_vol,
            price: self.price,
            matches: HashMap::new(),
            started_swaps: Vec::new(),
            uuid: new_uuid(),
            conf_settings: self.conf_settings,
            changes_history: None,
            save_in_history: self.save_in_history,
            base_orderbook_ticker: self.base_orderbook_ticker,
            rel_orderbook_ticker: self.rel_orderbook_ticker,
            p2p_privkey,
        })
    }

    #[cfg(test)]
    fn build_unchecked(self) -> MakerOrder {
        let created_at = now_ms();
        #[allow(clippy::or_fun_call)]
        MakerOrder {
            base: self.base_coin.ticker().to_owned(),
            rel: self.rel_coin.ticker().to_owned(),
            created_at,
            updated_at: Some(created_at),
            max_base_vol: self.max_base_vol,
            min_base_vol: self.min_base_vol.unwrap_or(self.base_coin.min_trading_vol()),
            price: self.price,
            matches: HashMap::new(),
            started_swaps: Vec::new(),
            uuid: new_uuid(),
            conf_settings: self.conf_settings,
            changes_history: None,
            save_in_history: false,
            base_orderbook_ticker: None,
            rel_orderbook_ticker: None,
            p2p_privkey: None,
        }
    }
}

#[allow(dead_code)]
fn zero_rat() -> BigRational { BigRational::zero() }

impl MakerOrder {
    fn available_amount(&self) -> MmNumber { &self.max_base_vol - &self.reserved_amount() }

    fn reserved_amount(&self) -> MmNumber {
        self.matches.iter().fold(
            MmNumber::from(BigRational::from_integer(0.into())),
            |reserved, (_, order_match)| &reserved + order_match.reserved.get_base_amount(),
        )
    }

    fn is_cancellable(&self) -> bool { !self.has_ongoing_matches() }

    fn has_ongoing_matches(&self) -> bool {
        for (_, order_match) in self.matches.iter() {
            // if there's at least 1 ongoing match the order is not cancellable
            if order_match.connected.is_none() && order_match.connect.is_none() {
                return true;
            }
        }
        false
    }

    fn match_with_request(&self, taker: &TakerRequest) -> OrderMatchResult {
        let taker_base_amount = taker.get_base_amount();
        let taker_rel_amount = taker.get_rel_amount();

        let zero = MmNumber::from(0);
        if taker_base_amount <= &zero || taker_rel_amount <= &zero {
            return OrderMatchResult::NotMatched;
        }

        match taker.action {
            TakerAction::Buy => {
                let ticker_match = (self.base == taker.base
                    || self.base_orderbook_ticker.as_ref() == Some(&taker.base))
                    && (self.rel == taker.rel || self.rel_orderbook_ticker.as_ref() == Some(&taker.rel));
                let taker_price = taker_rel_amount / taker_base_amount;
                if ticker_match
                    && taker_base_amount <= &self.available_amount()
                    && taker_base_amount >= &self.min_base_vol
                    && taker_price >= self.price
                {
                    OrderMatchResult::Matched((taker_base_amount.clone(), taker_base_amount * &self.price))
                } else {
                    OrderMatchResult::NotMatched
                }
            },
            TakerAction::Sell => {
                let ticker_match = (self.base == taker.rel || self.base_orderbook_ticker.as_ref() == Some(&taker.rel))
                    && (self.rel == taker.base || self.rel_orderbook_ticker.as_ref() == Some(&taker.base));
                let taker_price = taker_base_amount / taker_rel_amount;

                // Calculate the resulting base amount using the Maker's price instead of the Taker's.
                let matched_base_amount = taker_base_amount / &self.price;
                let matched_rel_amount = taker_base_amount.clone();

                if ticker_match
                    && matched_base_amount <= self.available_amount()
                    && matched_base_amount >= self.min_base_vol
                    && taker_price >= self.price
                {
                    OrderMatchResult::Matched((matched_base_amount, matched_rel_amount))
                } else {
                    OrderMatchResult::NotMatched
                }
            },
        }
    }

    fn apply_updated(&mut self, msg: &new_protocol::MakerOrderUpdated) {
        if let Some(new_price) = msg.new_price() {
            self.price = new_price;
        }

        if let Some(new_max_volume) = msg.new_max_volume() {
            self.max_base_vol = new_max_volume;
        }

        if let Some(new_min_volume) = msg.new_min_volume() {
            self.min_base_vol = new_min_volume;
        }

        if let Some(conf_settings) = msg.new_conf_settings() {
            self.conf_settings = conf_settings.into();
        }

        self.updated_at = Some(now_ms());
    }

    fn base_orderbook_ticker(&self) -> &str { self.base_orderbook_ticker.as_deref().unwrap_or(&self.base) }

    fn rel_orderbook_ticker(&self) -> &str { self.rel_orderbook_ticker.as_deref().unwrap_or(&self.rel) }

    fn orderbook_topic(&self) -> String {
        orderbook_topic_from_base_rel(self.base_orderbook_ticker(), self.rel_orderbook_ticker())
    }

    fn was_updated(&self) -> bool { self.updated_at != Some(self.created_at) }

    fn p2p_keypair(&self) -> Option<&KeyPair> { self.p2p_privkey.as_ref().map(|key| key.key_pair()) }
}

impl From<TakerOrder> for MakerOrder {
    fn from(taker_order: TakerOrder) -> Self {
        let created_at = now_ms();
        match taker_order.request.action {
            TakerAction::Sell => MakerOrder {
                price: (taker_order.request.get_rel_amount() / taker_order.request.get_base_amount()),
                max_base_vol: taker_order.request.get_base_amount().clone(),
                min_base_vol: taker_order.min_volume,
                created_at,
                updated_at: Some(created_at),
                base: taker_order.request.base,
                rel: taker_order.request.rel,
                matches: HashMap::new(),
                started_swaps: Vec::new(),
                uuid: taker_order.request.uuid,
                conf_settings: taker_order.request.conf_settings,
                changes_history: None,
                save_in_history: taker_order.save_in_history,
                base_orderbook_ticker: taker_order.base_orderbook_ticker,
                rel_orderbook_ticker: taker_order.rel_orderbook_ticker,
                p2p_privkey: taker_order.p2p_privkey,
            },
            // The "buy" taker order is recreated with reversed pair as Maker order is always considered as "sell"
            TakerAction::Buy => {
                let price = taker_order.request.get_base_amount() / taker_order.request.get_rel_amount();
                let min_base_vol = &taker_order.min_volume / &price;
                MakerOrder {
                    price,
                    max_base_vol: taker_order.request.get_rel_amount().clone(),
                    min_base_vol,
                    created_at,
                    updated_at: Some(created_at),
                    base: taker_order.request.rel,
                    rel: taker_order.request.base,
                    matches: HashMap::new(),
                    started_swaps: Vec::new(),
                    uuid: taker_order.request.uuid,
                    conf_settings: taker_order.request.conf_settings.map(|s| s.reversed()),
                    changes_history: None,
                    save_in_history: taker_order.save_in_history,
                    base_orderbook_ticker: taker_order.rel_orderbook_ticker,
                    rel_orderbook_ticker: taker_order.base_orderbook_ticker,
                    p2p_privkey: taker_order.p2p_privkey,
                }
            },
        }
    }
}

#[derive(Clone, Debug, Deserialize, Eq, PartialEq, Serialize)]
pub struct TakerConnect {
    taker_order_uuid: Uuid,
    maker_order_uuid: Uuid,
    sender_pubkey: H256Json,
    dest_pub_key: H256Json,
}

impl From<new_protocol::TakerConnect> for TakerConnect {
    fn from(message: new_protocol::TakerConnect) -> TakerConnect {
        TakerConnect {
            taker_order_uuid: message.taker_order_uuid.into(),
            maker_order_uuid: message.maker_order_uuid.into(),
            sender_pubkey: Default::default(),
            dest_pub_key: Default::default(),
        }
    }
}

impl From<TakerConnect> for new_protocol::OrdermatchMessage {
    fn from(taker_connect: TakerConnect) -> Self {
        new_protocol::OrdermatchMessage::TakerConnect(new_protocol::TakerConnect {
            taker_order_uuid: taker_connect.taker_order_uuid.into(),
            maker_order_uuid: taker_connect.maker_order_uuid.into(),
        })
    }
}

#[derive(Clone, Debug, Deserialize, Eq, PartialEq, Serialize)]
#[cfg_attr(test, derive(Default))]
pub struct MakerReserved {
    base: String,
    rel: String,
    base_amount: MmNumber,
    rel_amount: MmNumber,
    taker_order_uuid: Uuid,
    maker_order_uuid: Uuid,
    sender_pubkey: H256Json,
    dest_pub_key: H256Json,
    conf_settings: Option<OrderConfirmationsSettings>,
    #[serde(default)]
    #[serde(skip_serializing_if = "Option::is_none")]
    pub base_protocol_info: Option<Vec<u8>>,
    #[serde(default)]
    #[serde(skip_serializing_if = "Option::is_none")]
    pub rel_protocol_info: Option<Vec<u8>>,
}

impl MakerReserved {
    fn get_base_amount(&self) -> &MmNumber { &self.base_amount }

    fn get_rel_amount(&self) -> &MmNumber { &self.rel_amount }

    fn price(&self) -> MmNumber { &self.rel_amount / &self.base_amount }
}

impl MakerReserved {
    fn from_new_proto_and_pubkey(message: new_protocol::MakerReserved, sender_pubkey: H256Json) -> Self {
        let base_amount = MmNumber::from(message.base_amount);
        let rel_amount = MmNumber::from(message.rel_amount);

        MakerReserved {
            base: message.base,
            rel: message.rel,
            base_amount,
            rel_amount,
            taker_order_uuid: message.taker_order_uuid.into(),
            maker_order_uuid: message.maker_order_uuid.into(),
            sender_pubkey,
            dest_pub_key: Default::default(),
            conf_settings: Some(message.conf_settings),
            base_protocol_info: message.base_protocol_info,
            rel_protocol_info: message.rel_protocol_info,
        }
    }
}

impl From<MakerReserved> for new_protocol::OrdermatchMessage {
    fn from(maker_reserved: MakerReserved) -> Self {
        new_protocol::OrdermatchMessage::MakerReserved(new_protocol::MakerReserved {
            base_amount: maker_reserved.get_base_amount().to_ratio(),
            rel_amount: maker_reserved.get_rel_amount().to_ratio(),
            base: maker_reserved.base,
            rel: maker_reserved.rel,
            taker_order_uuid: maker_reserved.taker_order_uuid.into(),
            maker_order_uuid: maker_reserved.maker_order_uuid.into(),
            conf_settings: maker_reserved.conf_settings.unwrap(),
            base_protocol_info: maker_reserved.base_protocol_info,
            rel_protocol_info: maker_reserved.rel_protocol_info,
        })
    }
}

#[derive(Clone, Debug, Deserialize, Eq, PartialEq, Serialize)]
pub struct MakerConnected {
    taker_order_uuid: Uuid,
    maker_order_uuid: Uuid,
    method: String,
    sender_pubkey: H256Json,
    dest_pub_key: H256Json,
}

impl From<new_protocol::MakerConnected> for MakerConnected {
    fn from(message: new_protocol::MakerConnected) -> MakerConnected {
        MakerConnected {
            taker_order_uuid: message.taker_order_uuid.into(),
            maker_order_uuid: message.maker_order_uuid.into(),
            method: "".to_string(),
            sender_pubkey: Default::default(),
            dest_pub_key: Default::default(),
        }
    }
}

impl From<MakerConnected> for new_protocol::OrdermatchMessage {
    fn from(maker_connected: MakerConnected) -> Self {
        new_protocol::OrdermatchMessage::MakerConnected(new_protocol::MakerConnected {
            taker_order_uuid: maker_connected.taker_order_uuid.into(),
            maker_order_uuid: maker_connected.maker_order_uuid.into(),
        })
    }
}

fn broadcast_keep_alive_for_pub(ctx: &MmArc, pubkey: &str, orderbook: &Orderbook, p2p_privkey: Option<&KeyPair>) {
    let state = match orderbook.pubkeys_state.get(pubkey) {
        Some(s) => s,
        None => return,
    };

    let mut trie_roots = HashMap::new();
    let mut topics = HashSet::new();
    for (alb_pair, root) in state.trie_roots.iter() {
        if *root == H64::default() && *root == hashed_null_node::<Layout>() {
            continue;
        }
        topics.insert(orderbook_topic_from_ordered_pair(alb_pair));
        trie_roots.insert(alb_pair.clone(), *root);
    }

    let message = new_protocol::PubkeyKeepAlive {
        trie_roots,
        timestamp: now_ms() / 1000,
    };

    broadcast_ordermatch_message(ctx, topics, message.into(), p2p_privkey);
}

pub async fn broadcast_maker_orders_keep_alive_loop(ctx: MmArc) {
    // broadcast_maker_orders_keep_alive_loop is spawned only if CryptoCtx is initialized.
    let persistent_pubsecp = CryptoCtx::from_ctx(&ctx)
        .expect("CryptoCtx not available")
        .mm2_internal_pubkey_hex();

    while !ctx.is_stopping() {
        Timer::sleep(MIN_ORDER_KEEP_ALIVE_INTERVAL as f64).await;
        let ordermatch_ctx = OrdermatchContext::from_ctx(&ctx).expect("from_ctx failed");
        let my_orders = ordermatch_ctx.maker_orders_ctx.lock().orders.clone();

        for (_, order_mutex) in my_orders {
            let order = order_mutex.lock().await;
            if let Some(p2p_privkey) = order.p2p_privkey {
                // Artem Vitae
                // I tried if let Some(p2p_privkey) = order_mutex.lock().await.p2p_privkey
                // but it seems to keep holding the guard
                drop(order);
                let pubsecp = hex::encode(p2p_privkey.public_slice());
                let orderbook = ordermatch_ctx.orderbook.lock();
                broadcast_keep_alive_for_pub(&ctx, &pubsecp, &orderbook, Some(p2p_privkey.key_pair()));
            }
        }

        let orderbook = ordermatch_ctx.orderbook.lock();
        broadcast_keep_alive_for_pub(&ctx, &persistent_pubsecp, &orderbook, None);
    }
}

fn broadcast_ordermatch_message(
    ctx: &MmArc,
    topics: impl IntoIterator<Item = String>,
    msg: new_protocol::OrdermatchMessage,
    p2p_privkey: Option<&KeyPair>,
) {
    let (secret, peer_id) = p2p_private_and_peer_id_to_broadcast(ctx, p2p_privkey);
    let encoded_msg = encode_and_sign(&msg, &secret).unwrap();
    broadcast_p2p_msg(ctx, topics.into_iter().collect(), encoded_msg, peer_id);
}

/// The order is ordered by [`OrderbookItem::price`] and [`OrderbookItem::uuid`].
#[derive(Clone, Debug, Eq, Ord, PartialEq, PartialOrd)]
struct OrderedByPriceOrder {
    price: MmNumber,
    uuid: Uuid,
}

#[derive(Clone, Debug, PartialEq)]
enum OrderbookRequestingState {
    /// The orderbook was requested from relays.
    #[allow(dead_code)]
    Requested,
    /// We subscribed to a topic at `subscribed_at` time, but the orderbook was not requested.
    NotRequested { subscribed_at: u64 },
}

type H64 = [u8; 8];

#[derive(Debug, Clone, Eq, PartialEq)]
struct TrieDiff<Key, Value> {
    delta: Vec<(Key, Option<Value>)>,
    next_root: H64,
}

#[derive(Debug)]
struct TrieDiffHistory<Key, Value> {
    inner: TimeCache<H64, TrieDiff<Key, Value>>,
}

impl<Key, Value> TrieDiffHistory<Key, Value> {
    fn insert_new_diff(&mut self, insert_at: H64, diff: TrieDiff<Key, Value>) {
        if insert_at == diff.next_root {
            // do nothing to avoid cycles in diff history
            return;
        }

        match self.inner.remove(diff.next_root) {
            Some(mut diff) => {
                // we reached a state that was already reached previously
                // history can be cleaned up to this state hash
                while let Some(next_diff) = self.inner.remove(diff.next_root) {
                    diff = next_diff;
                }
            },
            None => {
                self.inner.insert(insert_at, diff);
            },
        };
    }

    #[allow(dead_code)]
    fn remove_key(&mut self, key: H64) { self.inner.remove(key); }

    #[allow(dead_code)]
    fn contains_key(&self, key: &H64) -> bool { self.inner.contains_key(key) }

    fn get(&self, key: &H64) -> Option<&TrieDiff<Key, Value>> { self.inner.get(key) }

    #[allow(dead_code)]
    fn len(&self) -> usize { self.inner.len() }
}

type TrieOrderHistory = TrieDiffHistory<Uuid, OrderbookItem>;

struct OrderbookPubkeyState {
    /// Timestamp of the latest keep alive message received
    last_keep_alive: u64,
    /// The map storing historical data about specific pair subtrie changes
    /// Used to get diffs of orders of pair between specific root hashes
    order_pairs_trie_state_history: TimeCache<AlbOrderedOrderbookPair, TrieOrderHistory>,
    /// The known UUIDs owned by pubkey with alphabetically ordered pair to ease the lookup during pubkey orderbook requests
    orders_uuids: HashSet<(Uuid, AlbOrderedOrderbookPair)>,
    /// The map storing alphabetically ordered pair with trie root hash of orders owned by pubkey.
    trie_roots: HashMap<AlbOrderedOrderbookPair, H64>,
}

impl OrderbookPubkeyState {
    pub fn with_history_timeout(ttl: Duration) -> OrderbookPubkeyState {
        OrderbookPubkeyState {
            last_keep_alive: now_ms() / 1000,
            order_pairs_trie_state_history: TimeCache::new(ttl),
            orders_uuids: HashSet::default(),
            trie_roots: HashMap::default(),
        }
    }
}

fn get_trie_mut<'a>(
    mem_db: &'a mut MemoryDB<Blake2Hasher64>,
    root: &'a mut H64,
) -> Result<TrieDBMut<'a, Layout>, String> {
    if *root == H64::default() {
        Ok(TrieDBMut::new(mem_db, root))
    } else {
        TrieDBMut::from_existing(mem_db, root).map_err(|e| ERRL!("{:?}", e))
    }
}

fn pubkey_state_mut<'a>(
    state: &'a mut HashMap<String, OrderbookPubkeyState>,
    from_pubkey: &str,
) -> &'a mut OrderbookPubkeyState {
    match state.raw_entry_mut().from_key(from_pubkey) {
        RawEntryMut::Occupied(e) => e.into_mut(),
        RawEntryMut::Vacant(e) => {
            let state = OrderbookPubkeyState::with_history_timeout(Duration::new(TRIE_STATE_HISTORY_TIMEOUT, 0));
            e.insert(from_pubkey.to_string(), state).1
        },
    }
}

fn order_pair_root_mut<'a>(state: &'a mut HashMap<AlbOrderedOrderbookPair, H64>, pair: &str) -> &'a mut H64 {
    match state.raw_entry_mut().from_key(pair) {
        RawEntryMut::Occupied(e) => e.into_mut(),
        RawEntryMut::Vacant(e) => e.insert(pair.to_string(), Default::default()).1,
    }
}

fn pair_history_mut<'a>(
    state: &'a mut TimeCache<AlbOrderedOrderbookPair, TrieOrderHistory>,
    pair: &str,
) -> &'a mut TrieOrderHistory {
    state
        .entry(pair.into())
        .or_insert_with_update_expiration(|| TrieOrderHistory {
            inner: TimeCache::new(Duration::from_secs(TRIE_ORDER_HISTORY_TIMEOUT)),
        })
}

/// `parity_util_mem::malloc_size` crushes for some reason on wasm32
#[cfg(target_arch = "wasm32")]
fn collect_orderbook_metrics(_ctx: &MmArc, _orderbook: &Orderbook) {}

#[cfg(not(target_arch = "wasm32"))]
fn collect_orderbook_metrics(ctx: &MmArc, orderbook: &Orderbook) {
    use parity_util_mem::malloc_size;

    let memory_db_size = malloc_size(&orderbook.memory_db);
    mm_gauge!(ctx.metrics, "orderbook.len", orderbook.order_set.len() as f64);
    mm_gauge!(ctx.metrics, "orderbook.memory_db", memory_db_size as f64);
}

#[derive(Default)]
struct Orderbook {
    /// A map from (base, rel).
    ordered: HashMap<(String, String), BTreeSet<OrderedByPriceOrder>>,
    /// A map from base ticker to the set of another tickers to track the existing pairs
    pairs_existing_for_base: HashMap<String, HashSet<String>>,
    /// A map from rel ticker to the set of another tickers to track the existing pairs
    pairs_existing_for_rel: HashMap<String, HashSet<String>>,
    /// A map from (base, rel).
    unordered: HashMap<(String, String), HashSet<Uuid>>,
    order_set: HashMap<Uuid, OrderbookItem>,
    /// a map of orderbook states of known maker pubkeys
    pubkeys_state: HashMap<String, OrderbookPubkeyState>,
    topics_subscribed_to: HashMap<String, OrderbookRequestingState>,
    /// MemoryDB instance to store Patricia Tries data
    memory_db: MemoryDB<Blake2Hasher64>,
    my_p2p_pubkeys: HashSet<String>,
}

fn hashed_null_node<T: TrieConfiguration>() -> TrieHash<T> { <T::Codec as NodeCodecT>::hashed_null_node() }

impl Orderbook {
    fn find_order_by_uuid_and_pubkey(&self, uuid: &Uuid, from_pubkey: &str) -> Option<OrderbookItem> {
        self.order_set.get(uuid).and_then(|order| {
            if order.pubkey == from_pubkey {
                Some(order.clone())
            } else {
                None
            }
        })
    }

    fn find_order_by_uuid(&self, uuid: &Uuid) -> Option<OrderbookItem> { self.order_set.get(uuid).cloned() }

    fn insert_or_update_order_update_trie(&mut self, order: OrderbookItem) {
        let zero = BigRational::from_integer(0.into());
        if order.max_volume <= zero || order.price <= zero || order.min_volume < zero {
            self.remove_order_trie_update(order.uuid);
            return;
        } // else insert the order

        self.insert_or_update_order(order.clone());

        let pubkey_state = pubkey_state_mut(&mut self.pubkeys_state, &order.pubkey);

        let alb_ordered = alb_ordered_pair(&order.base, &order.rel);
        let pair_root = order_pair_root_mut(&mut pubkey_state.trie_roots, &alb_ordered);
        let prev_root = *pair_root;

        pubkey_state.orders_uuids.insert((order.uuid, alb_ordered.clone()));

        {
            let mut pair_trie = match get_trie_mut(&mut self.memory_db, pair_root) {
                Ok(trie) => trie,
                Err(e) => {
                    error!("Error getting {} trie with root {:?}", e, prev_root);
                    return;
                },
            };
            let order_bytes = order.trie_state_bytes();
            if let Err(e) = pair_trie.insert(order.uuid.as_bytes(), &order_bytes) {
                error!(
                    "Error {:?} on insertion to trie. Key {}, value {:?}",
                    e, order.uuid, order_bytes
                );
                return;
            };
        }

        if prev_root != H64::default() {
            let history = pair_history_mut(&mut pubkey_state.order_pairs_trie_state_history, &alb_ordered);
            history.insert_new_diff(prev_root, TrieDiff {
                delta: vec![(order.uuid, Some(order.clone()))],
                next_root: *pair_root,
            });
        }
    }

    fn insert_or_update_order(&mut self, order: OrderbookItem) {
        log::debug!("Inserting order {:?}", order);
        let zero = BigRational::from_integer(0.into());
        if order.max_volume <= zero || order.price <= zero || order.min_volume < zero {
            self.remove_order_trie_update(order.uuid);
            return;
        } // else insert the order

        let base_rel = (order.base.clone(), order.rel.clone());

        let ordered = self.ordered.entry(base_rel.clone()).or_insert_with(BTreeSet::new);

        // have to clone to drop immutable ordered borrow
        let existing = ordered
            .iter()
            .find(|maybe_existing| maybe_existing.uuid == order.uuid)
            .cloned();

        if let Some(exists) = existing {
            ordered.remove(&exists);
        }
        ordered.insert(OrderedByPriceOrder {
            uuid: order.uuid,
            price: order.price.clone().into(),
        });

        self.pairs_existing_for_base
            .entry(order.base.clone())
            .or_insert_with(HashSet::new)
            .insert(order.rel.clone());

        self.pairs_existing_for_rel
            .entry(order.rel.clone())
            .or_insert_with(HashSet::new)
            .insert(order.base.clone());

        self.unordered
            .entry(base_rel)
            .or_insert_with(HashSet::new)
            .insert(order.uuid);

        self.order_set.insert(order.uuid, order);
    }

    fn remove_order_trie_update(&mut self, uuid: Uuid) -> Option<OrderbookItem> {
        let order = match self.order_set.remove(&uuid) {
            Some(order) => order,
            None => return None,
        };
        let base_rel = (order.base.clone(), order.rel.clone());

        // create an `order_to_delete` that allows to find and remove an element from `self.ordered` by hash
        let order_to_delete = OrderedByPriceOrder {
            price: order.price.clone().into(),
            uuid,
        };

        if let Some(orders) = self.ordered.get_mut(&base_rel) {
            orders.remove(&order_to_delete);
            if orders.is_empty() {
                self.ordered.remove(&base_rel);
            }
        }

        if let Some(orders) = self.unordered.get_mut(&base_rel) {
            // use the same uuid to remove an order
            orders.remove(&order_to_delete.uuid);
            if orders.is_empty() {
                self.unordered.remove(&base_rel);
            }
        }

        let alb_ordered = alb_ordered_pair(&order.base, &order.rel);
        let pubkey_state = pubkey_state_mut(&mut self.pubkeys_state, &order.pubkey);
        let pair_state = order_pair_root_mut(&mut pubkey_state.trie_roots, &alb_ordered);
        let old_state = *pair_state;

        let to_remove = &(uuid, alb_ordered.clone());
        pubkey_state.orders_uuids.remove(to_remove);

        *pair_state = match delta_trie_root::<Layout, _, _, _, _, _>(&mut self.memory_db, *pair_state, vec![(
            *order.uuid.as_bytes(),
            None::<Vec<u8>>,
        )]) {
            Ok(root) => root,
            Err(_) => {
                error!("Failed to get existing trie with root {:?}", pair_state);
                return Some(order);
            },
        };

        if pubkey_state.order_pairs_trie_state_history.get(&alb_ordered).is_some() {
            let history = pair_history_mut(&mut pubkey_state.order_pairs_trie_state_history, &alb_ordered);
            history.insert_new_diff(old_state, TrieDiff {
                delta: vec![(uuid, None)],
                next_root: *pair_state,
            });
        }
        Some(order)
    }

    fn is_subscribed_to(&self, topic: &str) -> bool { self.topics_subscribed_to.contains_key(topic) }

    fn process_keep_alive(
        &mut self,
        from_pubkey: &str,
        message: new_protocol::PubkeyKeepAlive,
        i_am_relay: bool,
    ) -> Option<OrdermatchRequest> {
        let pubkey_state = pubkey_state_mut(&mut self.pubkeys_state, from_pubkey);
        pubkey_state.last_keep_alive = now_ms() / 1000;
        let mut trie_roots_to_request = HashMap::new();
        for (alb_pair, trie_root) in message.trie_roots {
            let subscribed = self
                .topics_subscribed_to
                .contains_key(&orderbook_topic_from_ordered_pair(&alb_pair));
            if !subscribed && !i_am_relay {
                continue;
            }

            if trie_root == H64::default() || trie_root == hashed_null_node::<Layout>() {
                log::debug!(
                    "Received zero or hashed_null_node pair {} trie root from pub {}",
                    alb_pair,
                    from_pubkey
                );

                continue;
            }
            let actual_trie_root = order_pair_root_mut(&mut pubkey_state.trie_roots, &alb_pair);
            if *actual_trie_root != trie_root {
                trie_roots_to_request.insert(alb_pair, trie_root);
            }
        }

        if trie_roots_to_request.is_empty() {
            return None;
        }

        Some(OrdermatchRequest::SyncPubkeyOrderbookState {
            pubkey: from_pubkey.to_owned(),
            trie_roots: trie_roots_to_request,
        })
    }

    fn orderbook_item_with_proof(&self, order: OrderbookItem) -> OrderbookItemWithProof {
        OrderbookItemWithProof {
            order,
            last_message_payload: vec![],
            proof: vec![],
        }
    }
}

struct OrdermatchContext {
    pub maker_orders_ctx: PaMutex<MakerOrdersContext>,
    pub my_taker_orders: AsyncMutex<HashMap<Uuid, TakerOrder>>,
    pub orderbook: PaMutex<Orderbook>,
    /// The map from coin original ticker to the orderbook ticker
    /// It is used to share the same orderbooks for concurrently activated coins with different protocols
    /// E.g. BTC and BTC-Segwit
    pub orderbook_tickers: HashMap<String, String>,
    /// The map from orderbook ticker to original tickers having it in the config
    pub original_tickers: HashMap<String, HashSet<String>>,
    /// Pending MakerReserved messages for a specific TakerOrder UUID
    /// Used to select a trade with the best price upon matching
    pending_maker_reserved: AsyncMutex<HashMap<Uuid, Vec<MakerReserved>>>,
    #[cfg(target_arch = "wasm32")]
    ordermatch_db: ConstructibleDb<OrdermatchDb>,
}

pub fn init_ordermatch_context(ctx: &MmArc) -> OrdermatchInitResult<()> {
    // Helper
    #[derive(Deserialize)]
    struct CoinConf {
        coin: String,
        orderbook_ticker: Option<String>,
    }

    let coins: Vec<CoinConf> =
        json::from_value(ctx.conf["coins"].clone()).map_to_mm(|e| OrdermatchInitError::ErrorDeserializingConfig {
            field: "coins".to_owned(),
            error: e.to_string(),
        })?;
    let mut orderbook_tickers = HashMap::new();
    let mut original_tickers = HashMap::new();
    for coin in coins {
        if let Some(orderbook_ticker) = coin.orderbook_ticker {
            orderbook_tickers.insert(coin.coin.clone(), orderbook_ticker.clone());
            original_tickers
                .entry(orderbook_ticker)
                .or_insert_with(HashSet::new)
                .insert(coin.coin);
        }
    }

    let ordermatch_context = OrdermatchContext {
        maker_orders_ctx: PaMutex::new(MakerOrdersContext::new(ctx)?),
        my_taker_orders: Default::default(),
        orderbook: Default::default(),
        pending_maker_reserved: Default::default(),
        orderbook_tickers,
        original_tickers,
        #[cfg(target_arch = "wasm32")]
        ordermatch_db: ConstructibleDb::new(ctx),
    };

    from_ctx(&ctx.ordermatch_ctx, move || Ok(ordermatch_context))
        .map(|_| ())
        .map_to_mm(OrdermatchInitError::Internal)
}

#[cfg_attr(all(test, not(target_arch = "wasm32")), mockable)]
impl OrdermatchContext {
    /// Obtains a reference to this crate context, creating it if necessary.
    #[cfg(not(test))]
    fn from_ctx(ctx: &MmArc) -> Result<Arc<OrdermatchContext>, String> {
        Ok(try_s!(from_ctx(&ctx.ordermatch_ctx, move || {
            ERR!("'OrdermatchContext' is not initialized")
        })))
    }

    /// Obtains a reference to this crate context, creating it if necessary.
    #[cfg(test)]
    fn from_ctx(ctx: &MmArc) -> Result<Arc<OrdermatchContext>, String> {
        Ok(try_s!(from_ctx(&ctx.ordermatch_ctx, move || {
            Ok(OrdermatchContext {
                maker_orders_ctx: PaMutex::new(try_s!(MakerOrdersContext::new(ctx))),
                my_taker_orders: Default::default(),
                orderbook: Default::default(),
                pending_maker_reserved: Default::default(),
                orderbook_tickers: Default::default(),
                original_tickers: Default::default(),
                #[cfg(target_arch = "wasm32")]
                ordermatch_db: ConstructibleDb::new(ctx),
            })
        })))
    }

    fn orderbook_ticker(&self, ticker: &str) -> Option<String> { self.orderbook_tickers.get(ticker).cloned() }

    fn orderbook_ticker_bypass(&self, ticker: &str) -> String {
        self.orderbook_ticker(ticker).unwrap_or_else(|| ticker.to_owned())
    }

    fn orderbook_pair_bypass(&self, pair: &(String, String)) -> (String, String) {
        (
            self.orderbook_ticker(&pair.0).unwrap_or_else(|| pair.0.clone()),
            self.orderbook_ticker(&pair.1).unwrap_or_else(|| pair.1.clone()),
        )
    }

    #[cfg(target_arch = "wasm32")]
    pub async fn ordermatch_db(&self) -> InitDbResult<OrdermatchDbLocked<'_>> {
        self.ordermatch_db.get_or_initialize().await
    }
}

pub struct MakerOrdersContext {
    orders: HashMap<Uuid, Arc<AsyncMutex<MakerOrder>>>,
    order_tickers: HashMap<Uuid, String>,
    count_by_tickers: HashMap<String, usize>,
    /// The `check_balance_update_loop` future abort handles associated stored by corresponding tickers.
    balance_loops: AbortableSimpleMap<String>,
}

impl MakerOrdersContext {
    fn new(ctx: &MmArc) -> OrdermatchInitResult<MakerOrdersContext> {
        // Create an abortable system linked to the `MmCtx` so if the context is stopped via `MmArc::stop`,
        // all spawned `check_balance_update_loop` futures will be aborted as well.
        let balance_loops = ctx.abortable_system.create_subsystem()?;

        Ok(MakerOrdersContext {
            orders: HashMap::new(),
            order_tickers: HashMap::new(),
            count_by_tickers: HashMap::new(),
            balance_loops,
        })
    }

    fn add_order(&mut self, ctx: MmWeak, order: MakerOrder, balance: Option<CoinBalance>) {
        self.spawn_balance_loop_if_not_spawned(ctx, order.base.clone(), balance);

        self.order_tickers.insert(order.uuid, order.base.clone());
        *self.count_by_tickers.entry(order.base.clone()).or_insert(0) += 1;
        self.orders.insert(order.uuid, Arc::new(AsyncMutex::new(order)));
    }

    fn get_order(&self, uuid: &Uuid) -> Option<&Arc<AsyncMutex<MakerOrder>>> { self.orders.get(uuid) }

    fn remove_order(&mut self, uuid: &Uuid) -> Option<Arc<AsyncMutex<MakerOrder>>> {
        let order = self.orders.remove(uuid)?;
        let ticker = self.order_tickers.remove(uuid)?;
        if let Some(count) = self.count_by_tickers.get_mut(&ticker) {
            if *count > 0 {
                *count -= 1;
            }
        }

        if !self.coin_has_active_maker_orders(&ticker) {
            self.stop_balance_loop(&ticker);
        }

        Some(order)
    }

    fn coin_has_active_maker_orders(&self, ticker: &str) -> bool {
        self.count_by_tickers.get(ticker).copied() > Some(0)
    }

    fn spawn_balance_loop_if_not_spawned(&mut self, ctx: MmWeak, order_base: String, balance: Option<CoinBalance>) {
        let ticker = order_base.clone();
        let mut balance_loops = self.balance_loops.lock();

        let fut = check_balance_update_loop(ctx, ticker, balance);
        // `SimpleMapImpl::spawn_or_ignore` won't spawn the future
        // if the `check_balance_update_loop` loop has been spawned already.
        balance_loops.spawn_or_ignore(order_base, fut).warn_log();
    }

    fn stop_balance_loop(&mut self, ticker: &str) { self.balance_loops.lock().abort_future(ticker).warn_log(); }

    #[cfg(test)]
    fn balance_loop_exists(&mut self, ticker: &str) -> bool { self.balance_loops.lock().contains(ticker).unwrap() }
}

#[cfg_attr(test, mockable)]
fn lp_connect_start_bob(ctx: MmArc, maker_match: MakerMatch, maker_order: MakerOrder) {
    let spawner = ctx.spawner();
    let uuid = maker_match.request.uuid;

    let fut = async move {
        // aka "maker_loop"
        let taker_coin = match lp_coinfind(&ctx, &maker_order.rel).await {
            Ok(Some(c)) => c,
            Ok(None) => {
                error!("Coin {} is not found/enabled", maker_order.rel);
                return;
            },
            Err(e) => {
                error!("!lp_coinfind({}): {}", maker_order.rel, e);
                return;
            },
        };

        let maker_coin = match lp_coinfind(&ctx, &maker_order.base).await {
            Ok(Some(c)) => c,
            Ok(None) => {
                error!("Coin {} is not found/enabled", maker_order.base);
                return;
            },
            Err(e) => {
                error!("!lp_coinfind({}): {}", maker_order.base, e);
                return;
            },
        };
        let alice = bits256::from(maker_match.request.sender_pubkey.0);
        let maker_amount = maker_match.reserved.get_base_amount().to_decimal();
        let taker_amount = maker_match.reserved.get_rel_amount().to_decimal();

        // lp_connect_start_bob is called only from process_taker_connect, which returns if CryptoCtx is not initialized
        let crypto_ctx = CryptoCtx::from_ctx(&ctx).expect("'CryptoCtx' must be initialized already");
        let raw_priv = crypto_ctx.mm2_internal_privkey_secret();
        let my_persistent_pub = compressed_pub_key_from_priv_raw(raw_priv.as_slice(), ChecksumType::DSHA256).unwrap();

        let my_conf_settings = choose_maker_confs_and_notas(
            maker_order.conf_settings,
            &maker_match.request,
            &maker_coin,
            &taker_coin,
        );
        // detect atomic lock time version implicitly by conf_settings existence in taker request
        let atomic_locktime_v = match maker_match.request.conf_settings {
            Some(_) => {
                let other_conf_settings = choose_taker_confs_and_notas(
                    &maker_match.request,
                    &maker_match.reserved.conf_settings,
                    &maker_coin,
                    &taker_coin,
                );
                AtomicLocktimeVersion::V2 {
                    my_conf_settings,
                    other_conf_settings,
                }
            },
            None => AtomicLocktimeVersion::V1,
        };
        let lock_time = lp_atomic_locktime(
            maker_order.base_orderbook_ticker(),
            maker_order.rel_orderbook_ticker(),
            atomic_locktime_v,
        );
        log_tag!(
            ctx,
            "";
            fmt = "Entering the maker_swap_loop {}/{} with uuid: {}",
            maker_coin.ticker(),
            taker_coin.ticker(),
            uuid
        );

        let now = now_ms() / 1000;
        if let Err(e) = insert_new_swap_to_db(ctx.clone(), maker_coin.ticker(), taker_coin.ticker(), uuid, now).await {
            error!("Error {} on new swap insertion", e);
        }

        let secret = match MakerSwap::generate_secret() {
            Ok(s) => s.into(),
            Err(e) => {
                error!("Error {} on secret generation", e);
                return;
            },
        };

        let maker_swap = MakerSwap::new(
            ctx.clone(),
            alice,
            maker_amount,
            taker_amount,
            my_persistent_pub,
            uuid,
            Some(maker_order.uuid),
            my_conf_settings,
            maker_coin,
            taker_coin,
            lock_time,
            maker_order.p2p_privkey.map(SerializableSecp256k1Keypair::into_inner),
            secret,
        );
        run_maker_swap(RunMakerSwapInput::StartNew(maker_swap), ctx).await;
    };

    let settings = AbortSettings::info_on_abort(format!("swap {uuid} stopped!"));
    spawner.spawn_with_settings(fut, settings);
}

fn lp_connected_alice(ctx: MmArc, taker_order: TakerOrder, taker_match: TakerMatch) {
    let spawner = ctx.spawner();
    let uuid = taker_match.reserved.taker_order_uuid;

    let fut = async move {
        // aka "taker_loop"
        let maker = bits256::from(taker_match.reserved.sender_pubkey.0);
        let taker_coin_ticker = taker_order.taker_coin_ticker();
        let taker_coin = match lp_coinfind(&ctx, taker_coin_ticker).await {
            Ok(Some(c)) => c,
            Ok(None) => {
                error!("Coin {} is not found/enabled", taker_coin_ticker);
                return;
            },
            Err(e) => {
                error!("!lp_coinfind({}): {}", taker_coin_ticker, e);
                return;
            },
        };

        let maker_coin_ticker = taker_order.maker_coin_ticker();
        let maker_coin = match lp_coinfind(&ctx, maker_coin_ticker).await {
            Ok(Some(c)) => c,
            Ok(None) => {
                error!("Coin {} is not found/enabled", maker_coin_ticker);
                return;
            },
            Err(e) => {
                error!("!lp_coinfind({}): {}", maker_coin_ticker, e);
                return;
            },
        };

        // lp_connected_alice is called only from process_maker_connected, which returns if CryptoCtx is not initialized
        let crypto_ctx = CryptoCtx::from_ctx(&ctx).expect("'CryptoCtx' must be initialized already");
        let raw_priv = crypto_ctx.mm2_internal_privkey_secret();
        let my_persistent_pub = compressed_pub_key_from_priv_raw(raw_priv.as_slice(), ChecksumType::DSHA256).unwrap();

        let maker_amount = taker_match.reserved.get_base_amount().clone();
        let taker_amount = taker_match.reserved.get_rel_amount().clone();

        let my_conf_settings = choose_taker_confs_and_notas(
            &taker_order.request,
            &taker_match.reserved.conf_settings,
            &maker_coin,
            &taker_coin,
        );
        // detect atomic lock time version implicitly by conf_settings existence in maker reserved
        let atomic_locktime_v = match taker_match.reserved.conf_settings {
            Some(_) => {
                let other_conf_settings = choose_maker_confs_and_notas(
                    taker_match.reserved.conf_settings,
                    &taker_order.request,
                    &maker_coin,
                    &taker_coin,
                );
                AtomicLocktimeVersion::V2 {
                    my_conf_settings,
                    other_conf_settings,
                }
            },
            None => AtomicLocktimeVersion::V1,
        };
        let locktime = lp_atomic_locktime(
            taker_order.maker_orderbook_ticker(),
            taker_order.taker_orderbook_ticker(),
            atomic_locktime_v,
        );
        log_tag!(
            ctx,
            "";
            fmt = "Entering the taker_swap_loop {}/{} with uuid: {}",
            maker_coin.ticker(),
            taker_coin.ticker(),
            uuid
        );

        let now = now_ms() / 1000;
        if let Err(e) = insert_new_swap_to_db(ctx.clone(), taker_coin.ticker(), maker_coin.ticker(), uuid, now).await {
            error!("Error {} on new swap insertion", e);
        }
        let taker_swap = TakerSwap::new(
            ctx.clone(),
            maker,
            maker_amount,
            taker_amount,
            my_persistent_pub,
            uuid,
            Some(uuid),
            my_conf_settings,
            maker_coin,
            taker_coin,
            locktime,
            taker_order.p2p_privkey.map(SerializableSecp256k1Keypair::into_inner),
        );
        run_taker_swap(RunTakerSwapInput::StartNew(taker_swap), ctx).await
    };

    let settings = AbortSettings::info_on_abort(format!("swap {uuid} stopped!"));
    spawner.spawn_with_settings(fut, settings)
}

pub async fn lp_ordermatch_loop(ctx: MmArc) {
    // lp_ordermatch_loop is spawned only if CryptoCtx is initialized
    let my_pubsecp = CryptoCtx::from_ctx(&ctx)
        .expect("CryptoCtx not available")
        .mm2_internal_pubkey_hex();

    let maker_order_timeout = ctx.conf["maker_order_timeout"].as_u64().unwrap_or(MAKER_ORDER_TIMEOUT);
    loop {
        if ctx.is_stopping() {
            break;
        }
        let ordermatch_ctx = OrdermatchContext::from_ctx(&ctx).unwrap();

        handle_timed_out_taker_orders(ctx.clone(), &ordermatch_ctx).await;
        handle_timed_out_maker_matches(ctx.clone(), &ordermatch_ctx).await;
        check_balance_for_maker_orders(ctx.clone(), &ordermatch_ctx).await;

        {
            // remove "timed out" pubkeys states with their orders from orderbook
            let mut orderbook = ordermatch_ctx.orderbook.lock();
            let mut uuids_to_remove = vec![];
            let mut pubkeys_to_remove = vec![];
            for (pubkey, state) in orderbook.pubkeys_state.iter() {
                let to_keep = pubkey == &my_pubsecp || state.last_keep_alive + maker_order_timeout > now_ms() / 1000;
                if !to_keep {
                    for (uuid, _) in &state.orders_uuids {
                        uuids_to_remove.push(*uuid);
                    }
                    pubkeys_to_remove.push(pubkey.clone());
                }
            }

            for uuid in uuids_to_remove {
                orderbook.remove_order_trie_update(uuid);
            }
            for pubkey in pubkeys_to_remove {
                orderbook.pubkeys_state.remove(&pubkey);
            }

            collect_orderbook_metrics(&ctx, &orderbook);
        }

        {
            let mut missing_uuids = Vec::new();
            let mut to_cancel = Vec::new();
            {
                let orderbook = ordermatch_ctx.orderbook.lock();
                for (uuid, _) in ordermatch_ctx.maker_orders_ctx.lock().orders.iter() {
                    if !orderbook.order_set.contains_key(uuid) {
                        missing_uuids.push(*uuid);
                    }
                }
            }

            for uuid in missing_uuids {
                let order_mutex = match ordermatch_ctx.maker_orders_ctx.lock().get_order(&uuid) {
                    Some(o) => o.clone(),
                    None => continue,
                };

                let mut order = order_mutex.lock().await;
                let (base, rel) = match find_pair(&ctx, &order.base, &order.rel).await {
                    Ok(Some(pair)) => pair,
                    _ => continue,
                };
                let current_balance = match base.my_balance().compat().await {
                    Ok(b) => b,
                    Err(e) => {
                        log::info!("Error {} on balance check to kickstart order {}, cancelling", e, uuid);
                        to_cancel.push(uuid);
                        continue;
                    },
                };
                let max_vol = match calc_max_maker_vol(&ctx, &base, &current_balance, FeeApproxStage::OrderIssue).await
                {
                    Ok(vol_info) => vol_info.volume,
                    Err(e) => {
                        log::info!("Error {} on balance check to kickstart order {}, cancelling", e, uuid);
                        to_cancel.push(uuid);
                        continue;
                    },
                };
                if max_vol < order.available_amount() {
                    order.max_base_vol = order.reserved_amount() + max_vol;
                }
                if order.available_amount() < order.min_base_vol {
                    log::info!("Insufficient volume available for order {}, cancelling", uuid);
                    to_cancel.push(uuid);
                    continue;
                }

                let maker_orders = ordermatch_ctx.maker_orders_ctx.lock().orders.clone();

                // notify other nodes only if maker order is still there keeping maker_orders locked during the operation
                if maker_orders.contains_key(&uuid) {
                    let topic = order.orderbook_topic();
                    subscribe_to_topic(&ctx, topic);
                    maker_order_created_p2p_notify(
                        ctx.clone(),
                        &order,
                        base.coin_protocol_info(None),
                        rel.coin_protocol_info(Some(order.max_base_vol.clone() * order.price.clone())),
                    );
                }
            }

            for uuid in to_cancel {
                let removed_order_mutex = ordermatch_ctx.maker_orders_ctx.lock().remove_order(&uuid);
                // This checks that the order hasn't been removed by another process
                if let Some(order_mutex) = removed_order_mutex {
                    let order = order_mutex.lock().await;
                    delete_my_maker_order(
                        ctx.clone(),
                        order.clone(),
                        MakerOrderCancellationReason::InsufficientBalance,
                    )
                    .compat()
                    .await
                    .ok();
                }
            }
        }

        Timer::sleep(0.777).await;
    }
}

pub async fn clean_memory_loop(ctx_weak: MmWeak) {
    loop {
        {
            let ctx = match MmArc::from_weak(&ctx_weak) {
                Some(ctx) => ctx,
                None => return,
            };
            if ctx.is_stopping() {
                break;
            }

            let ordermatch_ctx = OrdermatchContext::from_ctx(&ctx).unwrap();
            let mut orderbook = ordermatch_ctx.orderbook.lock();
            orderbook.memory_db.purge();
        }
        Timer::sleep(600.).await;
    }
}

/// Transforms the timed out and unmatched GTC taker orders to maker.
///
/// # Safety
///
/// The function locks the [`OrdermatchContext::my_maker_orders`] and [`OrdermatchContext::my_taker_orders`] mutexes.
async fn handle_timed_out_taker_orders(ctx: MmArc, ordermatch_ctx: &OrdermatchContext) {
    let mut my_taker_orders = ordermatch_ctx.my_taker_orders.lock().await;
    let storage = MyOrdersStorage::new(ctx.clone());
    let mut my_actual_taker_orders = HashMap::with_capacity(my_taker_orders.len());

    for (uuid, order) in my_taker_orders.drain() {
        if order.created_at + order.timeout * 1000 >= now_ms() {
            my_actual_taker_orders.insert(uuid, order);
            continue;
        }

        if !order.matches.is_empty() || order.order_type != OrderType::GoodTillCancelled {
            delete_my_taker_order(ctx.clone(), order, TakerOrderCancellationReason::TimedOut)
                .compat()
                .await
                .ok();
            continue;
        }

        // transform the timed out taker order to maker

        delete_my_taker_order(ctx.clone(), order.clone(), TakerOrderCancellationReason::ToMaker)
            .compat()
            .await
            .ok();
        let maker_order: MakerOrder = order.into();
        ordermatch_ctx
            .maker_orders_ctx
            .lock()
            .add_order(ctx.weak(), maker_order.clone(), None);

        storage
            .save_new_active_maker_order(&maker_order)
            .await
            .error_log_with_msg("!save_new_active_maker_order");
        if maker_order.save_in_history {
            storage
                .update_was_taker_in_filtering_history(uuid)
                .await
                .error_log_with_msg("!update_was_taker_in_filtering_history");
        }

        // notify other peers
        if let Ok(Some((base, rel))) = find_pair(&ctx, &maker_order.base, &maker_order.rel).await {
            maker_order_created_p2p_notify(
                ctx.clone(),
                &maker_order,
                base.coin_protocol_info(None),
                rel.coin_protocol_info(Some(maker_order.max_base_vol.clone() * maker_order.price.clone())),
            );
        }
    }

    *my_taker_orders = my_actual_taker_orders;
}

/// # Safety
///
/// The function locks the [`OrdermatchContext::my_maker_orders`] mutex.
async fn check_balance_for_maker_orders(ctx: MmArc, ordermatch_ctx: &OrdermatchContext) {
    let my_maker_orders = ordermatch_ctx.maker_orders_ctx.lock().orders.clone();

    for (uuid, order) in my_maker_orders {
        let order = order.lock().await;
        if order.available_amount() >= order.min_base_vol || order.has_ongoing_matches() {
            continue;
        }

        let reason = if order.matches.is_empty() {
            MakerOrderCancellationReason::InsufficientBalance
        } else {
            MakerOrderCancellationReason::Fulfilled
        };
        let removed_order_mutex = ordermatch_ctx.maker_orders_ctx.lock().remove_order(&uuid);
        // This checks that the order hasn't been removed by another process
        if removed_order_mutex.is_some() {
            maker_order_cancelled_p2p_notify(ctx.clone(), &order);
            delete_my_maker_order(ctx.clone(), order.clone(), reason)
                .compat()
                .await
                .ok();
        }
    }
}

/// Removes timed out unfinished matches to unlock the reserved amount.
///
/// # Safety
///
/// The function locks the [`OrdermatchContext::my_maker_orders`] mutex.
async fn handle_timed_out_maker_matches(ctx: MmArc, ordermatch_ctx: &OrdermatchContext) {
    let now = now_ms();
    let storage = MyOrdersStorage::new(ctx.clone());
    let my_maker_orders = ordermatch_ctx.maker_orders_ctx.lock().orders.clone();

    for (_, order) in my_maker_orders.iter() {
        let mut order = order.lock().await;
        let old_len = order.matches.len();
        order.matches.retain(|_, order_match| {
            order_match.last_updated + ORDER_MATCH_TIMEOUT * 1000 > now || order_match.connected.is_some()
        });
        if old_len != order.matches.len() {
            storage
                .update_active_maker_order(&order)
                .await
                .error_log_with_msg("!update_active_maker_order");
        }
    }
}

async fn process_maker_reserved(ctx: MmArc, from_pubkey: H256Json, reserved_msg: MakerReserved) {
    log::debug!("Processing MakerReserved {:?}", reserved_msg);
    let ordermatch_ctx = OrdermatchContext::from_ctx(&ctx).unwrap();
    {
        let my_taker_orders = ordermatch_ctx.my_taker_orders.lock().await;
        if !my_taker_orders.contains_key(&reserved_msg.taker_order_uuid) {
            return;
        }
    }

    // Taker order existence is checked previously - it can't be created if CryptoCtx is not initialized
    let our_public_id = CryptoCtx::from_ctx(&ctx)
        .expect("'CryptoCtx' must be initialized already")
        .mm2_internal_public_id();
    if our_public_id.bytes == from_pubkey.0 {
        log::warn!("Skip maker reserved from our pubkey");
        return;
    }

    let uuid = reserved_msg.taker_order_uuid;
    {
        let mut pending_map = ordermatch_ctx.pending_maker_reserved.lock().await;
        let pending_for_order = pending_map
            .entry(reserved_msg.taker_order_uuid)
            .or_insert_with(Vec::new);
        pending_for_order.push(reserved_msg);
        if pending_for_order.len() > 1 {
            // messages will be sorted by price and processed in the first called handler
            return;
        }
    }

    Timer::sleep(3.).await;

    let mut my_taker_orders = ordermatch_ctx.my_taker_orders.lock().await;
    let my_order = match my_taker_orders.entry(uuid) {
        Entry::Vacant(_) => return,
        Entry::Occupied(entry) => entry.into_mut(),
    };

    // our base and rel coins should match maker's side tickers for a proper is_coin_protocol_supported check
    let (base_coin, rel_coin) = match find_pair(&ctx, my_order.maker_coin_ticker(), my_order.taker_coin_ticker()).await
    {
        Ok(Some(c)) => c,
        _ => return, // attempt to match with deactivated coin
    };
    let mut pending_map = ordermatch_ctx.pending_maker_reserved.lock().await;
    if let Some(mut reserved_messages) = pending_map.remove(&uuid) {
        reserved_messages.sort_unstable_by_key(|r| r.price());

        for reserved_msg in reserved_messages {
            let my_conf_settings =
                choose_maker_confs_and_notas(reserved_msg.conf_settings, &my_order.request, &base_coin, &rel_coin);
            let other_conf_settings =
                choose_taker_confs_and_notas(&my_order.request, &reserved_msg.conf_settings, &base_coin, &rel_coin);
            let atomic_locktime_v = AtomicLocktimeVersion::V2 {
                my_conf_settings,
                other_conf_settings,
            };
            let lock_time = lp_atomic_locktime(
                my_order.maker_orderbook_ticker(),
                my_order.taker_orderbook_ticker(),
                atomic_locktime_v,
            );
            // send "connect" message if reserved message targets our pubkey AND
            // reserved amounts match our order AND order is NOT reserved by someone else (empty matches)
            if (my_order.match_reserved(&reserved_msg) == MatchReservedResult::Matched && my_order.matches.is_empty())
                && base_coin.is_coin_protocol_supported(&reserved_msg.base_protocol_info, None, lock_time, false)
                && rel_coin.is_coin_protocol_supported(
                    &reserved_msg.rel_protocol_info,
                    Some(reserved_msg.rel_amount.clone()),
                    lock_time,
                    false,
                )
            {
                let connect = TakerConnect {
                    sender_pubkey: H256Json::from(our_public_id.bytes),
                    dest_pub_key: reserved_msg.sender_pubkey,
                    taker_order_uuid: reserved_msg.taker_order_uuid,
                    maker_order_uuid: reserved_msg.maker_order_uuid,
                };
                let topic = my_order.orderbook_topic();
                broadcast_ordermatch_message(&ctx, vec![topic], connect.clone().into(), my_order.p2p_keypair());
                let taker_match = TakerMatch {
                    reserved: reserved_msg,
                    connect,
                    connected: None,
                    last_updated: now_ms(),
                };
                my_order
                    .matches
                    .insert(taker_match.reserved.maker_order_uuid, taker_match);
                MyOrdersStorage::new(ctx)
                    .update_active_taker_order(my_order)
                    .await
                    .error_log_with_msg("!update_active_taker_order");
                return;
            }
        }
    }
}

async fn process_maker_connected(ctx: MmArc, from_pubkey: H256Json, connected: MakerConnected) {
    log::debug!("Processing MakerConnected {:?}", connected);
    let ordermatch_ctx = OrdermatchContext::from_ctx(&ctx).unwrap();

    let our_public_id = match CryptoCtx::from_ctx(&ctx) {
        Ok(ctx) => ctx.mm2_internal_public_id(),
        Err(_) => return,
    };

    if our_public_id.bytes == from_pubkey.0 {
        log::warn!("Skip maker connected from our pubkey");
        return;
    }

    let mut my_taker_orders = ordermatch_ctx.my_taker_orders.lock().await;
    let my_order_entry = match my_taker_orders.entry(connected.taker_order_uuid) {
        Entry::Occupied(e) => e,
        Entry::Vacant(_) => return,
    };
    let order_match = match my_order_entry.get().matches.get(&connected.maker_order_uuid) {
        Some(o) => o,
        None => {
            log::warn!(
                "Our node doesn't have the match with uuid {}",
                connected.maker_order_uuid
            );
            return;
        },
    };

    if order_match.reserved.sender_pubkey != from_pubkey {
        error!("Connected message sender pubkey != reserved message sender pubkey");
        return;
    }
    // alice
    lp_connected_alice(ctx.clone(), my_order_entry.get().clone(), order_match.clone());
    // remove the matched order immediately
    let order = my_order_entry.remove();
    delete_my_taker_order(ctx, order, TakerOrderCancellationReason::Fulfilled)
        .compat()
        .await
        .ok();
}

async fn process_taker_request(ctx: MmArc, from_pubkey: H256Json, taker_request: TakerRequest) {
    let our_public_id: H256Json = match CryptoCtx::from_ctx(&ctx) {
        Ok(ctx) => ctx.mm2_internal_public_id().bytes.into(),
        Err(_) => return,
    };

    if our_public_id == from_pubkey {
        log::warn!("Skip the request originating from our pubkey");
        return;
    }
    log::debug!("Processing request {:?}", taker_request);

    if !taker_request.can_match_with_maker_pubkey(&our_public_id) {
        return;
    }

    let ordermatch_ctx = OrdermatchContext::from_ctx(&ctx).unwrap();
    let storage = MyOrdersStorage::new(ctx.clone());
    let mut my_orders = ordermatch_ctx.maker_orders_ctx.lock().orders.clone();
    let filtered = my_orders
        .iter_mut()
        .filter(|(uuid, _)| taker_request.can_match_with_uuid(uuid));

    for (uuid, order) in filtered {
        let mut order = order.lock().await;
        if let OrderMatchResult::Matched((base_amount, rel_amount)) = order.match_with_request(&taker_request) {
            let (base_coin, rel_coin) = match find_pair(&ctx, &order.base, &order.rel).await {
                Ok(Some(c)) => c,
                _ => return, // attempt to match with deactivated coin
            };

            let my_conf_settings =
                choose_maker_confs_and_notas(order.conf_settings, &taker_request, &base_coin, &rel_coin);
            let other_conf_settings =
                choose_taker_confs_and_notas(&taker_request, &order.conf_settings, &base_coin, &rel_coin);
            let atomic_locktime_v = AtomicLocktimeVersion::V2 {
                my_conf_settings,
                other_conf_settings,
            };
            let maker_lock_duration = (lp_atomic_locktime(
                order.base_orderbook_ticker(),
                order.rel_orderbook_ticker(),
                atomic_locktime_v,
            ) as f64
                * rel_coin.maker_locktime_multiplier())
            .ceil() as u64;

            if !order.matches.contains_key(&taker_request.uuid)
                && base_coin.is_coin_protocol_supported(
                    taker_request.base_protocol_info_for_maker(),
                    Some(base_amount.clone()),
                    maker_lock_duration,
                    true,
                )
                && rel_coin.is_coin_protocol_supported(
                    taker_request.rel_protocol_info_for_maker(),
                    None,
                    maker_lock_duration,
                    true,
                )
            {
                let reserved = MakerReserved {
                    dest_pub_key: taker_request.sender_pubkey,
                    sender_pubkey: our_public_id,
                    base: order.base_orderbook_ticker().to_owned(),
                    base_amount: base_amount.clone(),
                    rel_amount: rel_amount.clone(),
                    rel: order.rel_orderbook_ticker().to_owned(),
                    taker_order_uuid: taker_request.uuid,
                    maker_order_uuid: *uuid,
                    conf_settings: order.conf_settings.or_else(|| {
                        Some(OrderConfirmationsSettings {
                            base_confs: base_coin.required_confirmations(),
                            base_nota: base_coin.requires_notarization(),
                            rel_confs: rel_coin.required_confirmations(),
                            rel_nota: rel_coin.requires_notarization(),
                        })
                    }),
                    base_protocol_info: Some(base_coin.coin_protocol_info(None)),
                    rel_protocol_info: Some(rel_coin.coin_protocol_info(Some(rel_amount.clone()))),
                };
                let topic = order.orderbook_topic();
                log::debug!("Request matched sending reserved {:?}", reserved);
                broadcast_ordermatch_message(&ctx, vec![topic], reserved.clone().into(), order.p2p_keypair());
                let maker_match = MakerMatch {
                    request: taker_request,
                    reserved,
                    connect: None,
                    connected: None,
                    last_updated: now_ms(),
                };
                order.matches.insert(maker_match.request.uuid, maker_match);
                storage
                    .update_active_maker_order(&order)
                    .await
                    .error_log_with_msg("!update_active_maker_order");
            }
            return;
        }
    }
}

async fn process_taker_connect(ctx: MmArc, sender_pubkey: H256Json, connect_msg: TakerConnect) {
    log::debug!("Processing TakerConnect {:?}", connect_msg);
    let ordermatch_ctx = OrdermatchContext::from_ctx(&ctx).unwrap();

    let our_public_id = match CryptoCtx::from_ctx(&ctx) {
        Ok(ctx) => ctx.mm2_internal_public_id(),
        Err(_) => return,
    };

    if our_public_id.bytes == sender_pubkey.0 {
        log::warn!("Skip taker connect from our pubkey");
        return;
    }

    let order_mutex = {
        match ordermatch_ctx
            .maker_orders_ctx
            .lock()
            .orders
            .get(&connect_msg.maker_order_uuid)
        {
            Some(o) => o.clone(),
            None => return,
        }
    };
    let mut my_order = order_mutex.lock().await;
    let order_match = match my_order.matches.get_mut(&connect_msg.taker_order_uuid) {
        Some(o) => o,
        None => {
            log::warn!(
                "Our node doesn't have the match with uuid {}",
                connect_msg.taker_order_uuid
            );
            return;
        },
    };
    if order_match.request.sender_pubkey != sender_pubkey {
        log::warn!("Connect message sender pubkey != request message sender pubkey");
        return;
    }

    if order_match.connected.is_none() && order_match.connect.is_none() {
        let connected = MakerConnected {
            sender_pubkey: our_public_id.bytes.into(),
            dest_pub_key: connect_msg.sender_pubkey,
            taker_order_uuid: connect_msg.taker_order_uuid,
            maker_order_uuid: connect_msg.maker_order_uuid,
            method: "connected".into(),
        };
        order_match.connect = Some(connect_msg);
        order_match.connected = Some(connected.clone());
        let order_match = order_match.clone();
        my_order.started_swaps.push(order_match.request.uuid);
        lp_connect_start_bob(ctx.clone(), order_match, my_order.clone());
        let topic = my_order.orderbook_topic();
        broadcast_ordermatch_message(&ctx, vec![topic.clone()], connected.into(), my_order.p2p_keypair());

        // If volume is less order will be cancelled a bit later
        if my_order.available_amount() >= my_order.min_base_vol {
            let mut updated_msg = new_protocol::MakerOrderUpdated::new(my_order.uuid);
            updated_msg.with_new_max_volume(my_order.available_amount().into());
            maker_order_updated_p2p_notify(ctx.clone(), topic, updated_msg, my_order.p2p_keypair());
        }
        MyOrdersStorage::new(ctx)
            .update_active_maker_order(&my_order)
            .await
            .error_log_with_msg("!update_active_maker_order");
    }
}

#[derive(Deserialize, Debug)]
pub struct AutoBuyInput {
    base: String,
    rel: String,
    price: MmNumber,
    volume: MmNumber,
    timeout: Option<u64>,
    /// Not used. Deprecated.
    #[allow(dead_code)]
    duration: Option<u32>,
    // TODO: remove this field on API refactoring, method should be separated from params
    method: String,
    #[allow(dead_code)]
    gui: Option<String>,
    #[serde(rename = "destpubkey")]
    #[serde(default)]
    #[allow(dead_code)]
    dest_pub_key: H256Json,
    #[serde(default)]
    match_by: MatchBy,
    #[serde(default)]
    order_type: OrderType,
    base_confs: Option<u64>,
    base_nota: Option<bool>,
    rel_confs: Option<u64>,
    rel_nota: Option<bool>,
    min_volume: Option<MmNumber>,
    #[serde(default = "get_true")]
    save_in_history: bool,
}

pub async fn buy(ctx: MmArc, req: Json) -> Result<Response<Vec<u8>>, String> {
    let input: AutoBuyInput = try_s!(json::from_value(req));
    if input.base == input.rel {
        return ERR!("Base and rel must be different coins");
    }
    let rel_coin = try_s!(lp_coinfind(&ctx, &input.rel).await);
    let rel_coin = try_s!(rel_coin.ok_or("Rel coin is not found or inactive"));
    let base_coin = try_s!(lp_coinfind(&ctx, &input.base).await);
    let base_coin: MmCoinEnum = try_s!(base_coin.ok_or("Base coin is not found or inactive"));
    if base_coin.wallet_only(&ctx) {
        return ERR!("Base coin {} is wallet only", input.base);
    }
    if rel_coin.wallet_only(&ctx) {
        return ERR!("Rel coin {} is wallet only", input.rel);
    }
    let my_amount = &input.volume * &input.price;
    try_s!(
        check_balance_for_taker_swap(
            &ctx,
            &rel_coin,
            &base_coin,
            my_amount,
            input.volume.clone(),
            None,
            None,
            FeeApproxStage::OrderIssue
        )
        .await
    );
    let res = try_s!(lp_auto_buy(&ctx, &base_coin, &rel_coin, input).await).into_bytes();
    Ok(try_s!(Response::builder().body(res)))
}

pub async fn sell(ctx: MmArc, req: Json) -> Result<Response<Vec<u8>>, String> {
    let input: AutoBuyInput = try_s!(json::from_value(req));
    if input.base == input.rel {
        return ERR!("Base and rel must be different coins");
    }
    let base_coin = try_s!(lp_coinfind(&ctx, &input.base).await);
    let base_coin = try_s!(base_coin.ok_or("Base coin is not found or inactive"));
    let rel_coin = try_s!(lp_coinfind(&ctx, &input.rel).await);
    let rel_coin = try_s!(rel_coin.ok_or("Rel coin is not found or inactive"));
    if base_coin.wallet_only(&ctx) {
        return ERR!("Base coin {} is wallet only", input.base);
    }
    if rel_coin.wallet_only(&ctx) {
        return ERR!("Rel coin {} is wallet only", input.rel);
    }
    try_s!(
        check_balance_for_taker_swap(
            &ctx,
            &base_coin,
            &rel_coin,
            input.volume.clone(),
            &input.volume / &input.price,
            None,
            None,
            FeeApproxStage::OrderIssue
        )
        .await
    );
    let res = try_s!(lp_auto_buy(&ctx, &base_coin, &rel_coin, input).await).into_bytes();
    Ok(try_s!(Response::builder().body(res)))
}

/// Created when maker order is matched with taker request
#[derive(Clone, Debug, Deserialize, Eq, PartialEq, Serialize)]
struct MakerMatch {
    request: TakerRequest,
    reserved: MakerReserved,
    connect: Option<TakerConnect>,
    connected: Option<MakerConnected>,
    last_updated: u64,
}

/// Created upon taker request broadcast
#[derive(Clone, Debug, Deserialize, Eq, PartialEq, Serialize)]
struct TakerMatch {
    reserved: MakerReserved,
    connect: TakerConnect,
    connected: Option<MakerConnected>,
    last_updated: u64,
}

impl<'a> From<&'a TakerRequest> for TakerRequestForRpc<'a> {
    fn from(request: &'a TakerRequest) -> TakerRequestForRpc<'a> {
        TakerRequestForRpc {
            base: &request.base,
            rel: &request.rel,
            base_amount: request.base_amount.to_decimal(),
            base_amount_rat: request.base_amount.to_ratio(),
            rel_amount: request.rel_amount.to_decimal(),
            rel_amount_rat: request.rel_amount.to_ratio(),
            action: &request.action,
            uuid: &request.uuid,
            method: "request".to_string(),
            sender_pubkey: &request.sender_pubkey,
            dest_pub_key: &request.dest_pub_key,
            match_by: &request.match_by,
            conf_settings: &request.conf_settings,
        }
    }
}

construct_detailed!(DetailedMinVolume, min_volume);

#[derive(Serialize)]
struct LpautobuyResult<'a> {
    #[serde(flatten)]
    request: TakerRequestForRpc<'a>,
    order_type: &'a OrderType,
    #[serde(flatten)]
    min_volume: DetailedMinVolume,
    base_orderbook_ticker: &'a Option<String>,
    rel_orderbook_ticker: &'a Option<String>,
}

#[derive(Clone, Debug, Serialize)]
pub struct TakerRequestForRpc<'a> {
    base: &'a str,
    rel: &'a str,
    base_amount: BigDecimal,
    base_amount_rat: BigRational,
    rel_amount: BigDecimal,
    rel_amount_rat: BigRational,
    action: &'a TakerAction,
    uuid: &'a Uuid,
    method: String,
    sender_pubkey: &'a H256Json,
    dest_pub_key: &'a H256Json,
    match_by: &'a MatchBy,
    conf_settings: &'a Option<OrderConfirmationsSettings>,
}

#[allow(clippy::needless_borrow)]
pub async fn lp_auto_buy(
    ctx: &MmArc,
    base_coin: &MmCoinEnum,
    rel_coin: &MmCoinEnum,
    input: AutoBuyInput,
) -> Result<String, String> {
    if input.price < MmNumber::from(BigRational::new(1.into(), 100_000_000.into())) {
        return ERR!("Price is too low, minimum is 0.00000001");
    }

    let action = match Some(input.method.as_ref()) {
        Some("buy") => TakerAction::Buy,
        Some("sell") => TakerAction::Sell,
        _ => return ERR!("Auto buy must be called only from buy/sell RPC methods"),
    };
    let ordermatch_ctx = try_s!(OrdermatchContext::from_ctx(ctx));
    let mut my_taker_orders = ordermatch_ctx.my_taker_orders.lock().await;
    let our_public_id = try_s!(CryptoCtx::from_ctx(&ctx)).mm2_internal_public_id();
    let rel_volume = &input.volume * &input.price;
    let conf_settings = OrderConfirmationsSettings {
        base_confs: input.base_confs.unwrap_or_else(|| base_coin.required_confirmations()),
        base_nota: input.base_nota.unwrap_or_else(|| base_coin.requires_notarization()),
        rel_confs: input.rel_confs.unwrap_or_else(|| rel_coin.required_confirmations()),
        rel_nota: input.rel_nota.unwrap_or_else(|| rel_coin.requires_notarization()),
    };
    let mut order_builder = TakerOrderBuilder::new(base_coin, rel_coin)
        .with_base_amount(input.volume)
        .with_rel_amount(rel_volume)
        .with_action(action)
        .with_match_by(input.match_by)
        .with_min_volume(input.min_volume)
        .with_order_type(input.order_type)
        .with_conf_settings(conf_settings)
        .with_sender_pubkey(H256Json::from(our_public_id.bytes))
        .with_save_in_history(input.save_in_history)
        .with_base_orderbook_ticker(ordermatch_ctx.orderbook_ticker(base_coin.ticker()))
        .with_rel_orderbook_ticker(ordermatch_ctx.orderbook_ticker(rel_coin.ticker()));
    if let Some(timeout) = input.timeout {
        order_builder = order_builder.with_timeout(timeout);
    }
    let order = try_s!(order_builder.build());

    let request_orderbook = false;
    try_s!(
        subscribe_to_orderbook_topic(
            ctx,
            order.base_orderbook_ticker(),
            order.rel_orderbook_ticker(),
            request_orderbook
        )
        .await
    );
    broadcast_ordermatch_message(
        ctx,
        vec![order.orderbook_topic()],
        order.clone().into(),
        order.p2p_keypair(),
    );

    let result = json!({ "result": LpautobuyResult {
        request: (&order.request).into(),
        order_type: &order.order_type,
        min_volume: order.min_volume.clone().into(),
        base_orderbook_ticker: &order.base_orderbook_ticker,
        rel_orderbook_ticker: &order.rel_orderbook_ticker,
    } });

    save_my_new_taker_order(ctx.clone(), &order)
        .await
        .map_err(|e| ERRL!("{}", e))?;
    my_taker_orders.insert(order.request.uuid, order);
    Ok(result.to_string())
}

/// Orderbook Item P2P message
/// DO NOT CHANGE - it will break backwards compatibility
#[derive(Clone, Debug, Deserialize, PartialEq, Serialize)]
struct OrderbookP2PItem {
    pubkey: String,
    base: String,
    rel: String,
    price: BigRational,
    max_volume: BigRational,
    min_volume: BigRational,
    uuid: Uuid,
    created_at: u64,
}

impl OrderbookP2PItem {
    fn as_rpc_best_orders_buy(
        &self,
        address: String,
        conf_settings: Option<&OrderConfirmationsSettings>,
        is_mine: bool,
    ) -> RpcOrderbookEntry {
        let price_mm = MmNumber::from(self.price.clone());
        let max_vol_mm = MmNumber::from(self.max_volume.clone());
        let min_vol_mm = MmNumber::from(self.min_volume.clone());

        let base_max_volume = max_vol_mm.clone().into();
        let base_min_volume = min_vol_mm.clone().into();
        let rel_max_volume = (&max_vol_mm * &price_mm).into();
        let rel_min_volume = (&min_vol_mm * &price_mm).into();

        RpcOrderbookEntry {
            coin: self.rel.clone(),
            address,
            price: price_mm.to_decimal(),
            price_rat: price_mm.to_ratio(),
            price_fraction: price_mm.to_fraction(),
            max_volume: max_vol_mm.to_decimal(),
            max_volume_rat: max_vol_mm.to_ratio(),
            max_volume_fraction: max_vol_mm.to_fraction(),
            min_volume: min_vol_mm.to_decimal(),
            min_volume_rat: min_vol_mm.to_ratio(),
            min_volume_fraction: min_vol_mm.to_fraction(),
            pubkey: self.pubkey.clone(),
            age: (now_ms() as i64 / 1000),
            zcredits: 0,
            uuid: self.uuid,
            is_mine,
            base_max_volume,
            base_min_volume,
            rel_max_volume,
            rel_min_volume,
            conf_settings: conf_settings.cloned(),
        }
    }

    fn as_rpc_best_orders_buy_v2(
        &self,
        address: OrderbookAddress,
        conf_settings: Option<&OrderConfirmationsSettings>,
        is_mine: bool,
    ) -> RpcOrderbookEntryV2 {
        let price_mm = MmNumber::from(self.price.clone());
        let max_vol_mm = MmNumber::from(self.max_volume.clone());
        let min_vol_mm = MmNumber::from(self.min_volume.clone());

        RpcOrderbookEntryV2 {
            coin: self.rel.clone(),
            address,
            rel_max_volume: (&max_vol_mm * &price_mm).into(),
            rel_min_volume: (&min_vol_mm * &price_mm).into(),
            price: price_mm.into(),
            pubkey: self.pubkey.clone(),
            uuid: self.uuid,
            is_mine,
            base_max_volume: max_vol_mm.into(),
            base_min_volume: min_vol_mm.into(),
            conf_settings: conf_settings.cloned(),
        }
    }

    fn as_rpc_best_orders_sell(
        &self,
        address: String,
        conf_settings: Option<&OrderConfirmationsSettings>,
        is_mine: bool,
    ) -> RpcOrderbookEntry {
        let price_mm = MmNumber::from(1i32) / self.price.clone().into();
        let max_vol_mm = MmNumber::from(self.max_volume.clone());
        let min_vol_mm = MmNumber::from(self.min_volume.clone());

        let base_max_volume = (&max_vol_mm / &price_mm).into();
        let base_min_volume = (&min_vol_mm / &price_mm).into();
        let rel_max_volume = max_vol_mm.clone().into();
        let rel_min_volume = min_vol_mm.clone().into();
        let conf_settings = conf_settings.map(|conf| conf.reversed());

        RpcOrderbookEntry {
            coin: self.base.clone(),
            address,
            price: price_mm.to_decimal(),
            price_rat: price_mm.to_ratio(),
            price_fraction: price_mm.to_fraction(),
            max_volume: max_vol_mm.to_decimal(),
            max_volume_rat: max_vol_mm.to_ratio(),
            max_volume_fraction: max_vol_mm.to_fraction(),
            min_volume: min_vol_mm.to_decimal(),
            min_volume_rat: min_vol_mm.to_ratio(),
            min_volume_fraction: min_vol_mm.to_fraction(),
            pubkey: self.pubkey.clone(),
            age: (now_ms() as i64 / 1000),
            zcredits: 0,
            uuid: self.uuid,
            is_mine,
            base_max_volume,
            base_min_volume,
            rel_max_volume,
            rel_min_volume,
            conf_settings,
        }
    }

    fn as_rpc_best_orders_sell_v2(
        &self,
        address: OrderbookAddress,
        conf_settings: Option<&OrderConfirmationsSettings>,
        is_mine: bool,
    ) -> RpcOrderbookEntryV2 {
        let price_mm = MmNumber::from(1i32) / self.price.clone().into();
        let max_vol_mm = MmNumber::from(self.max_volume.clone());
        let min_vol_mm = MmNumber::from(self.min_volume.clone());

        let conf_settings = conf_settings.map(|conf| conf.reversed());

        RpcOrderbookEntryV2 {
            coin: self.base.clone(),
            address,
            base_max_volume: (&max_vol_mm / &price_mm).into(),
            base_min_volume: (&min_vol_mm / &price_mm).into(),
            price: price_mm.into(),
            pubkey: self.pubkey.clone(),
            uuid: self.uuid,
            is_mine,
            rel_max_volume: max_vol_mm.into(),
            rel_min_volume: min_vol_mm.into(),
            conf_settings,
        }
    }
}

/// Despite it looks the same as OrderbookItemWithProof it's better to have a separate struct to avoid compatibility
/// breakage if we need to add more fields to the OrderbookItemWithProof
/// DO NOT ADD more fields in this struct as it will break backward compatibility.
/// Add them to the BestOrdersRes instead
#[derive(Clone, Debug, Deserialize, PartialEq, Serialize)]
struct OrderbookP2PItemWithProof {
    /// Orderbook item
    order: OrderbookP2PItem,
    /// Last pubkey message payload that contains most recent pair trie root
    last_message_payload: Vec<u8>,
    /// Proof confirming that orderbook item is in the pair trie
    proof: TrieProof,
}

impl From<OrderbookItemWithProof> for OrderbookP2PItemWithProof {
    fn from(o: OrderbookItemWithProof) -> Self {
        OrderbookP2PItemWithProof {
            order: o.order.into(),
            last_message_payload: o.last_message_payload,
            proof: o.proof,
        }
    }
}

impl From<OrderbookItem> for OrderbookP2PItem {
    fn from(o: OrderbookItem) -> OrderbookP2PItem {
        OrderbookP2PItem {
            pubkey: o.pubkey,
            base: o.base,
            rel: o.rel,
            price: o.price,
            max_volume: o.max_volume,
            min_volume: o.min_volume,
            uuid: o.uuid,
            created_at: o.created_at,
        }
    }
}

#[derive(Clone, Debug, PartialEq)]
struct OrderbookItem {
    pubkey: String,
    base: String,
    rel: String,
    price: BigRational,
    max_volume: BigRational,
    min_volume: BigRational,
    uuid: Uuid,
    created_at: u64,
    base_protocol_info: Vec<u8>,
    rel_protocol_info: Vec<u8>,
    conf_settings: Option<OrderConfirmationsSettings>,
}

#[derive(Clone, Debug, PartialEq)]
struct OrderbookItemWithProof {
    /// Orderbook item
    order: OrderbookItem,
    /// Last pubkey message payload that contains most recent pair trie root
    last_message_payload: Vec<u8>,
    /// Proof confirming that orderbook item is in the pair trie
    proof: TrieProof,
}

/// Concrete implementation of Hasher using Blake2b 64-bit hashes
#[derive(Debug)]
pub struct Blake2Hasher64;

impl Hasher for Blake2Hasher64 {
    type Out = [u8; 8];
    type StdHasher = Hash256StdHasher;
    const LENGTH: usize = 8;

    fn hash(x: &[u8]) -> Self::Out {
        let mut hasher = Blake2bVar::new(8).expect("8 is valid VarBlake2b output_size");
        hasher.update(x);
        let mut res: [u8; 8] = Default::default();
        hasher.finalize_variable(&mut res).expect("hashing to succeed");
        res
    }
}

type Layout = sp_trie::LayoutV0<Blake2Hasher64>;

impl OrderbookItem {
    fn apply_updated(&mut self, msg: &new_protocol::MakerOrderUpdated) {
        if let Some(new_price) = msg.new_price() {
            self.price = new_price.into();
        }

        if let Some(new_max_volume) = msg.new_max_volume() {
            self.max_volume = new_max_volume.into();
        }

        if let Some(new_min_volume) = msg.new_min_volume() {
            self.min_volume = new_min_volume.into();
        }
    }

    fn as_rpc_entry_ask(&self, address: String, is_mine: bool) -> RpcOrderbookEntry {
        let price_mm = MmNumber::from(self.price.clone());
        let max_vol_mm = MmNumber::from(self.max_volume.clone());
        let min_vol_mm = MmNumber::from(self.min_volume.clone());

        let base_max_volume = max_vol_mm.clone().into();
        let base_min_volume = min_vol_mm.clone().into();
        let rel_max_volume = (&max_vol_mm * &price_mm).into();
        let rel_min_volume = (&min_vol_mm * &price_mm).into();

        RpcOrderbookEntry {
            coin: self.base.clone(),
            address,
            price: price_mm.to_decimal(),
            price_rat: price_mm.to_ratio(),
            price_fraction: price_mm.to_fraction(),
            max_volume: max_vol_mm.to_decimal(),
            max_volume_rat: max_vol_mm.to_ratio(),
            max_volume_fraction: max_vol_mm.to_fraction(),
            min_volume: min_vol_mm.to_decimal(),
            min_volume_rat: min_vol_mm.to_ratio(),
            min_volume_fraction: min_vol_mm.to_fraction(),
            pubkey: self.pubkey.clone(),
            age: (now_ms() as i64 / 1000),
            zcredits: 0,
            uuid: self.uuid,
            is_mine,
            base_max_volume,
            base_min_volume,
            rel_max_volume,
            rel_min_volume,
            conf_settings: self.conf_settings,
        }
    }

    fn as_rpc_entry_bid(&self, address: String, is_mine: bool) -> RpcOrderbookEntry {
        let price_mm = MmNumber::from(1i32) / self.price.clone().into();
        let max_vol_mm = MmNumber::from(self.max_volume.clone());
        let min_vol_mm = MmNumber::from(self.min_volume.clone());

        let base_max_volume = (&max_vol_mm / &price_mm).into();
        let base_min_volume = (&min_vol_mm / &price_mm).into();
        let rel_max_volume = max_vol_mm.clone().into();
        let rel_min_volume = min_vol_mm.clone().into();
        let conf_settings = self.conf_settings.map(|conf| conf.reversed());

        RpcOrderbookEntry {
            coin: self.base.clone(),
            address,
            price: price_mm.to_decimal(),
            price_rat: price_mm.to_ratio(),
            price_fraction: price_mm.to_fraction(),
            max_volume: max_vol_mm.to_decimal(),
            max_volume_rat: max_vol_mm.to_ratio(),
            max_volume_fraction: max_vol_mm.to_fraction(),
            min_volume: min_vol_mm.to_decimal(),
            min_volume_rat: min_vol_mm.to_ratio(),
            min_volume_fraction: min_vol_mm.to_fraction(),
            pubkey: self.pubkey.clone(),
            age: (now_ms() as i64 / 1000),
            zcredits: 0,
            uuid: self.uuid,
            is_mine,
            base_max_volume,
            base_min_volume,
            rel_max_volume,
            rel_min_volume,
            conf_settings,
        }
    }

    fn as_rpc_v2_entry_ask(&self, address: OrderbookAddress, is_mine: bool) -> RpcOrderbookEntryV2 {
        let price_mm = MmNumber::from(self.price.clone());
        let max_vol_mm = MmNumber::from(self.max_volume.clone());
        let min_vol_mm = MmNumber::from(self.min_volume.clone());

        RpcOrderbookEntryV2 {
            coin: self.base.clone(),
            address,
            rel_max_volume: (&max_vol_mm * &price_mm).into(),
            rel_min_volume: (&min_vol_mm * &price_mm).into(),
            price: price_mm.into(),
            pubkey: self.pubkey.clone(),
            uuid: self.uuid,
            is_mine,
            base_max_volume: max_vol_mm.into(),
            base_min_volume: min_vol_mm.into(),
            conf_settings: self.conf_settings,
        }
    }

    fn as_rpc_v2_entry_bid(&self, address: OrderbookAddress, is_mine: bool) -> RpcOrderbookEntryV2 {
        let price_mm = MmNumber::from(1i32) / self.price.clone().into();
        let max_vol_mm = MmNumber::from(self.max_volume.clone());
        let min_vol_mm = MmNumber::from(self.min_volume.clone());

        let conf_settings = self.conf_settings.map(|conf| conf.reversed());

        RpcOrderbookEntryV2 {
            coin: self.base.clone(),
            address,
            base_max_volume: (&max_vol_mm / &price_mm).into(),
            base_min_volume: (&min_vol_mm / &price_mm).into(),
            price: price_mm.into(),
            pubkey: self.pubkey.clone(),
            uuid: self.uuid,
            is_mine,
            rel_max_volume: max_vol_mm.into(),
            rel_min_volume: min_vol_mm.into(),
            conf_settings,
        }
    }

    fn from_p2p_and_info(
        o: OrderbookP2PItem,
        proto_info: BaseRelProtocolInfo,
        conf_info: Option<OrderConfirmationsSettings>,
    ) -> Self {
        OrderbookItem {
            pubkey: o.pubkey,
            base: o.base,
            rel: o.rel,
            price: o.price,
            max_volume: o.max_volume,
            min_volume: o.min_volume,
            uuid: o.uuid,
            created_at: o.created_at,
            base_protocol_info: proto_info.base,
            rel_protocol_info: proto_info.rel,
            conf_settings: conf_info,
        }
    }

    fn base_rel_proto_info(&self) -> BaseRelProtocolInfo {
        BaseRelProtocolInfo {
            base: self.base_protocol_info.clone(),
            rel: self.rel_protocol_info.clone(),
        }
    }

    /// Serialize order partially to store in the trie
    /// AVOID CHANGING THIS as much as possible because it will cause a kind of "hard fork"
    fn trie_state_bytes(&self) -> Vec<u8> {
        #[derive(Serialize)]
        struct OrderbookItemHelper<'a> {
            pubkey: &'a str,
            base: &'a str,
            rel: &'a str,
            price: &'a BigRational,
            max_volume: &'a BigRational,
            min_volume: &'a BigRational,
            uuid: &'a Uuid,
            created_at: &'a u64,
        }

        let helper = OrderbookItemHelper {
            pubkey: &self.pubkey,
            base: &self.base,
            rel: &self.rel,
            price: &self.price,
            max_volume: &self.max_volume,
            min_volume: &self.min_volume,
            uuid: &self.uuid,
            created_at: &self.created_at,
        };

        rmp_serde::to_vec(&helper).expect("Serialization should never fail")
    }
}

fn get_true() -> bool { true }

#[derive(Deserialize)]
pub struct SetPriceReq {
    base: String,
    rel: String,
    price: MmNumber,
    #[serde(default)]
    max: bool,
    #[serde(default)]
    volume: MmNumber,
    min_volume: Option<MmNumber>,
    #[serde(default = "get_true")]
    cancel_previous: bool,
    base_confs: Option<u64>,
    base_nota: Option<bool>,
    rel_confs: Option<u64>,
    rel_nota: Option<bool>,
    #[serde(default = "get_true")]
    save_in_history: bool,
}

#[derive(Deserialize)]
pub struct MakerOrderUpdateReq {
    uuid: Uuid,
    new_price: Option<MmNumber>,
    max: Option<bool>,
    volume_delta: Option<MmNumber>,
    min_volume: Option<MmNumber>,
    base_confs: Option<u64>,
    base_nota: Option<bool>,
    rel_confs: Option<u64>,
    rel_nota: Option<bool>,
}

#[derive(Debug, Serialize)]
pub struct MakerReservedForRpc<'a> {
    base: &'a str,
    rel: &'a str,
    base_amount: BigDecimal,
    base_amount_rat: BigRational,
    rel_amount: BigDecimal,
    rel_amount_rat: BigRational,
    taker_order_uuid: &'a Uuid,
    maker_order_uuid: &'a Uuid,
    sender_pubkey: &'a H256Json,
    dest_pub_key: &'a H256Json,
    conf_settings: &'a Option<OrderConfirmationsSettings>,
    method: String,
}

#[derive(Debug, Serialize)]
pub struct TakerConnectForRpc<'a> {
    taker_order_uuid: &'a Uuid,
    maker_order_uuid: &'a Uuid,
    method: String,
    sender_pubkey: &'a H256Json,
    dest_pub_key: &'a H256Json,
}

impl<'a> From<&'a TakerConnect> for TakerConnectForRpc<'a> {
    fn from(connect: &'a TakerConnect) -> TakerConnectForRpc {
        TakerConnectForRpc {
            taker_order_uuid: &connect.taker_order_uuid,
            maker_order_uuid: &connect.maker_order_uuid,
            method: "connect".to_string(),
            sender_pubkey: &connect.sender_pubkey,
            dest_pub_key: &connect.dest_pub_key,
        }
    }
}

#[derive(Debug, Serialize)]
pub struct MakerConnectedForRpc<'a> {
    taker_order_uuid: &'a Uuid,
    maker_order_uuid: &'a Uuid,
    method: String,
    sender_pubkey: &'a H256Json,
    dest_pub_key: &'a H256Json,
}

impl<'a> From<&'a MakerConnected> for MakerConnectedForRpc<'a> {
    fn from(connected: &'a MakerConnected) -> MakerConnectedForRpc {
        MakerConnectedForRpc {
            taker_order_uuid: &connected.taker_order_uuid,
            maker_order_uuid: &connected.maker_order_uuid,
            method: "connected".to_string(),
            sender_pubkey: &connected.sender_pubkey,
            dest_pub_key: &connected.dest_pub_key,
        }
    }
}

impl<'a> From<&'a MakerReserved> for MakerReservedForRpc<'a> {
    fn from(reserved: &MakerReserved) -> MakerReservedForRpc {
        MakerReservedForRpc {
            base: &reserved.base,
            rel: &reserved.rel,
            base_amount: reserved.base_amount.to_decimal(),
            base_amount_rat: reserved.base_amount.to_ratio(),
            rel_amount: reserved.rel_amount.to_decimal(),
            rel_amount_rat: reserved.rel_amount.to_ratio(),
            taker_order_uuid: &reserved.taker_order_uuid,
            maker_order_uuid: &reserved.maker_order_uuid,
            sender_pubkey: &reserved.sender_pubkey,
            dest_pub_key: &reserved.dest_pub_key,
            conf_settings: &reserved.conf_settings,
            method: "reserved".to_string(),
        }
    }
}

#[derive(Debug, Serialize)]
struct MakerMatchForRpc<'a> {
    request: TakerRequestForRpc<'a>,
    reserved: MakerReservedForRpc<'a>,
    connect: Option<TakerConnectForRpc<'a>>,
    connected: Option<MakerConnectedForRpc<'a>>,
    last_updated: u64,
}

#[allow(clippy::needless_borrow)]
impl<'a> From<&'a MakerMatch> for MakerMatchForRpc<'a> {
    fn from(maker_match: &'a MakerMatch) -> MakerMatchForRpc {
        MakerMatchForRpc {
            request: (&maker_match.request).into(),
            reserved: (&maker_match.reserved).into(),
            connect: maker_match.connect.as_ref().map(Into::into),
            connected: maker_match.connected.as_ref().map(Into::into),
            last_updated: maker_match.last_updated,
        }
    }
}

#[derive(Serialize)]
struct MakerOrderForRpc<'a> {
    base: &'a str,
    rel: &'a str,
    price: BigDecimal,
    price_rat: &'a MmNumber,
    max_base_vol: BigDecimal,
    max_base_vol_rat: &'a MmNumber,
    min_base_vol: BigDecimal,
    min_base_vol_rat: &'a MmNumber,
    created_at: u64,
    updated_at: Option<u64>,
    matches: HashMap<Uuid, MakerMatchForRpc<'a>>,
    started_swaps: &'a [Uuid],
    uuid: Uuid,
    conf_settings: &'a Option<OrderConfirmationsSettings>,
    #[serde(skip_serializing_if = "Option::is_none")]
    changes_history: &'a Option<Vec<HistoricalOrder>>,
    base_orderbook_ticker: &'a Option<String>,
    rel_orderbook_ticker: &'a Option<String>,
}

impl<'a> From<&'a MakerOrder> for MakerOrderForRpc<'a> {
    fn from(order: &'a MakerOrder) -> MakerOrderForRpc<'a> {
        MakerOrderForRpc {
            base: &order.base,
            rel: &order.rel,
            price: order.price.to_decimal(),
            price_rat: &order.price,
            max_base_vol: order.max_base_vol.to_decimal(),
            max_base_vol_rat: &order.max_base_vol,
            min_base_vol: order.min_base_vol.to_decimal(),
            min_base_vol_rat: &order.min_base_vol,
            created_at: order.created_at,
            updated_at: order.updated_at,
            matches: order
                .matches
                .iter()
                .map(|(uuid, order_match)| (*uuid, order_match.into()))
                .collect(),
            started_swaps: &order.started_swaps,
            uuid: order.uuid,
            conf_settings: &order.conf_settings,
            changes_history: &order.changes_history,
            base_orderbook_ticker: &order.base_orderbook_ticker,
            rel_orderbook_ticker: &order.rel_orderbook_ticker,
        }
    }
}

/// Cancels the orders in case of error on different checks
/// https://github.com/KomodoPlatform/atomicDEX-API/issues/794
async fn cancel_orders_on_error<T, E>(ctx: &MmArc, req: &SetPriceReq, error: E) -> Result<T, E> {
    if req.cancel_previous {
        let ordermatch_ctx = OrdermatchContext::from_ctx(ctx).unwrap();
        cancel_previous_maker_orders(ctx, &ordermatch_ctx, &req.base, &req.rel).await;
    }
    Err(error)
}

<<<<<<< HEAD
pub async fn check_other_coin_balance_for_order_issue(
    ctx: &MmArc,
    other_coin: &MmCoinEnum,
    my_coin_volume: BigDecimal,
    other_coin_volume: MmNumber,
) -> CheckBalanceResult<()> {
=======
pub async fn check_other_coin_balance_for_order_issue(ctx: &MmArc, other_coin: &MmCoinEnum) -> CheckBalanceResult<()> {
>>>>>>> c5fbee7c
    let trade_fee = other_coin
        .get_receiver_trade_fee(FeeApproxStage::OrderIssue)
        .compat()
        .await
        .mm_err(|e| CheckBalanceError::from_trade_preimage_error(e, other_coin.ticker()))?;
    check_other_coin_balance_for_swap(ctx, other_coin, None, trade_fee, other_coin_volume).await
}

pub async fn check_balance_update_loop(ctx: MmWeak, ticker: String, balance: Option<CoinBalance>) {
    let mut current_balance = balance;
    loop {
        Timer::sleep(BALANCE_REQUEST_INTERVAL).await;
        let ctx = match MmArc::from_weak(&ctx) {
            Some(ctx) => ctx,
            None => return,
        };

        if let Ok(Some(coin)) = lp_coinfind(&ctx, &ticker).await {
            let balance = match coin.my_balance().compat().await {
                Ok(balance) => balance,
                Err(_) => continue,
            };
            if Some(&balance) != current_balance.as_ref() {
                let coins_ctx = CoinsContext::from_ctx(&ctx).unwrap();
                coins_ctx.balance_updated(&coin, &balance).await;
                current_balance = Some(balance);
            }
        }
    }
}

pub async fn create_maker_order(ctx: &MmArc, req: SetPriceReq) -> Result<MakerOrder, String> {
    let base_coin: MmCoinEnum = match try_s!(lp_coinfind(ctx, &req.base).await) {
        Some(coin) => coin,
        None => return ERR!("Base coin {} is not found", req.base),
    };

    let rel_coin: MmCoinEnum = match try_s!(lp_coinfind(ctx, &req.rel).await) {
        Some(coin) => coin,
        None => return ERR!("Rel coin {} is not found", req.rel),
    };

    if base_coin.wallet_only(ctx) {
        return ERR!("Base coin {} is wallet only", req.base);
    }
    if rel_coin.wallet_only(ctx) {
        return ERR!("Rel coin {} is wallet only", req.rel);
    }

    let (volume, balance) = if req.max {
        let CoinVolumeInfo { volume, balance, .. } = try_s!(
            get_max_maker_vol(ctx, &base_coin)
                .or_else(|e| cancel_orders_on_error(ctx, &req, e))
                .await
        );
<<<<<<< HEAD
        try_s!(
            check_other_coin_balance_for_order_issue(ctx, &rel_coin, volume.to_decimal(), &volume * &req.price).await
        );
        (volume, balance)
=======
        try_s!(check_other_coin_balance_for_order_issue(ctx, &rel_coin).await);
        (volume, balance.to_decimal())
>>>>>>> c5fbee7c
    } else {
        let balance = try_s!(
            check_balance_for_maker_swap(
                ctx,
                &base_coin,
                &rel_coin,
                req.volume.clone(),
                &req.volume * &req.price,
                None,
                None,
                FeeApproxStage::OrderIssue
            )
            .or_else(|e| cancel_orders_on_error(ctx, &req, e))
            .await
        );
        (req.volume.clone(), balance)
    };

    let ordermatch_ctx = try_s!(OrdermatchContext::from_ctx(ctx));
    if req.cancel_previous {
        cancel_previous_maker_orders(ctx, &ordermatch_ctx, &req.base, &req.rel).await;
    }

    let conf_settings = OrderConfirmationsSettings {
        base_confs: req.base_confs.unwrap_or_else(|| base_coin.required_confirmations()),
        base_nota: req.base_nota.unwrap_or_else(|| base_coin.requires_notarization()),
        rel_confs: req.rel_confs.unwrap_or_else(|| rel_coin.required_confirmations()),
        rel_nota: req.rel_nota.unwrap_or_else(|| rel_coin.requires_notarization()),
    };
    let builder = MakerOrderBuilder::new(&base_coin, &rel_coin)
        .with_max_base_vol(volume.clone())
        .with_min_base_vol(req.min_volume)
        .with_price(req.price.clone())
        .with_conf_settings(conf_settings)
        .with_save_in_history(req.save_in_history)
        .with_base_orderbook_ticker(ordermatch_ctx.orderbook_ticker(base_coin.ticker()))
        .with_rel_orderbook_ticker(ordermatch_ctx.orderbook_ticker(rel_coin.ticker()));

    let new_order = try_s!(builder.build());

    let request_orderbook = false;
    try_s!(
        subscribe_to_orderbook_topic(
            ctx,
            new_order.base_orderbook_ticker(),
            new_order.rel_orderbook_ticker(),
            request_orderbook
        )
        .await
    );
    save_my_new_maker_order(ctx.clone(), &new_order)
        .await
        .map_err(|e| ERRL!("{}", e))?;
    maker_order_created_p2p_notify(
        ctx.clone(),
        &new_order,
        base_coin.coin_protocol_info(None),
        rel_coin.coin_protocol_info(Some(volume * req.price)),
    );

    ordermatch_ctx
        .maker_orders_ctx
        .lock()
        .add_order(ctx.weak(), new_order.clone(), Some(balance));
    Ok(new_order)
}

pub async fn set_price(ctx: MmArc, req: Json) -> Result<Response<Vec<u8>>, String> {
    let req: SetPriceReq = try_s!(json::from_value(req));
    let maker_order = create_maker_order(&ctx, req).await?;
    let rpc_result = MakerOrderForRpc::from(&maker_order);
    let res = try_s!(json::to_vec(&json!({ "result": rpc_result })));
    Ok(try_s!(Response::builder().body(res)))
}

/// Removes the previous orders if there're some to allow multiple setprice call per pair.
/// It's common use case now as `autoprice` doesn't work with new ordermatching and
/// MM2 users request the coins price from aggregators by their own scripts issuing
/// repetitive setprice calls with new price
///
/// # Safety
///
/// The function locks the [`OrdermatchContext::my_maker_orders`] mutex.
async fn cancel_previous_maker_orders(
    ctx: &MmArc,
    ordermatch_ctx: &OrdermatchContext,
    base_to_delete: &str,
    rel_to_delete: &str,
) {
    let my_maker_orders = ordermatch_ctx.maker_orders_ctx.lock().orders.clone();

    for (uuid, order) in my_maker_orders {
        let order = order.lock().await;
        let to_delete = order.base == base_to_delete && order.rel == rel_to_delete;
        if to_delete {
            let removed_order_mutex = ordermatch_ctx.maker_orders_ctx.lock().remove_order(&uuid);
            // This checks that the uuid, &order.base hasn't been removed by another process
            if removed_order_mutex.is_some() {
                maker_order_cancelled_p2p_notify(ctx.clone(), &order);
                delete_my_maker_order(ctx.clone(), order.clone(), MakerOrderCancellationReason::Cancelled)
                    .compat()
                    .await
                    .ok();
            }
        }
    }
}

pub async fn update_maker_order(ctx: &MmArc, req: MakerOrderUpdateReq) -> Result<MakerOrder, String> {
    let ordermatch_ctx = try_s!(OrdermatchContext::from_ctx(ctx));
    let order_mutex = {
        let maker_orders_ctx = ordermatch_ctx.maker_orders_ctx.lock();
        match maker_orders_ctx.get_order(&req.uuid) {
            Some(order) => order.clone(),
            None => return ERR!("There is no order with UUID {}", req.uuid),
        }
    };

    let order_before_update = order_mutex.lock().await.clone();
    if order_before_update.has_ongoing_matches() {
        return ERR!("Can't update an order that has ongoing matches");
    }

    let base = order_before_update.base.as_str();
    let rel = order_before_update.rel.as_str();
    let (base_coin, rel_coin) = match find_pair(ctx, base, rel).await {
        Ok(Some(c)) => c,
        _ => return ERR!("Base coin {} and/or rel coin {} are not activated", base, rel),
    };

    let original_conf_settings = order_before_update.conf_settings.unwrap();
    let updated_conf_settings = OrderConfirmationsSettings {
        base_confs: req.base_confs.unwrap_or(original_conf_settings.base_confs),
        base_nota: req.base_nota.unwrap_or(original_conf_settings.base_nota),
        rel_confs: req.rel_confs.unwrap_or(original_conf_settings.rel_confs),
        rel_nota: req.rel_nota.unwrap_or(original_conf_settings.rel_nota),
    };

    let original_volume = order_before_update.max_base_vol.clone();
    let reserved_amount = order_before_update.reserved_amount();

    let mut update_msg = new_protocol::MakerOrderUpdated::new(req.uuid);
    update_msg.with_new_conf_settings(updated_conf_settings);

    // Validate and Add new_price to update_msg if new_price is found in the request
    let new_price = match req.new_price {
        Some(new_price) => {
            try_s!(validate_price(new_price.clone()));
            update_msg.with_new_price(new_price.clone().into());
            new_price
        },
        None => order_before_update.price.clone(),
    };

    let min_base_amount = base_coin.min_trading_vol();
    // Todo: Here min_trading_vol for lightning depends on inbound liquidity not outbound, will require to split min_trading_vol to two functions
    let min_rel_amount = rel_coin.min_trading_vol();

    // Add min_volume to update_msg if min_volume is found in the request
    if let Some(min_volume) = req.min_volume.clone() {
        // Validate and Calculate Minimum Volume
        let actual_min_vol = try_s!(validate_and_get_min_vol(
            min_base_amount.clone(),
            min_rel_amount.clone(),
            Some(min_volume),
            new_price.clone()
        ));
        update_msg.with_new_min_volume(actual_min_vol.into());
    }

    // Calculate order volume and add to update_msg if new_volume is found in the request
    let new_volume = if req.max.unwrap_or(false) {
        let max_volume = try_s!(get_max_maker_vol(ctx, &base_coin).await).volume + reserved_amount.clone();
<<<<<<< HEAD
        try_s!(
            check_other_coin_balance_for_order_issue(ctx, &rel_coin, max_volume.to_decimal(), &max_volume * &new_price)
                .await
        );
=======
        try_s!(check_other_coin_balance_for_order_issue(ctx, &rel_coin).await);
>>>>>>> c5fbee7c
        update_msg.with_new_max_volume(max_volume.clone().into());
        max_volume
    } else if Option::is_some(&req.volume_delta) {
        let volume = original_volume + req.volume_delta.unwrap();
        if volume <= MmNumber::from("0") {
            return ERR!("New volume {} should be more than zero", volume);
        }
        try_s!(
            check_balance_for_maker_swap(
                ctx,
                &base_coin,
                &rel_coin,
                volume.clone(),
                &volume * &new_price,
                None,
                None,
                FeeApproxStage::OrderIssue
            )
            .await
        );
        update_msg.with_new_max_volume(volume.clone().into());
        volume
    } else {
        original_volume
    };

    if new_volume <= reserved_amount {
        return ERR!(
            "New volume {} should be more than reserved amount for order matches {}",
            new_volume,
            reserved_amount
        );
    }

    // Validate Order Volume
    try_s!(validate_max_vol(
        min_base_amount.clone(),
        min_rel_amount.clone(),
        new_volume.clone() - reserved_amount.clone(),
        req.min_volume.clone(),
        new_price
    ));

    let order_mutex = {
        let maker_orders_ctx = ordermatch_ctx.maker_orders_ctx.lock();
        match maker_orders_ctx.get_order(&req.uuid) {
            Some(order) => order.clone(),
            None => return ERR!("Order with UUID: {} has been deleted", req.uuid),
        }
    };

    let mut order = order_mutex.lock().await;
    if *order != order_before_update {
        return ERR!("Order state has changed after price/volume/balance checks. Please try to update the order again if it's still needed.");
    }
    order.apply_updated(&update_msg);
    if let Err(e) = save_maker_order_on_update(ctx.clone(), &order).await {
        *order = order_before_update;
        return ERR!("Error on saving updated order state to database:{}", e);
    }
    update_msg.with_new_max_volume((new_volume - reserved_amount).into());
    maker_order_updated_p2p_notify(ctx.clone(), order.orderbook_topic(), update_msg, order.p2p_keypair());
    Ok(order.clone())
}

pub async fn update_maker_order_rpc(ctx: MmArc, req: Json) -> Result<Response<Vec<u8>>, String> {
    let req: MakerOrderUpdateReq = try_s!(json::from_value(req));
    let order = try_s!(update_maker_order(&ctx, req).await);
    let rpc_result = MakerOrderForRpc::from(&order);
    let res = try_s!(json::to_vec(&json!({ "result": rpc_result })));

    Ok(try_s!(Response::builder().body(res)))
}

/// Result of match_order_and_request function
#[derive(Debug, PartialEq)]
enum OrderMatchResult {
    /// Order and request matched, contains base and rel resulting amounts
    Matched((MmNumber, MmNumber)),
    /// Orders didn't match
    NotMatched,
}

#[derive(Deserialize)]
struct OrderStatusReq {
    uuid: Uuid,
}

#[derive(Serialize)]
struct OrderForRpcWithCancellationReason<'a> {
    #[serde(flatten)]
    order: OrderForRpc<'a>,
    cancellation_reason: &'a str,
}

pub async fn order_status(ctx: MmArc, req: Json) -> Result<Response<Vec<u8>>, String> {
    let req: OrderStatusReq = try_s!(json::from_value(req));

    let ordermatch_ctx = try_s!(OrdermatchContext::from_ctx(&ctx));
    let storage = MyOrdersStorage::new(ctx.clone());

    let maybe_order_mutex = ordermatch_ctx.maker_orders_ctx.lock().get_order(&req.uuid).cloned();
    if let Some(order_mutex) = maybe_order_mutex {
        let order = order_mutex.lock().await.clone();
        let res = json!({
            "type": "Maker",
            "order": MakerOrderForMyOrdersRpc::from(&order),
        });
        return Response::builder()
            .body(json::to_vec(&res).expect("Serialization failed"))
            .map_err(|e| ERRL!("{}", e));
    }

    let taker_orders = ordermatch_ctx.my_taker_orders.lock().await;
    if let Some(order) = taker_orders.get(&req.uuid) {
        let res = json!({
            "type": "Taker",
            "order": TakerOrderForRpc::from(order),
        });
        return Response::builder()
            .body(json::to_vec(&res).expect("Serialization failed"))
            .map_err(|e| ERRL!("{}", e));
    }

    let order = try_s!(storage.load_order_from_history(req.uuid).await);
    let cancellation_reason = &try_s!(storage.select_order_status(req.uuid).await);

    let res = json!(OrderForRpcWithCancellationReason {
        order: OrderForRpc::from(&order),
        cancellation_reason,
    });
    Response::builder()
        .body(json::to_vec(&res).expect("Serialization failed"))
        .map_err(|e| ERRL!("{}", e))
}

#[derive(Display)]
pub enum MakerOrderCancellationReason {
    Fulfilled,
    InsufficientBalance,
    Cancelled,
}

#[derive(Display)]
pub enum TakerOrderCancellationReason {
    Fulfilled,
    ToMaker,
    TimedOut,
    Cancelled,
}

#[derive(Debug, Deserialize)]
pub struct MyOrdersFilter {
    pub order_type: Option<String>,
    pub initial_action: Option<String>,
    pub base: Option<String>,
    pub rel: Option<String>,
    pub from_price: Option<MmNumber>,
    pub to_price: Option<MmNumber>,
    pub from_volume: Option<MmNumber>,
    pub to_volume: Option<MmNumber>,
    pub from_timestamp: Option<u64>,
    pub to_timestamp: Option<u64>,
    pub was_taker: Option<bool>,
    pub status: Option<String>,
    #[serde(default)]
    pub include_details: bool,
}

#[derive(Debug, Clone, Deserialize, Eq, PartialEq, Serialize)]
#[serde(tag = "type", content = "order")]
pub enum Order {
    Maker(MakerOrder),
    Taker(TakerOrder),
}

impl<'a> From<&'a Order> for OrderForRpc<'a> {
    fn from(order: &'a Order) -> OrderForRpc {
        match order {
            Order::Maker(o) => OrderForRpc::Maker(MakerOrderForRpc::from(o)),
            Order::Taker(o) => OrderForRpc::Taker(TakerOrderForRpc::from(o)),
        }
    }
}

impl Order {
    pub fn uuid(&self) -> Uuid {
        match self {
            Order::Maker(maker) => maker.uuid,
            Order::Taker(taker) => taker.request.uuid,
        }
    }
}

#[derive(Serialize)]
struct UuidParseError {
    uuid: String,
    warning: String,
}

#[derive(Debug, Default)]
pub struct RecentOrdersSelectResult {
    /// Orders matching the query
    pub orders: Vec<FilteringOrder>,
    /// Total count of orders matching the query
    pub total_count: usize,
    /// The number of skipped orders
    pub skipped: usize,
}

#[derive(Debug, Serialize)]
pub struct FilteringOrder {
    pub uuid: String,
    pub order_type: String,
    pub initial_action: String,
    pub base: String,
    pub rel: String,
    pub price: f64,
    pub volume: f64,
    pub created_at: i64,
    pub last_updated: i64,
    pub was_taker: i8,
    pub status: String,
}

/// Returns *all* uuids of swaps, which match the selected filter.
pub async fn orders_history_by_filter(ctx: MmArc, req: Json) -> Result<Response<Vec<u8>>, String> {
    let storage = MyOrdersStorage::new(ctx.clone());

    let filter: MyOrdersFilter = try_s!(json::from_value(req));
    let db_result = try_s!(storage.select_orders_by_filter(&filter, None).await);

    let mut warnings = vec![];
    let rpc_orders = if filter.include_details {
        let mut vec = Vec::with_capacity(db_result.orders.len());
        for order in db_result.orders.iter() {
            let uuid = match Uuid::parse_str(order.uuid.as_str()) {
                Ok(uuid) => uuid,
                Err(e) => {
                    let warning = format!(
                        "Order details for Uuid {} were skipped because uuid could not be parsed",
                        order.uuid
                    );
                    log::warn!("{}, error {}", warning, e);
                    warnings.push(UuidParseError {
                        uuid: order.uuid.clone(),
                        warning,
                    });
                    continue;
                },
            };

            if let Ok(order) = storage.load_order_from_history(uuid).await {
                vec.push(order);
                continue;
            }

            let ordermatch_ctx = try_s!(OrdermatchContext::from_ctx(&ctx));
            if order.order_type == "Maker" {
                let maybe_order_mutex = ordermatch_ctx.maker_orders_ctx.lock().get_order(&uuid).cloned();
                if let Some(maker_order_mutex) = maybe_order_mutex {
                    let maker_order = maker_order_mutex.lock().await.clone();
                    vec.push(Order::Maker(maker_order));
                }
                continue;
            }

            let taker_orders = ordermatch_ctx.my_taker_orders.lock().await;
            if let Some(taker_order) = taker_orders.get(&uuid) {
                vec.push(Order::Taker(taker_order.to_owned()));
            }
        }
        vec
    } else {
        vec![]
    };

    let details: Vec<_> = rpc_orders.iter().map(OrderForRpc::from).collect();

    let json = json!({
    "result": {
        "orders": db_result.orders,
        "details": details,
        "found_records": db_result.total_count,
        "warnings": warnings,
    }});

    let res = try_s!(json::to_vec(&json));

    Ok(try_s!(Response::builder().body(res)))
}

#[derive(Deserialize)]
pub struct CancelOrderReq {
    uuid: Uuid,
}

#[derive(Debug, Deserialize, Serialize, SerializeErrorType, Display)]
#[serde(tag = "error_type", content = "error_data")]
pub enum CancelOrderError {
    #[display(fmt = "Cannot retrieve order match context.")]
    CannotRetrieveOrderMatchContext,
    #[display(fmt = "Order {} is being matched now, can't cancel", uuid)]
    OrderBeingMatched { uuid: Uuid },
    #[display(fmt = "Order {} not found", uuid)]
    UUIDNotFound { uuid: Uuid },
}

#[derive(Debug, Serialize, Deserialize)]
pub struct CancelOrderResponse {
    result: String,
}

pub async fn cancel_order(ctx: MmArc, req: CancelOrderReq) -> Result<CancelOrderResponse, MmError<CancelOrderError>> {
    let ordermatch_ctx = match OrdermatchContext::from_ctx(&ctx) {
        Ok(x) => x,
        Err(_) => return MmError::err(CancelOrderError::CannotRetrieveOrderMatchContext),
    };
    let maybe_order_mutex = ordermatch_ctx.maker_orders_ctx.lock().get_order(&req.uuid).cloned();
    if let Some(order_mutex) = maybe_order_mutex {
        let order = order_mutex.lock().await;
        if !order.is_cancellable() {
            return MmError::err(CancelOrderError::OrderBeingMatched { uuid: req.uuid });
        }
        let removed_order_mutex = ordermatch_ctx.maker_orders_ctx.lock().remove_order(&order.uuid);
        // This checks that the order hasn't been removed by another process
        if removed_order_mutex.is_some() {
            maker_order_cancelled_p2p_notify(ctx.clone(), &order);
            delete_my_maker_order(ctx, order.clone(), MakerOrderCancellationReason::Cancelled)
                .compat()
                .await
                .ok();
        }
        return Ok(CancelOrderResponse {
            result: "success".to_string(),
        });
    }

    let mut taker_orders = ordermatch_ctx.my_taker_orders.lock().await;
    match taker_orders.entry(req.uuid) {
        Entry::Occupied(order) => {
            if !order.get().is_cancellable() {
                return MmError::err(CancelOrderError::UUIDNotFound { uuid: req.uuid });
            }
            let order = order.remove();
            delete_my_taker_order(ctx, order, TakerOrderCancellationReason::Cancelled)
                .compat()
                .await
                .ok();
            return Ok(CancelOrderResponse {
                result: "success".to_string(),
            });
        },
        // error is returned
        Entry::Vacant(_) => (),
    }
    MmError::err(CancelOrderError::UUIDNotFound { uuid: req.uuid })
}

pub async fn cancel_order_rpc(ctx: MmArc, req: Json) -> Result<Response<Vec<u8>>, String> {
    let req: CancelOrderReq = try_s!(json::from_value(req));

    let ordermatch_ctx = try_s!(OrdermatchContext::from_ctx(&ctx));
    let maybe_order_mutex = ordermatch_ctx.maker_orders_ctx.lock().get_order(&req.uuid).cloned();
    if let Some(order_mutex) = maybe_order_mutex {
        let order = order_mutex.lock().await;
        if !order.is_cancellable() {
            return ERR!("Order {} is being matched now, can't cancel", req.uuid);
        }
        let removed_order_mutex = ordermatch_ctx.maker_orders_ctx.lock().remove_order(&order.uuid);
        // This checks that the order hasn't been removed by another process
        if removed_order_mutex.is_some() {
            maker_order_cancelled_p2p_notify(ctx.clone(), &order);
            delete_my_maker_order(ctx, order.clone(), MakerOrderCancellationReason::Cancelled)
                .compat()
                .await
                .ok();
        }
        let res = json!({
            "result": "success"
        });
        return Response::builder()
            .body(json::to_vec(&res).expect("Serialization failed"))
            .map_err(|e| ERRL!("{}", e));
    }

    let mut taker_orders = ordermatch_ctx.my_taker_orders.lock().await;
    match taker_orders.entry(req.uuid) {
        Entry::Occupied(order) => {
            if !order.get().is_cancellable() {
                return ERR!("Order {} is being matched now, can't cancel", req.uuid);
            }
            let order = order.remove();
            delete_my_taker_order(ctx, order, TakerOrderCancellationReason::Cancelled)
                .compat()
                .await
                .ok();
            let res = json!({
                "result": "success"
            });
            return Response::builder()
                .body(json::to_vec(&res).expect("Serialization failed"))
                .map_err(|e| ERRL!("{}", e));
        },
        // error is returned
        Entry::Vacant(_) => (),
    }

    let res = json!({
        "error": format!("Order with uuid {} is not found", req.uuid),
    });
    Response::builder()
        .status(404)
        .body(json::to_vec(&res).expect("Serialization failed"))
        .map_err(|e| ERRL!("{}", e))
}

#[derive(Serialize)]
struct MakerOrderForMyOrdersRpc<'a> {
    #[serde(flatten)]
    order: MakerOrderForRpc<'a>,
    cancellable: bool,
    available_amount: BigDecimal,
}

impl<'a> From<&'a MakerOrder> for MakerOrderForMyOrdersRpc<'a> {
    fn from(order: &'a MakerOrder) -> MakerOrderForMyOrdersRpc {
        MakerOrderForMyOrdersRpc {
            order: order.into(),
            cancellable: order.is_cancellable(),
            available_amount: order.available_amount().into(),
        }
    }
}

#[derive(Serialize)]
struct TakerMatchForRpc<'a> {
    reserved: MakerReservedForRpc<'a>,
    connect: TakerConnectForRpc<'a>,
    connected: Option<MakerConnectedForRpc<'a>>,
    last_updated: u64,
}

#[allow(clippy::needless_borrow)]
impl<'a> From<&'a TakerMatch> for TakerMatchForRpc<'a> {
    fn from(taker_match: &'a TakerMatch) -> TakerMatchForRpc {
        TakerMatchForRpc {
            reserved: (&taker_match.reserved).into(),
            connect: (&taker_match.connect).into(),
            connected: taker_match.connected.as_ref().map(|connected| connected.into()),
            last_updated: 0,
        }
    }
}

#[derive(Serialize)]
struct TakerOrderForRpc<'a> {
    created_at: u64,
    request: TakerRequestForRpc<'a>,
    matches: HashMap<Uuid, TakerMatchForRpc<'a>>,
    order_type: &'a OrderType,
    cancellable: bool,
    base_orderbook_ticker: &'a Option<String>,
    rel_orderbook_ticker: &'a Option<String>,
}

#[allow(clippy::needless_borrow)]
impl<'a> From<&'a TakerOrder> for TakerOrderForRpc<'a> {
    fn from(order: &'a TakerOrder) -> TakerOrderForRpc {
        TakerOrderForRpc {
            created_at: order.created_at,
            request: (&order.request).into(),
            matches: order
                .matches
                .iter()
                .map(|(uuid, taker_match)| (*uuid, taker_match.into()))
                .collect(),
            cancellable: order.is_cancellable(),
            order_type: &order.order_type,
            base_orderbook_ticker: &order.base_orderbook_ticker,
            rel_orderbook_ticker: &order.rel_orderbook_ticker,
        }
    }
}

#[derive(Serialize)]
#[serde(tag = "type", content = "order")]
enum OrderForRpc<'a> {
    Maker(MakerOrderForRpc<'a>),
    Taker(TakerOrderForRpc<'a>),
}

pub async fn my_orders(ctx: MmArc) -> Result<Response<Vec<u8>>, String> {
    let ordermatch_ctx = try_s!(OrdermatchContext::from_ctx(&ctx));
    let my_maker_orders = ordermatch_ctx.maker_orders_ctx.lock().orders.clone();
    let mut maker_orders_map = HashMap::with_capacity(my_maker_orders.len());
    for (uuid, order_mutex) in my_maker_orders.iter() {
        let order = order_mutex.lock().await.clone();
        maker_orders_map.insert(uuid, order);
    }
    let maker_orders_for_rpc: HashMap<_, _> = maker_orders_map
        .iter()
        .map(|(uuid, order)| (uuid, MakerOrderForMyOrdersRpc::from(order)))
        .collect();

    let taker_orders = ordermatch_ctx.my_taker_orders.lock().await;
    let taker_orders_for_rpc: HashMap<_, _> = taker_orders
        .iter()
        .map(|(uuid, order)| (uuid, TakerOrderForRpc::from(order)))
        .collect();
    let res = json!({
        "result": {
            "maker_orders": maker_orders_for_rpc,
            "taker_orders": taker_orders_for_rpc,
        }
    });
    Response::builder()
        .body(json::to_vec(&res).expect("Serialization failed"))
        .map_err(|e| ERRL!("{}", e))
}

#[cfg(not(target_arch = "wasm32"))]
pub fn my_maker_orders_dir(ctx: &MmArc) -> PathBuf { ctx.dbdir().join("ORDERS").join("MY").join("MAKER") }

#[cfg(not(target_arch = "wasm32"))]
fn my_taker_orders_dir(ctx: &MmArc) -> PathBuf { ctx.dbdir().join("ORDERS").join("MY").join("TAKER") }

#[cfg(not(target_arch = "wasm32"))]
fn my_orders_history_dir(ctx: &MmArc) -> PathBuf { ctx.dbdir().join("ORDERS").join("MY").join("HISTORY") }

#[cfg(not(target_arch = "wasm32"))]
pub fn my_maker_order_file_path(ctx: &MmArc, uuid: &Uuid) -> PathBuf {
    my_maker_orders_dir(ctx).join(format!("{}.json", uuid))
}

#[cfg(not(target_arch = "wasm32"))]
fn my_taker_order_file_path(ctx: &MmArc, uuid: &Uuid) -> PathBuf {
    my_taker_orders_dir(ctx).join(format!("{}.json", uuid))
}

#[cfg(not(target_arch = "wasm32"))]
fn my_order_history_file_path(ctx: &MmArc, uuid: &Uuid) -> PathBuf {
    my_orders_history_dir(ctx).join(format!("{}.json", uuid))
}

#[derive(Clone, Debug, Deserialize, Eq, PartialEq, Serialize)]
pub struct HistoricalOrder {
    #[serde(skip_serializing_if = "Option::is_none")]
    max_base_vol: Option<MmNumber>,
    #[serde(skip_serializing_if = "Option::is_none")]
    min_base_vol: Option<MmNumber>,
    #[serde(skip_serializing_if = "Option::is_none")]
    price: Option<MmNumber>,
    #[serde(skip_serializing_if = "Option::is_none")]
    updated_at: Option<u64>,
    #[serde(skip_serializing_if = "Option::is_none")]
    conf_settings: Option<OrderConfirmationsSettings>,
}

pub async fn orders_kick_start(ctx: &MmArc) -> Result<HashSet<String>, String> {
    let mut coins = HashSet::new();
    let ordermatch_ctx = try_s!(OrdermatchContext::from_ctx(ctx));

    let storage = MyOrdersStorage::new(ctx.clone());
    let saved_maker_orders = try_s!(storage.load_active_maker_orders().await);
    let saved_taker_orders = try_s!(storage.load_active_taker_orders().await);

    {
        let mut maker_orders_ctx = ordermatch_ctx.maker_orders_ctx.lock();
        for order in saved_maker_orders {
            coins.insert(order.base.clone());
            coins.insert(order.rel.clone());
            maker_orders_ctx.add_order(ctx.weak(), order.clone(), None);
        }
    }

    let mut taker_orders = ordermatch_ctx.my_taker_orders.lock().await;
    for order in saved_taker_orders {
        coins.insert(order.request.base.clone());
        coins.insert(order.request.rel.clone());
        taker_orders.insert(order.request.uuid, order);
    }
    Ok(coins)
}

#[derive(Deserialize)]
#[serde(tag = "type", content = "data")]
pub enum CancelBy {
    /// All orders of current node
    All,
    /// All orders of specific pair
    Pair { base: String, rel: String },
    /// All orders using the coin ticker as base or rel
    Coin { ticker: String },
}

pub async fn get_matching_orders(ctx: &MmArc, coins: &HashSet<String>) -> Result<Vec<Uuid>, String> {
    let ordermatch_ctx = try_s!(OrdermatchContext::from_ctx(ctx));
    let mut matching_orders = vec![];

    let maker_orders = ordermatch_ctx.maker_orders_ctx.lock().orders.clone();
    let taker_orders = ordermatch_ctx.my_taker_orders.lock().await;

    for (uuid, order) in maker_orders.iter() {
        let order = order.lock().await.clone();
        if (coins.contains(&order.base) || coins.contains(&order.rel)) && !order.is_cancellable() {
            matching_orders.push(*uuid);
        }
    }

    taker_orders.iter().for_each(|(uuid, order)| {
        if (coins.contains(&order.request.base) || coins.contains(&order.request.rel)) && !order.is_cancellable() {
            matching_orders.push(*uuid);
        };
    });

    Ok(matching_orders)
}

pub async fn cancel_orders_by(ctx: &MmArc, cancel_by: CancelBy) -> Result<(Vec<Uuid>, Vec<Uuid>), String> {
    let mut cancelled = vec![];
    let mut cancelled_maker_orders = vec![];
    let mut cancelled_taker_orders = vec![];
    let mut currently_matching = vec![];

    let ordermatch_ctx = try_s!(OrdermatchContext::from_ctx(ctx));
    let maker_orders = ordermatch_ctx.maker_orders_ctx.lock().orders.clone();
    let mut taker_orders = ordermatch_ctx.my_taker_orders.lock().await;

    macro_rules! cancel_maker_if_true {
        ($e: expr, $uuid: ident, $order: ident) => {
            if $e {
                if $order.is_cancellable() {
                    cancelled_maker_orders.push($order);
                    cancelled.push($uuid);
                    true
                } else {
                    currently_matching.push($uuid);
                    false
                }
            } else {
                false
            }
        };
    }

    macro_rules! cancel_taker_if_true {
        ($e: expr, $uuid: ident, $order: ident) => {
            if $e {
                if $order.is_cancellable() {
                    cancelled_taker_orders.push($order);
                    cancelled.push($uuid);
                    None
                } else {
                    currently_matching.push($uuid);
                    Some(($uuid, $order))
                }
            } else {
                Some(($uuid, $order))
            }
        };
    }

    match cancel_by {
        CancelBy::All => {
            let mut to_remove = Vec::new();
            for (uuid, order) in maker_orders.iter() {
                let uuid = *uuid;
                let order = order.lock().await.clone();
                if cancel_maker_if_true!(true, uuid, order) {
                    to_remove.push(uuid);
                }
            }
            let mut maker_order_ctx = ordermatch_ctx.maker_orders_ctx.lock();
            for uuid in to_remove.iter() {
                maker_order_ctx.remove_order(uuid);
            }
            *taker_orders = taker_orders
                .drain()
                .filter_map(|(uuid, order)| cancel_taker_if_true!(true, uuid, order))
                .collect();
        },
        CancelBy::Pair { base, rel } => {
            let mut to_remove = Vec::new();
            for (uuid, order) in maker_orders.iter() {
                let uuid = *uuid;
                let order = order.lock().await.clone();
                if cancel_maker_if_true!(order.base == base && order.rel == rel, uuid, order) {
                    to_remove.push(uuid);
                }
            }
            let mut maker_orders_ctx = ordermatch_ctx.maker_orders_ctx.lock();
            for uuid in to_remove.iter() {
                maker_orders_ctx.remove_order(uuid);
            }
            *taker_orders = taker_orders
                .drain()
                .filter_map(|(uuid, order)| {
                    cancel_taker_if_true!(order.request.base == base && order.request.rel == rel, uuid, order)
                })
                .collect();
        },
        CancelBy::Coin { ticker } => {
            let mut to_remove = Vec::new();
            for (uuid, order) in maker_orders.iter() {
                let uuid = *uuid;
                let order = order.lock().await.clone();
                if cancel_maker_if_true!(order.base == ticker || order.rel == ticker, uuid, order) {
                    to_remove.push(uuid);
                }
            }
            let mut maker_orders_ctx = ordermatch_ctx.maker_orders_ctx.lock();
            for uuid in to_remove.iter() {
                maker_orders_ctx.remove_order(uuid);
            }
            *taker_orders = taker_orders
                .drain()
                .filter_map(|(uuid, order)| {
                    cancel_taker_if_true!(order.request.base == ticker || order.request.rel == ticker, uuid, order)
                })
                .collect();
        },
    };
    for order in cancelled_maker_orders {
        maker_order_cancelled_p2p_notify(ctx.clone(), &order);
        delete_my_maker_order(ctx.clone(), order.clone(), MakerOrderCancellationReason::Cancelled)
            .compat()
            .await
            .ok();
    }
    for order in cancelled_taker_orders {
        delete_my_taker_order(ctx.clone(), order, TakerOrderCancellationReason::Cancelled)
            .compat()
            .await
            .ok();
    }
    Ok((cancelled, currently_matching))
}

pub async fn cancel_all_orders(
    ctx: MmArc,
    cancel_by: CancelBy,
) -> Result<CancelAllOrdersResponse, MmError<CancelAllOrdersError>> {
    cancel_orders_by(&ctx, cancel_by)
        .await
        .map(|(cancelled, currently_matching)| CancelAllOrdersResponse {
            cancelled,
            currently_matching,
        })
        .map_to_mm(CancelAllOrdersError::LegacyError)
}

pub async fn cancel_all_orders_rpc(ctx: MmArc, req: Json) -> Result<Response<Vec<u8>>, String> {
    let cancel_by: CancelBy = try_s!(json::from_value(req["cancel_by"].clone()));

    let (cancelled, currently_matching) = try_s!(cancel_orders_by(&ctx, cancel_by).await);

    let res = json!({
        "result": {
            "cancelled": cancelled,
            "currently_matching": currently_matching,
        }
    });
    Response::builder()
        .body(json::to_vec(&res).expect("Serialization failed"))
        .map_err(|e| ERRL!("{}", e))
}

/// Subscribe to an orderbook topic (see [`orderbook_topic`]).
/// If the `request_orderbook` is true and the orderbook for the given pair of coins is not requested yet (or is not filled up yet),
/// request and fill the orderbook.
///
/// # Safety
///
/// The function locks [`MmCtx::p2p_ctx`] and [`MmCtx::ordermatch_ctx`]
pub(self) async fn subscribe_to_orderbook_topic(
    ctx: &MmArc,
    base: &str,
    rel: &str,
    request_orderbook: bool,
) -> Result<(), String> {
    let current_timestamp = now_ms() / 1000;
    let topic = orderbook_topic_from_base_rel(base, rel);
    let is_orderbook_filled = {
        let ordermatch_ctx = try_s!(OrdermatchContext::from_ctx(ctx));
        let mut orderbook = ordermatch_ctx.orderbook.lock();

        match orderbook.topics_subscribed_to.entry(topic.clone()) {
            Entry::Vacant(e) => {
                // we weren't subscribed to the topic yet
                e.insert(OrderbookRequestingState::NotRequested {
                    subscribed_at: current_timestamp,
                });
                subscribe_to_topic(ctx, topic.clone());
                // orderbook is not filled
                false
            },
            Entry::Occupied(e) => match e.get() {
                OrderbookRequestingState::Requested => {
                    // We are subscribed to the topic and the orderbook was requested already
                    true
                },
                OrderbookRequestingState::NotRequested { subscribed_at } => {
                    // We are subscribed to the topic. Also we didn't request the orderbook,
                    // True if enough time has passed for the orderbook to fill by OrdermatchRequest::SyncPubkeyOrderbookState.
                    *subscribed_at + ORDERBOOK_REQUESTING_TIMEOUT < current_timestamp
                },
            },
        }
    };

    if !is_orderbook_filled && request_orderbook {
        try_s!(request_and_fill_orderbook(ctx, base, rel).await);
    }

    Ok(())
}

construct_detailed!(DetailedBaseMaxVolume, base_max_volume);
construct_detailed!(DetailedBaseMinVolume, base_min_volume);
construct_detailed!(DetailedRelMaxVolume, rel_max_volume);
construct_detailed!(DetailedRelMinVolume, rel_min_volume);

#[derive(Clone, Debug, Serialize)]
pub struct RpcOrderbookEntry {
    coin: String,
    address: String,
    price: BigDecimal,
    price_rat: BigRational,
    price_fraction: Fraction,
    #[serde(rename = "maxvolume")]
    max_volume: BigDecimal,
    max_volume_rat: BigRational,
    max_volume_fraction: Fraction,
    min_volume: BigDecimal,
    min_volume_rat: BigRational,
    min_volume_fraction: Fraction,
    pubkey: String,
    age: i64,
    zcredits: u64,
    uuid: Uuid,
    is_mine: bool,
    #[serde(flatten)]
    base_max_volume: DetailedBaseMaxVolume,
    #[serde(flatten)]
    base_min_volume: DetailedBaseMinVolume,
    #[serde(flatten)]
    rel_max_volume: DetailedRelMaxVolume,
    #[serde(flatten)]
    rel_min_volume: DetailedRelMinVolume,
    #[serde(flatten)]
    conf_settings: Option<OrderConfirmationsSettings>,
}

#[derive(Clone, Debug, Serialize)]
pub struct RpcOrderbookEntryV2 {
    coin: String,
    address: OrderbookAddress,
    price: MmNumberMultiRepr,
    pubkey: String,
    uuid: Uuid,
    is_mine: bool,
    base_max_volume: MmNumberMultiRepr,
    base_min_volume: MmNumberMultiRepr,
    rel_max_volume: MmNumberMultiRepr,
    rel_min_volume: MmNumberMultiRepr,
    conf_settings: Option<OrderConfirmationsSettings>,
}

fn choose_maker_confs_and_notas(
    maker_confs: Option<OrderConfirmationsSettings>,
    taker_req: &TakerRequest,
    maker_coin: &MmCoinEnum,
    taker_coin: &MmCoinEnum,
) -> SwapConfirmationsSettings {
    let maker_settings = maker_confs.unwrap_or(OrderConfirmationsSettings {
        base_confs: maker_coin.required_confirmations(),
        base_nota: maker_coin.requires_notarization(),
        rel_confs: taker_coin.required_confirmations(),
        rel_nota: taker_coin.requires_notarization(),
    });

    let (maker_coin_confs, maker_coin_nota, taker_coin_confs, taker_coin_nota) = match taker_req.conf_settings {
        Some(taker_settings) => match taker_req.action {
            TakerAction::Sell => {
                let maker_coin_confs = if taker_settings.rel_confs < maker_settings.base_confs {
                    taker_settings.rel_confs
                } else {
                    maker_settings.base_confs
                };
                let maker_coin_nota = if !taker_settings.rel_nota {
                    taker_settings.rel_nota
                } else {
                    maker_settings.base_nota
                };
                (
                    maker_coin_confs,
                    maker_coin_nota,
                    maker_settings.rel_confs,
                    maker_settings.rel_nota,
                )
            },
            TakerAction::Buy => {
                let maker_coin_confs = if taker_settings.base_confs < maker_settings.base_confs {
                    taker_settings.base_confs
                } else {
                    maker_settings.base_confs
                };
                let maker_coin_nota = if !taker_settings.base_nota {
                    taker_settings.base_nota
                } else {
                    maker_settings.base_nota
                };
                (
                    maker_coin_confs,
                    maker_coin_nota,
                    maker_settings.rel_confs,
                    maker_settings.rel_nota,
                )
            },
        },
        None => (
            maker_settings.base_confs,
            maker_settings.base_nota,
            maker_settings.rel_confs,
            maker_settings.rel_nota,
        ),
    };

    SwapConfirmationsSettings {
        maker_coin_confs,
        maker_coin_nota,
        taker_coin_confs,
        taker_coin_nota,
    }
}

fn choose_taker_confs_and_notas(
    taker_req: &TakerRequest,
    maker_conf_settings: &Option<OrderConfirmationsSettings>,
    maker_coin: &MmCoinEnum,
    taker_coin: &MmCoinEnum,
) -> SwapConfirmationsSettings {
    let (mut taker_coin_confs, mut taker_coin_nota, maker_coin_confs, maker_coin_nota) = match taker_req.action {
        TakerAction::Buy => match taker_req.conf_settings {
            Some(s) => (s.rel_confs, s.rel_nota, s.base_confs, s.base_nota),
            None => (
                taker_coin.required_confirmations(),
                taker_coin.requires_notarization(),
                maker_coin.required_confirmations(),
                maker_coin.requires_notarization(),
            ),
        },
        TakerAction::Sell => match taker_req.conf_settings {
            Some(s) => (s.base_confs, s.base_nota, s.rel_confs, s.rel_nota),
            None => (
                taker_coin.required_confirmations(),
                taker_coin.requires_notarization(),
                maker_coin.required_confirmations(),
                maker_coin.requires_notarization(),
            ),
        },
    };
    if let Some(settings_from_maker) = maker_conf_settings {
        if settings_from_maker.rel_confs < taker_coin_confs {
            taker_coin_confs = settings_from_maker.rel_confs;
        }
        if !settings_from_maker.rel_nota {
            taker_coin_nota = settings_from_maker.rel_nota;
        }
    }
    SwapConfirmationsSettings {
        maker_coin_confs,
        maker_coin_nota,
        taker_coin_confs,
        taker_coin_nota,
    }
}

#[derive(Clone, Debug, Serialize)]
#[serde(tag = "address_type", content = "address_data")]
pub enum OrderbookAddress {
    Transparent(String),
    Shielded,
}

#[derive(Debug, Display)]
enum OrderbookAddrErr {
    AddrFromPubkeyError(String),
    #[cfg(all(feature = "enable-solana", not(target_arch = "wasm32")))]
    CoinIsNotSupported(String),
    DeserializationError(json::Error),
    InvalidPlatformCoinProtocol(String),
    PlatformCoinConfIsNull(String),
}

impl From<json::Error> for OrderbookAddrErr {
    fn from(err: json::Error) -> Self { OrderbookAddrErr::DeserializationError(err) }
}

impl From<coins::tendermint::AccountIdFromPubkeyHexErr> for OrderbookAddrErr {
    fn from(err: coins::tendermint::AccountIdFromPubkeyHexErr) -> Self {
        OrderbookAddrErr::AddrFromPubkeyError(err.to_string())
    }
}

fn orderbook_address(
    ctx: &MmArc,
    coin: &str,
    conf: &Json,
    pubkey: &str,
    addr_format: UtxoAddressFormat,
) -> Result<OrderbookAddress, MmError<OrderbookAddrErr>> {
    let protocol: CoinProtocol = json::from_value(conf["protocol"].clone())?;
    match protocol {
        CoinProtocol::ERC20 { .. } | CoinProtocol::ETH => coins::eth::addr_from_pubkey_str(pubkey)
            .map(OrderbookAddress::Transparent)
            .map_to_mm(OrderbookAddrErr::AddrFromPubkeyError),
        CoinProtocol::UTXO | CoinProtocol::QTUM | CoinProtocol::QRC20 { .. } | CoinProtocol::BCH { .. } => {
            coins::utxo::address_by_conf_and_pubkey_str(coin, conf, pubkey, addr_format)
                .map(OrderbookAddress::Transparent)
                .map_to_mm(OrderbookAddrErr::AddrFromPubkeyError)
        },
        CoinProtocol::SLPTOKEN { platform, .. } => {
            let platform_conf = coin_conf(ctx, &platform);
            if platform_conf.is_null() {
                return MmError::err(OrderbookAddrErr::PlatformCoinConfIsNull(platform));
            }
            // TODO is there any way to make it better without duplicating the prefix in the SLP conf?
            let platform_protocol: CoinProtocol = json::from_value(platform_conf["protocol"].clone())?;
            match platform_protocol {
                CoinProtocol::BCH { slp_prefix } => coins::utxo::slp::slp_addr_from_pubkey_str(pubkey, &slp_prefix)
                    .map(OrderbookAddress::Transparent)
                    .mm_err(|e| OrderbookAddrErr::AddrFromPubkeyError(e.to_string())),
                _ => MmError::err(OrderbookAddrErr::InvalidPlatformCoinProtocol(platform)),
            }
        },
        CoinProtocol::TENDERMINT(protocol) => Ok(coins::tendermint::account_id_from_pubkey_hex(
            &protocol.account_prefix,
            pubkey,
        )
        .map(|id| OrderbookAddress::Transparent(id.to_string()))?),
        CoinProtocol::TENDERMINTTOKEN(proto) => {
            let platform_conf = coin_conf(ctx, &proto.platform);
            if platform_conf.is_null() {
                return MmError::err(OrderbookAddrErr::PlatformCoinConfIsNull(proto.platform));
            }
            // TODO is there any way to make it better without duplicating the prefix in the IBC conf?
            let platform_protocol: CoinProtocol = json::from_value(platform_conf["protocol"].clone())?;
            match platform_protocol {
                CoinProtocol::TENDERMINT(platform) => Ok(coins::tendermint::account_id_from_pubkey_hex(
                    &platform.account_prefix,
                    pubkey,
                )
                .map(|id| OrderbookAddress::Transparent(id.to_string()))?),
                _ => MmError::err(OrderbookAddrErr::InvalidPlatformCoinProtocol(format!(
                    "Platform protocol {:?} is not TENDERMINT",
                    platform_protocol
                ))),
            }
        },
        #[cfg(all(feature = "enable-solana", not(target_arch = "wasm32")))]
        CoinProtocol::SOLANA | CoinProtocol::SPLTOKEN { .. } => {
            MmError::err(OrderbookAddrErr::CoinIsNotSupported(coin.to_owned()))
        },
        #[cfg(not(target_arch = "wasm32"))]
        // Todo: Shielded address is used for lightning for now, the lightning node public key can be used for the orderbook entry pubkey
        // Todo: instead of the platform coin pubkey which is used right now. But lightning payments are supposed to be private,
        // Todo: so maybe we should hide the node address in the orderbook, only the sending node and the receiving node should know about a payment,
        // Todo: a routing node will know about a payment it routed but not the sender or the receiver. This will require using a new keypair for every order/swap
        // Todo: similar to how it's done for zcoin.
        CoinProtocol::ZHTLC { .. } | CoinProtocol::LIGHTNING { .. } => Ok(OrderbookAddress::Shielded),
    }
}<|MERGE_RESOLUTION|>--- conflicted
+++ resolved
@@ -4556,16 +4556,11 @@
     Err(error)
 }
 
-<<<<<<< HEAD
 pub async fn check_other_coin_balance_for_order_issue(
     ctx: &MmArc,
     other_coin: &MmCoinEnum,
-    my_coin_volume: BigDecimal,
     other_coin_volume: MmNumber,
 ) -> CheckBalanceResult<()> {
-=======
-pub async fn check_other_coin_balance_for_order_issue(ctx: &MmArc, other_coin: &MmCoinEnum) -> CheckBalanceResult<()> {
->>>>>>> c5fbee7c
     let trade_fee = other_coin
         .get_receiver_trade_fee(FeeApproxStage::OrderIssue)
         .compat()
@@ -4621,15 +4616,8 @@
                 .or_else(|e| cancel_orders_on_error(ctx, &req, e))
                 .await
         );
-<<<<<<< HEAD
-        try_s!(
-            check_other_coin_balance_for_order_issue(ctx, &rel_coin, volume.to_decimal(), &volume * &req.price).await
-        );
+        try_s!(check_other_coin_balance_for_order_issue(ctx, &rel_coin, &volume * &req.price).await);
         (volume, balance)
-=======
-        try_s!(check_other_coin_balance_for_order_issue(ctx, &rel_coin).await);
-        (volume, balance.to_decimal())
->>>>>>> c5fbee7c
     } else {
         let balance = try_s!(
             check_balance_for_maker_swap(
@@ -4803,14 +4791,7 @@
     // Calculate order volume and add to update_msg if new_volume is found in the request
     let new_volume = if req.max.unwrap_or(false) {
         let max_volume = try_s!(get_max_maker_vol(ctx, &base_coin).await).volume + reserved_amount.clone();
-<<<<<<< HEAD
-        try_s!(
-            check_other_coin_balance_for_order_issue(ctx, &rel_coin, max_volume.to_decimal(), &max_volume * &new_price)
-                .await
-        );
-=======
-        try_s!(check_other_coin_balance_for_order_issue(ctx, &rel_coin).await);
->>>>>>> c5fbee7c
+        try_s!(check_other_coin_balance_for_order_issue(ctx, &rel_coin, &max_volume * &new_price).await);
         update_msg.with_new_max_volume(max_volume.clone().into());
         max_volume
     } else if Option::is_some(&req.volume_delta) {
