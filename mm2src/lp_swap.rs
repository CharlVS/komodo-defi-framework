
/******************************************************************************
 * Copyright © 2014-2018 The SuperNET Developers.                             *
 *                                                                            *
 * See the AUTHORS, DEVELOPER-AGREEMENT and LICENSE files at                  *
 * the top-level directory of this distribution for the individual copyright  *
 * holder information and the developer policies on copyright and licensing.  *
 *                                                                            *
 * Unless otherwise agreed in a custom licensing agreement, no part of the    *
 * SuperNET software, including this file may be copied, modified, propagated *
 * or distributed except according to the terms contained in the LICENSE file *
 *                                                                            *
 * Removal or modification of this copyright notice is prohibited.            *
 *                                                                            *
 ******************************************************************************/
//
//  lp_swap.rs
//  marketmaker
//
use coins::{BoxedTx, BoxedTxFut, ExchangeableCoin};
use coins::utxo::{ExtendedUtxoTx, coin_from_iguana_info};
<<<<<<< HEAD
use common::{dstr};
use common::mm_ctx::MmArc;
use common::nn;
use etomic::{get_eth_balance, EthClient};
use futures::{Async, Future, Poll};
use gstuff::now_ms;
use lp;
use lp_ordermatch::BasiliskSwap;
=======
use common::{bits256, free_c_ptr};
use common::nn;
use common::mm_ctx::MmArc;
use crc::crc32;
use futures::Future;
use gstuff::now_ms;
use libc::memcpy;
>>>>>>> f6cdf75d
use libc::{c_char, c_void};

use crate::etomic::{get_eth_balance, EthClient};
use crate::lp;
use crate::lp_ordermatch::BasiliskSwap;

// included from basilisk.c
/* https://bitcointalk.org/index.php?topic=1340621.msg13828271#msg13828271
 https://bitcointalk.org/index.php?topic=1364951
 Tier Nolan's approach is followed with the following changes:
 a) instead of cutting 1000 keypairs, only INSTANTDEX_DECKSIZE are a
 b) instead of sending the entire 256 bits, it is truncated to 64 bits. With odds of collision being so low, it is dwarfed by the ~0.1% insurance factor.
 c) D is set to ~100x the insurance rate of 1/777 12.87% + BTC amount
 d) insurance is added to Bob's payment, which is after the deposit and bailin
 e) BEFORE Bob broadcasts deposit, Alice broadcasts BTC denominated fee in cltv so if trade isnt done fee is reclaimed
 */

/*
 both fees are standard payments: OP_DUP OP_HASH160 FEE_RMD160 OP_EQUALVERIFY OP_CHECKSIG
 
 
 Bob deposit:
 OP_IF
 <now + LOCKTIME*2> OP_CLTV OP_DROP <alice_pubA0> OP_CHECKSIG
 OP_ELSE
 OP_HASH160 <hash(bob_privN)> OP_EQUALVERIFY <bob_pubB0> OP_CHECKSIG
 OP_ENDIF
 
 Alice altpayment: OP_2 <alice_pubM> <bob_pubN> OP_2 OP_CHECKMULTISIG

 Bob paytx:
 OP_IF
 <now + LOCKTIME> OP_CLTV OP_DROP <bob_pubB1> OP_CHECKSIG
 OP_ELSE
 OP_HASH160 <hash(alice_privM)> OP_EQUALVERIFY <alice_pubA0> OP_CHECKSIG
 OP_ENDIF
 
 Naming convention are pubAi are alice's pubkeys (seems only pubA0 and not pubA1)
 pubBi are Bob's pubkeys
 
 privN is Bob's privkey from the cut and choose deck as selected by Alice
 privM is Alice's counterpart
 pubN and pubM are the corresponding pubkeys for these chosen privkeys
 
 Alice timeout event is triggered if INSTANTDEX_LOCKTIME elapses from the start of a FSM instance. Bob timeout event is triggered after INSTANTDEX_LOCKTIME*2
 
 Based on https://gist.github.com/markblundeberg/7a932c98179de2190049f5823907c016 and to enable bob to spend alicepayment when alice does a claim for bob deposit, the scripts are changed to the following:
 
 Bob deposit:
 OP_IF
 OP_SIZE 32 OP_EQUALVERIFY OP_HASH160 <hash(alice_privM)> OP_EQUALVERIFY <now + INSTANTDEX_LOCKTIME*2> OP_CLTV OP_DROP <alice_pubA0> OP_CHECKSIG
 OP_ELSE
 OP_SIZE 32 OP_EQUALVERIFY OP_HASH160 <hash(bob_privN)> OP_EQUALVERIFY <bob_pubB0> OP_CHECKSIG
 OP_ENDIF
 
 Bob paytx:
 OP_IF
 <now + INSTANTDEX_LOCKTIME> OP_CLTV OP_DROP <bob_pubB1> OP_CHECKSIG
 OP_ELSE
 OP_SIZE 32 OP_EQUALVERIFY OP_HASH160 <hash(alice_privM)> OP_EQUALVERIFY <alice_pubA0> OP_CHECKSIG
 OP_ENDIF

 */

/*
 Bob sends bobdeposit and waits for alicepayment to confirm before sending bobpayment
 Alice waits for bobdeposit to confirm and sends alicepayment
 
 Alice spends bobpayment immediately divulging privAm
 Bob spends alicepayment immediately after getting privAm and divulges privBn
 
 Bob will spend bobdeposit after end of trade or INSTANTDEX_LOCKTIME, divulging privBn
 Alice spends alicepayment as soon as privBn is seen
 
 Bob will spend bobpayment after INSTANTDEX_LOCKTIME
 Alice spends bobdeposit in 2*INSTANTDEX_LOCKTIME
 */

//Bobdeposit includes a covered put option for alicecoin, duration INSTANTDEX_LOCKTIME
//alicepayment includes a covered call option for alicecoin, duration (2*INSTANTDEX_LOCKTIME - elapsed)


/* in case of following states, some funds remain unclaimable, but all identified cases are due to one or both sides not spending when they were the only eligible party:
 
 Bob failed to claim deposit during exclusive period and since alice put in the claim, the alicepayment is unspendable. if alice is nice, she can send privAm to Bob.
 Apaymentspent.(0000000000000000000000000000000000000000000000000000000000000000) alice.0 bob.0
 paymentspent.(f91da4e001360b95276448e7b01904d9ee4d15862c5af7f5c7a918df26030315) alice.0 bob.1
 depositspent.(f34e04ad74e290f63f3d0bccb7d0d50abfa54eea58de38816fdc596a19767add) alice.1 bob.0
 
 */

/*
#define TX_WAIT_TIMEOUT 1800 // hard to increase this without hitting protocol limits (2/4 hrs)

#ifndef NOTETOMIC
extern void *LP_eth_client;
#endif

uint32_t LP_atomic_locktime(char *base,char *rel)
{
    if ( strcmp(base,"BTC") == 0 && strcmp(rel,"BTC") == 0 )
        return(INSTANTDEX_LOCKTIME * 10);
    else if ( LP_is_slowcoin(base) > 0 || LP_is_slowcoin(rel) > 0 )
        return(INSTANTDEX_LOCKTIME * 4);
    else return(INSTANTDEX_LOCKTIME);
}

void basilisk_rawtx_purge(struct basilisk_rawtx *rawtx)
{
    if ( rawtx->vins != 0 )
        free_json(rawtx->vins), rawtx->vins = 0;
    //if ( rawtx->txbytes != 0 )
    //    free(rawtx->txbytes), rawtx->txbytes = 0;
}

void basilisk_swap_finished(struct basilisk_swap *swap)
{
    /*int32_t i;
    if ( (*swap).utxo != 0 && (*swap).sentflag == 0 )
    {
        LP_availableset((*swap).utxo);
        (*swap).utxo = 0;
        //LP_butxo_swapfields_set((*swap).utxo);
    }
    (*swap).I.finished = (uint32_t)time(NULL);*/
    if ( (*swap).I.finished == 0 )
    {
        if ( (*swap).I.iambob != 0 )
        {
            LP_availableset((*swap).bobdeposit.utxotxid,(*swap).bobdeposit.utxovout);
            LP_availableset((*swap).bobpayment.utxotxid,(*swap).bobpayment.utxovout);
        }
        else
        {
            LP_availableset((*swap).alicepayment.utxotxid,(*swap).alicepayment.utxovout);
            LP_availableset((*swap).myfee.utxotxid,(*swap).myfee.utxovout);
        }
    }
    // save to permanent storage
    basilisk_rawtx_purge(&(*swap).bobdeposit);
    basilisk_rawtx_purge(&(*swap).bobpayment);
    basilisk_rawtx_purge(&(*swap).alicepayment);
    basilisk_rawtx_purge(&(*swap).myfee);
    basilisk_rawtx_purge(&(*swap).otherfee);
    basilisk_rawtx_purge(&(*swap).aliceclaim);
    basilisk_rawtx_purge(&(*swap).alicespend);
    basilisk_rawtx_purge(&(*swap).bobreclaim);
    basilisk_rawtx_purge(&(*swap).bobspend);
    basilisk_rawtx_purge(&(*swap).bobrefund);
    basilisk_rawtx_purge(&(*swap).alicereclaim);
    /*for (i=0; i<(*swap).nummessages; i++)
        if ( (*swap).messages[i].data != 0 )
            free((*swap).messages[i].data), (*swap).messages[i].data = 0;
    free((*swap).messages), (*swap).messages = 0;
    (*swap).nummessages = 0;*/
    if ( (*swap).N.pair >= 0 )
        nn_close((*swap).N.pair), (*swap).N.pair = -1;
}

uint32_t basilisk_quoteid(struct basilisk_request *rp)
{
    struct basilisk_request R;
    R = *rp;
    R.unused = R.requestid = R.quoteid = R.DEXselector = 0;
    return(calc_crc32(0,(void *)&R,sizeof(R)));
}

uint32_t basilisk_requestid(struct basilisk_request *rp)
{
    struct basilisk_request R;
    R = *rp;
    R.requestid = R.quoteid = R.quotetime = R.DEXselector = 0;
    R.destamount = R.unused = 0;
    memset(R.desthash.bytes,0,sizeof(R.desthash.bytes));
    if ( 0 )
    {
        int32_t i;
        for (i=0; i<sizeof(R); i++)
            printf("%02x",((uint8_t *)&R)[i]);
        printf(" <- crc.%u\n",calc_crc32(0,(void *)&R,sizeof(R)));
        char str[65],str2[65]; printf("B REQUESTID: t.%u r.%u q.%u %s %.8f %s -> %s %.8f %s crc.%u q%u\n",R.timestamp,R.requestid,R.quoteid,R.src,dstr(R.srcamount),bits256_str(str,R.srchash),R.dest,dstr(R.destamount),bits256_str(str2,R.desthash),calc_crc32(0,(void *)&R,sizeof(R)),basilisk_quoteid(&R));
    }
    return(calc_crc32(0,(void *)&R,sizeof(R)));
}

int32_t LP_pubkeys_data(struct basilisk_swap *swap,uint8_t *data,int32_t maxlen)
{
    int32_t i,datalen = 0;
    datalen += iguana_rwnum(1,&data[datalen],sizeof((*swap).I.req.requestid),&(*swap).I.req.requestid);
    datalen += iguana_rwnum(1,&data[datalen],sizeof((*swap).I.req.quoteid),&(*swap).I.req.quoteid);
    data[datalen++] = (*swap).I.aliceconfirms;
    data[datalen++] = (*swap).I.bobconfirms;
    data[datalen++] = (*swap).I.alicemaxconfirms;
    data[datalen++] = (*swap).I.bobmaxconfirms;
    data[datalen++] = (*swap).I.otheristrusted;
    for (i=0; i<33; i++)
        data[datalen++] = (*swap).persistent_pubkey33[i];
    for (i=0; i<sizeof((*swap).deck)/sizeof((*swap).deck[0][0]); i++)
        datalen += iguana_rwnum(1,&data[datalen],sizeof((*swap).deck[i>>1][i&1]),&(*swap).deck[i>>1][i&1]);
    //printf("send >>>>>>>>> r.%u q.%u datalen.%d\n",(*swap).I.req.requestid,(*swap).I.req.quoteid,datalen);
    return(datalen);
}

int32_t LP_pubkeys_verify(struct basilisk_swap *swap,uint8_t *data,int32_t datalen)
{
    uint32_t requestid,quoteid; int32_t i,nonz=0,alicemaxconfirms,bobmaxconfirms,aliceconfirms,bobconfirms,len = 0; uint8_t other33[33];
    if ( datalen == sizeof((*swap).otherdeck)+38+sizeof(uint32_t)*2 )
    {
        len += iguana_rwnum(0,&data[len],sizeof(requestid),&requestid);
        len += iguana_rwnum(0,&data[len],sizeof(quoteid),&quoteid);
        if ( requestid != (*swap).I.req.requestid || quoteid != (*swap).I.req.quoteid )
        {
            printf("SWAP requestid.%u quoteid.%u mismatch received r.%u q.%u\n",(*swap).I.req.requestid,(*swap).I.req.quoteid,requestid,quoteid);
            return(-1);
        }
        aliceconfirms = data[len++];
        bobconfirms = data[len++];
        alicemaxconfirms = data[len++];
        bobmaxconfirms = data[len++];
        if ( aliceconfirms != (*swap).I.aliceconfirms || bobconfirms != (*swap).I.bobconfirms )
        {
            printf("MISMATCHED required confirms me.(%d %d) vs (%d %d) max.(%d %d) othermax.(%d %d)\n",(*swap).I.aliceconfirms,(*swap).I.bobconfirms,aliceconfirms,bobconfirms,(*swap).I.alicemaxconfirms,(*swap).I.bobmaxconfirms,alicemaxconfirms,bobmaxconfirms);
            if ( alicemaxconfirms > (*swap).I.alicemaxconfirms )
                alicemaxconfirms = (*swap).I.alicemaxconfirms;
            if ( bobmaxconfirms > (*swap).I.bobmaxconfirms )
                bobmaxconfirms = (*swap).I.bobmaxconfirms;
            if ( (*swap).I.aliceconfirms < aliceconfirms )
                (*swap).I.aliceconfirms = aliceconfirms;
            if ( (*swap).I.bobconfirms < bobconfirms )
                (*swap).I.bobconfirms = bobconfirms;
            if ( (*swap).I.aliceconfirms > (*swap).I.alicemaxconfirms || (*swap).I.bobconfirms > (*swap).I.bobmaxconfirms )
            {
                printf("numconfirms (%d %d) exceeds max (%d %d)\n",(*swap).I.aliceconfirms,(*swap).I.bobconfirms,(*swap).I.alicemaxconfirms,(*swap).I.bobmaxconfirms);
                return(-1);
            }
        }
        if ( ((*swap).I.otherstrust= data[len++]) != 0 )
        {
            if ( (*swap).I.otheristrusted != 0 )
            {
                (*swap).I.aliceconfirms = (*swap).I.bobconfirms = 0;
                printf("mutually trusted swap, adjust required confirms to: alice.%d bob.%d\n",(*swap).I.aliceconfirms,(*swap).I.bobconfirms);
            }
        }
        printf("NUMCONFIRMS for SWAP alice.%d bob.%d, otheristrusted.%d othertrusts.%d\n",(*swap).I.aliceconfirms,(*swap).I.bobconfirms,(*swap).I.otheristrusted,(*swap).I.otherstrust);
        for (i=0; i<33; i++)
            if ( (other33[i]= data[len++]) != 0 )
                nonz++;
        if ( nonz > 8 )
            memcpy((*swap).persistent_other33,other33,33);
        for (i=0; i<sizeof((*swap).otherdeck)/sizeof((*swap).otherdeck[0][0]); i++)
            len += iguana_rwnum(0,&data[len],sizeof((*swap).otherdeck[i>>1][i&1]),&(*swap).otherdeck[i>>1][i&1]);
        return(0);
    }
    printf("pubkeys verify size mismatch %d != %d\n",datalen,(int32_t)(sizeof((*swap).otherdeck)+38+sizeof(uint32_t)*2));
    return(-1);
}

int32_t LP_choosei_data(struct basilisk_swap *swap,uint8_t *data,int32_t maxlen)
{
    int32_t i,datalen; //char str[65];
    datalen = iguana_rwnum(1,data,sizeof((*swap).I.choosei),&(*swap).I.choosei);
    if ( (*swap).I.iambob != 0 )
    {
        for (i=0; i<32; i++)
            data[datalen++] = (*swap).I.pubB0.bytes[i];
        for (i=0; i<32; i++)
            data[datalen++] = (*swap).I.pubB1.bytes[i];
        //printf("SEND pubB0/1 %s\n",bits256_str(str,(*swap).I.pubB0));
    }
    else
    {
        for (i=0; i<32; i++)
            data[datalen++] = (*swap).I.pubA0.bytes[i];
        for (i=0; i<32; i++)
            data[datalen++] = (*swap).I.pubA1.bytes[i];
        //printf("SEND pubA0/1 %s\n",bits256_str(str,(*swap).I.pubA0));
    }
    return(datalen);
}

int32_t LP_choosei_verify(struct basilisk_swap *swap,uint8_t *data,int32_t datalen)
{
    int32_t otherchoosei=-1,i,len = 0; uint8_t pubkey33[33];
    if ( datalen == sizeof(otherchoosei)+sizeof(bits256)*2 )
    {
        len += iguana_rwnum(0,data,sizeof(otherchoosei),&otherchoosei);
        if ( otherchoosei >= 0 && otherchoosei < INSTANTDEX_DECKSIZE )
        {
            (*swap).I.otherchoosei = otherchoosei;
            if ( (*swap).I.iambob != 0 )
            {
                for (i=0; i<32; i++)
                    (*swap).I.pubA0.bytes[i] = data[len++];
                for (i=0; i<32; i++)
                    (*swap).I.pubA1.bytes[i] = data[len++];
                //printf("GOT pubA0/1 %s\n",bits256_str(str,(*swap).I.pubA0));
                (*swap).I.privBn = (*swap).privkeys[(*swap).I.otherchoosei];
                memset(&(*swap).privkeys[(*swap).I.otherchoosei],0,sizeof((*swap).privkeys[(*swap).I.otherchoosei]));
                revcalc_rmd160_sha256((*swap).I.secretBn,(*swap).I.privBn);//.bytes,sizeof((*swap).privBn));
                vcalc_sha256(0,(*swap).I.secretBn256,(*swap).I.privBn.bytes,sizeof((*swap).I.privBn));
                (*swap).I.pubBn = bitcoin_pubkey33((*swap).ctx,pubkey33,(*swap).I.privBn);
                //printf("set privBn.%s %s\n",bits256_str(str,(*swap).I.privBn),bits256_str(str2,*(bits256 *)(*swap).I.secretBn256));
                //basilisk_bobscripts_set(swap,1,1);
            }
            else
            {
                for (i=0; i<32; i++)
                    (*swap).I.pubB0.bytes[i] = data[len++];
                for (i=0; i<32; i++)
                    (*swap).I.pubB1.bytes[i] = data[len++];
                //printf("GOT pubB0/1 %s\n",bits256_str(str,(*swap).I.pubB0));
                (*swap).I.privAm = (*swap).privkeys[(*swap).I.otherchoosei];
                memset(&(*swap).privkeys[(*swap).I.otherchoosei],0,sizeof((*swap).privkeys[(*swap).I.otherchoosei]));
                revcalc_rmd160_sha256((*swap).I.secretAm,(*swap).I.privAm);//.bytes,sizeof((*swap).privAm));
                vcalc_sha256(0,(*swap).I.secretAm256,(*swap).I.privAm.bytes,sizeof((*swap).I.privAm));
                (*swap).I.pubAm = bitcoin_pubkey33((*swap).ctx,pubkey33,(*swap).I.privAm);
                //printf("set privAm.%s %s\n",bits256_str(str,(*swap).I.privAm),bits256_str(str2,*(bits256 *)(*swap).I.secretAm256));
                (*swap).bobdeposit.I.pubkey33[0] = 2;
                (*swap).bobpayment.I.pubkey33[0] = 2;
                for (i=0; i<32; i++)
                    (*swap).bobpayment.I.pubkey33[i+1] = (*swap).bobdeposit.I.pubkey33[i+1] = (*swap).I.pubA0.bytes[i];
                //printf("SET bobdeposit pubkey33.(02%s)\n",bits256_str(str,(*swap).I.pubA0));
                //basilisk_bobscripts_set(swap,0);
            }
            return(0);
        }
    }
    printf("illegal otherchoosei.%d datalen.%d vs %d\n",otherchoosei,datalen,(int32_t)(sizeof(otherchoosei)+sizeof(bits256)*2));
    return(-1);
}

int32_t LP_mostprivs_data(struct basilisk_swap *swap,uint8_t *data,int32_t maxlen)
{
    int32_t i,j,datalen;
    datalen = 0;
    for (i=0; i<sizeof((*swap).privkeys)/sizeof(*(*swap).privkeys); i++)
    {
        for (j=0; j<32; j++)
            data[datalen++] = (i == (*swap).I.otherchoosei) ? 0 : (*swap).privkeys[i].bytes[j];
    }
    if ( (*swap).I.iambob != 0 )
    {
        for (i=0; i<32; i++)
            data[datalen++] = (*swap).I.pubBn.bytes[i];
        for (i=0; i<20; i++)
            data[datalen++] = (*swap).I.secretBn[i];
        for (i=0; i<32; i++)
            data[datalen++] = (*swap).I.secretBn256[i];
    }
    else
    {
        for (i=0; i<32; i++)
            data[datalen++] = (*swap).I.pubAm.bytes[i];
        for (i=0; i<20; i++)
            data[datalen++] = (*swap).I.secretAm[i];
        for (i=0; i<32; i++)
            data[datalen++] = (*swap).I.secretAm256[i];
    }
    return(datalen);
}

int32_t basilisk_verify_pubpair(int32_t *wrongfirstbytep,struct basilisk_swap *swap,int32_t ind,uint8_t pub0,bits256 pubi,uint64_t txid)
{
    if ( pub0 != ((*swap).I.iambob ^ 1) + 0x02 )
    {
        (*wrongfirstbytep)++;
        printf("wrongfirstbyte[%d] %02x\n",ind,pub0);
        return(-1);
    }
    else if ( (*swap).otherdeck[ind][1] != pubi.txid )
    {
        printf("otherdeck[%d] priv ->pub mismatch %llx != %llx\n",ind,(long long)(*swap).otherdeck[ind][1],(long long)pubi.txid);
        return(-1);
    }
    else if ( (*swap).otherdeck[ind][0] != txid )
    {
        printf("otherdeck[%d] priv mismatch %llx != %llx\n",ind,(long long)(*swap).otherdeck[ind][0],(long long)txid);
        return(-1);
    }
    return(0);
}

int32_t basilisk_verify_privi(void *ptr,uint8_t *data,int32_t datalen)
{
    int32_t j,wrongfirstbyte,len = 0; bits256 privkey,pubi; char str[65],str2[65]; uint8_t secret160[20],pubkey33[33]; uint64_t txid; struct basilisk_swap *swap = ptr;
    memset(privkey.bytes,0,sizeof(privkey));
    if ( datalen == sizeof(bits256) )
    {
        for (j=0; j<32; j++)
            privkey.bytes[j] = data[len++];
        revcalc_rmd160_sha256(secret160,privkey);//.bytes,sizeof(privkey));
        memcpy(&txid,secret160,sizeof(txid));
        pubi = bitcoin_pubkey33((*swap).ctx,pubkey33,privkey);
        if ( basilisk_verify_pubpair(&wrongfirstbyte,swap,(*swap).I.choosei,pubkey33[0],pubi,txid) == 0 )
        {
            if ( (*swap).I.iambob != 0 )
            {
                (*swap).I.privAm = privkey;
                vcalc_sha256(0,(*swap).I.secretAm256,privkey.bytes,sizeof(privkey));
                printf("set privAm.%s %s\n",bits256_str(str,(*swap).I.privAm),bits256_str(str2,*(bits256 *)(*swap).I.secretAm256));
                basilisk_bobscripts_set(swap,0,1);
            }
            else
            {
                (*swap).I.privBn = privkey;
                vcalc_sha256(0,(*swap).I.secretBn256,privkey.bytes,sizeof(privkey));
                printf("set privBn.%s %s\n",bits256_str(str,(*swap).I.privBn),bits256_str(str2,*(bits256 *)(*swap).I.secretBn256));
            }
            basilisk_dontforget_update(swap,0);
            char str[65]; printf("privi verified.(%s)\n",bits256_str(str,privkey));
            return(0);
        } else printf("pubpair doesnt verify privi\n");
    } else printf("verify privi size mismatch %d != %d\n",datalen,(int32_t)sizeof(bits256));
    return(-1);
}

int32_t LP_mostprivs_verify(struct basilisk_swap *swap,uint8_t *data,int32_t datalen)
{
    int32_t i,j,wrongfirstbyte=0,errs=0,len = 0; bits256 otherpriv,pubi; uint8_t secret160[20],otherpubkey[33]; uint64_t txid;
    //printf("verify privkeys choosei.%d otherchoosei.%d datalen.%d vs %d\n",(*swap).choosei,(*swap).otherchoosei,datalen,(int32_t)sizeof((*swap).privkeys)+20+32);
    memset(otherpriv.bytes,0,sizeof(otherpriv));
    if ( (*swap).I.cutverified == 0 && (*swap).I.otherchoosei >= 0 && datalen == sizeof((*swap).privkeys)+20+2*32 )
    {
        for (i=errs=0; i<sizeof((*swap).privkeys)/sizeof(*(*swap).privkeys); i++)
        {
            for (j=0; j<32; j++)
                otherpriv.bytes[j] = data[len++];
            if ( i != (*swap).I.choosei )
            {
                pubi = bitcoin_pubkey33((*swap).ctx,otherpubkey,otherpriv);
                revcalc_rmd160_sha256(secret160,otherpriv);//.bytes,sizeof(otherpriv));
                memcpy(&txid,secret160,sizeof(txid));
                errs += basilisk_verify_pubpair(&wrongfirstbyte,swap,i,otherpubkey[0],pubi,txid);
            }
        }
        if ( errs == 0 && wrongfirstbyte == 0 )
        {
            (*swap).I.cutverified = 1, printf("CUT VERIFIED\n");
            if ( (*swap).I.iambob != 0 )
            {
                for (i=0; i<32; i++)
                    (*swap).I.pubAm.bytes[i] = data[len++];
                for (i=0; i<20; i++)
                    (*swap).I.secretAm[i] = data[len++];
                for (i=0; i<32; i++)
                    (*swap).I.secretAm256[i] = data[len++];
                //basilisk_bobscripts_set(swap,1,1);
            }
            else
            {
                for (i=0; i<32; i++)
                    (*swap).I.pubBn.bytes[i] = data[len++];
                for (i=0; i<20; i++)
                    (*swap).I.secretBn[i] = data[len++];
                for (i=0; i<32; i++)
                    (*swap).I.secretBn256[i] = data[len++];
                //basilisk_bobscripts_set(swap,0);
            }
        } else printf("failed verification: wrong firstbyte.%d errs.%d\n",wrongfirstbyte,errs);
    }
    //printf("privkeys errs.%d wrongfirstbyte.%d\n",errs,wrongfirstbyte);
    return(errs);
}

int32_t LP_waitfor(int32_t pairsock,struct basilisk_swap *swap,int32_t timeout,int32_t (*verify)(struct basilisk_swap *swap,uint8_t *data,int32_t datalen))
{
    struct nn_pollfd pfd; void *data; int32_t datalen,retval = -1; uint32_t expiration = (uint32_t)time(NULL) + timeout;
    while ( time(NULL) < expiration )
    {
        memset(&pfd,0,sizeof(pfd));
        pfd.fd = pairsock;
        pfd.events = NN_POLLIN;
        if ( nn_poll(&pfd,1,1) > 0 )
        {
            //printf("start wait\n");
            if ( (datalen= nn_recv(pairsock,&data,NN_MSG,0)) >= 0 )
            {
                //printf("wait for got.%d\n",datalen);
                retval = (*verify)(swap,data,datalen);
                (*swap).received = (uint32_t)time(NULL);
                nn_freemsg(data);
                //printf("retval.%d\n",retval);
                return(retval);
            } // else printf("error nn_recv\n");
        }
    }
    printf("waitfor timedout aliceid.%llu requestid.%u quoteid.%u\n",(long long)(*swap).aliceid,(*swap).I.req.requestid,(*swap).I.req.quoteid);
    return(retval);
}

int32_t swap_nn_send(int32_t sock,uint8_t *data,int32_t datalen,uint32_t flags,int32_t timeout)
{
    struct nn_pollfd pfd; int32_t i;
    for (i=0; i<timeout*1000; i++)
    {
        memset(&pfd,0,sizeof(pfd));
        pfd.fd = sock;
        pfd.events = NN_POLLOUT;
        if ( nn_poll(&pfd,1,1) > 0 )
            return(nn_send(sock,data,datalen,flags));
        usleep(1000);
    }
    return(-1);
}

int32_t LP_waitsend(char *statename,int32_t timeout,int32_t pairsock,struct basilisk_swap *swap,uint8_t *data,int32_t maxlen,int32_t (*verify)(struct basilisk_swap *swap,uint8_t *data,int32_t datalen),int32_t (*datagen)(struct basilisk_swap *swap,uint8_t *data,int32_t maxlen))
{
    int32_t datalen,sendlen,retval = -1;
    //printf("waitsend.%s timeout.%d\n",statename,timeout);
    if ( LP_waitfor(pairsock,swap,timeout,verify) == 0 )
    {
        //printf("waited for %s\n",statename);
        if ( (datalen= (*datagen)(swap,data,maxlen)) > 0 )
        {
            if ( (sendlen= swap_nn_send(pairsock,data,datalen,0,timeout)) == datalen )
            {
                //printf("sent.%d after waitfor.%s\n",sendlen,statename);
                retval = 0;
            } else printf("send %s error\n",statename);
        } else printf("%s datagen no data\n",statename);
    } else printf("didnt get valid data after %d\n",timeout);
    return(retval);
}

int32_t LP_sendwait(char *statename,int32_t timeout,int32_t pairsock,struct basilisk_swap *swap,uint8_t *data,int32_t maxlen,int32_t (*verify)(struct basilisk_swap *swap,uint8_t *data,int32_t datalen),int32_t (*datagen)(struct basilisk_swap *swap,uint8_t *data,int32_t maxlen))
{
    int32_t datalen,sendlen,retval = -1;
    //printf("sendwait.%s\n",statename);
    if ( (datalen= (*datagen)(swap,data,maxlen)) > 0 )
    {
        //printf("generated %d for %s, timeout.%d\n",datalen,statename,timeout);
        if ( (sendlen= swap_nn_send(pairsock,data,datalen,0,timeout)) == datalen )
        {
            //printf("sendwait.%s sent %d\n",statename,sendlen);
            if ( LP_waitfor(pairsock,swap,timeout,verify) == 0 )
            {
                //printf("waited! sendwait.%s sent %d\n",statename,sendlen);
                retval = 0;
            } else printf("didnt get %s\n",statename);
        } else printf("send %s error\n",statename);
    } else printf("no datagen for %s\n",statename);
    return(retval);
}

void LP_swapsfp_update(uint32_t requestid,uint32_t quoteid)
{
    static FILE *swapsfp;
    portable_mutex_lock(&LP_listmutex);
    if ( swapsfp == 0 )
    {
        char fname[512];
        sprintf(fname,"%s/SWAPS/list",GLOBAL_DBDIR), OS_compatible_path(fname);
        if ( (swapsfp= fopen(fname,"rb+")) == 0 )
            swapsfp = fopen(fname,"wb+");
        else fseek(swapsfp,0,SEEK_END);
        //printf("LIST fp.%p\n",swapsfp);
    }
    if ( swapsfp != 0 )
    {
        fwrite(&requestid,1,sizeof(requestid),swapsfp);
        fwrite(&quoteid,1,sizeof(quoteid),swapsfp);
        fflush(swapsfp);
    }
    portable_mutex_unlock(&LP_listmutex);
}

struct basilisk_rawtx *LP_swapdata_rawtx(struct basilisk_swap *swap,uint8_t *data,int32_t maxlen,struct basilisk_rawtx *rawtx)
{
    if ( rawtx->I.datalen != 0 && rawtx->I.datalen <= maxlen )
    {
        memcpy(data,rawtx->txbytes,rawtx->I.datalen);
        return(rawtx);
    }
    printf("swapdata rawtx has null txbytes\n");
    return(0);
}

int32_t LP_rawtx_spendscript(struct basilisk_swap *swap,int32_t height,struct basilisk_rawtx *rawtx,int32_t v,uint8_t *recvbuf,int32_t recvlen,int32_t suppress_pubkeys)
{
    bits256 otherhash,myhash,txid; int64_t txfee,val; int32_t i,offset=0,datalen=0,retval=-1,hexlen,n; uint8_t *data; cJSON *txobj,*skey,*vouts,*vout; char *hexstr,bobstr[65],alicestr[65],redeemaddr[64],checkaddr[64]; uint32_t quoteid,msgbits; struct iguana_info *coin;
    LP_etomicsymbol(bobstr,(*swap).I.bobtomic,(*swap).I.bobstr);
    LP_etomicsymbol(alicestr,(*swap).I.alicetomic,(*swap).I.alicestr);
    if ( (coin= LP_coinfind(rawtx->symbol)) == 0 )
    {
        printf("LP_rawtx_spendscript couldnt find coin.(%s)\n",rawtx->symbol);
        return(-1);
    }
    for (i=0; i<32; i++)
        otherhash.bytes[i] = recvbuf[offset++];
    for (i=0; i<32; i++)
        myhash.bytes[i] = recvbuf[offset++];

    offset += iguana_rwnum(0,&recvbuf[offset],sizeof(quoteid),&quoteid);
    offset += iguana_rwnum(0,&recvbuf[offset],sizeof(msgbits),&msgbits);
    datalen = recvbuf[offset++];
    datalen += (int32_t)recvbuf[offset++] << 8;
    if ( datalen > 1024 )
    {
        printf("LP_rawtx_spendscript %s datalen.%d too big\n",rawtx->name,datalen);
        return(-1);
    }
    rawtx->I.redeemlen = recvbuf[offset++];
#ifndef NOTETOMIC
    uint8arrayToHex(rawtx->I.ethTxid, &recvbuf[offset], 32);
    printf("ETH txid received: %s\n", rawtx->I.ethTxid);
#endif
    offset += 32;
    data = &recvbuf[offset];
    if ( rawtx->I.redeemlen > 0 && rawtx->I.redeemlen < 0x100 )
    {
        memcpy(rawtx->redeemscript,&data[datalen],rawtx->I.redeemlen);
        //for (i=0; i<rawtx->I.redeemlen; i++)
        //    printf("%02x",rawtx->redeemscript[i]);
        bitcoin_address(coin->symbol,redeemaddr,coin->taddr,coin->p2shtype,rawtx->redeemscript,rawtx->I.redeemlen);
        //printf(" received redeemscript.(%s) %s taddr.%d\n",redeemaddr,coin->symbol,coin->taddr);
        LP_swap_coinaddr(coin,checkaddr,0,data,datalen,0);
        if ( strcmp(redeemaddr,checkaddr) != 0 )
        {
            printf("REDEEMADDR MISMATCH??? %s != %s\n",redeemaddr,checkaddr);
            return(-1);
        }
    }
    //printf("recvlen.%d datalen.%d redeemlen.%d\n",recvlen,datalen,rawtx->redeemlen);
    if ( rawtx->I.datalen == 0 )
    {
        //for (i=0; i<datalen; i++)
        //    printf("%02x",data[i]);
        //printf(" <- received\n");
        memcpy(rawtx->txbytes,data,datalen);
        rawtx->I.datalen = datalen;
    }
    else if ( datalen != rawtx->I.datalen || memcmp(rawtx->txbytes,data,datalen) != 0 )
    {
        for (i=0; i<rawtx->I.datalen; i++)
            printf("%02x",rawtx->txbytes[i]);
        printf(" <- rawtx\n");
        printf("%s rawtx data compare error, len %d vs %d <<<<<<<<<< warning\n",rawtx->name,rawtx->I.datalen,datalen);
        return(-1);
    }


    if ( recvlen != datalen+rawtx->I.redeemlen + 107 )
        printf("RECVLEN %d != %d + %d\n",recvlen,datalen,rawtx->I.redeemlen);
    txid = bits256_calctxid(coin->symbol,data,datalen);
    //char str[65]; printf("rawtx.%s txid %s\n",rawtx->name,bits256_str(str,txid));
    if ( bits256_cmp(txid,rawtx->I.actualtxid) != 0 && bits256_nonz(rawtx->I.actualtxid) == 0 )
        rawtx->I.actualtxid = txid;
    if ( (txobj= bitcoin_data2json(coin->symbol,coin->taddr,coin->pubtype,coin->p2shtype,coin->isPoS,height,&rawtx->I.signedtxid,&rawtx->msgtx,rawtx->extraspace,sizeof(rawtx->extraspace),data,datalen,0,suppress_pubkeys,coin->zcash)) != 0 )
    {
        rawtx->I.actualtxid = rawtx->I.signedtxid;
        rawtx->I.locktime = rawtx->msgtx.lock_time;
        if ( (vouts= jarray(&n,txobj,"vout")) != 0 && v < n )
        {
            vout = jitem(vouts,v);
            if ( strcmp("BTC",coin->symbol) == 0 && rawtx == &(*swap).otherfee )
                txfee = LP_MIN_TXFEE;
            else
            {
                if ( strcmp(coin->symbol,bobstr) == 0 )
                    txfee = (*swap).I.Btxfee;
                else if ( strcmp(coin->symbol,alicestr) == 0 )
                    txfee = (*swap).I.Atxfee;
                else txfee = LP_MIN_TXFEE;
            }
            if ( rawtx->I.amount > 2*txfee)
                val = rawtx->I.amount-2*txfee;
            else val = 1;
            if ( j64bits(vout,"satoshis") >= val && (skey= jobj(vout,"scriptPubKey")) != 0 && (hexstr= jstr(skey,"hex")) != 0 )
            {
                if ( (hexlen= (int32_t)strlen(hexstr) >> 1) < sizeof(rawtx->spendscript) )
                {
                    decode_hex(rawtx->spendscript,hexlen,hexstr);
                    rawtx->I.spendlen = hexlen;
                    //if ( swap != 0 )
                    //    basilisk_txlog((*swap).myinfoptr,swap,rawtx,-1); // bobdeposit, bobpayment or alicepayment
                    retval = 0;
                    if ( rawtx == &(*swap).otherfee )
                    {
                        LP_swap_coinaddr(coin,rawtx->p2shaddr,0,data,datalen,0);
                        //printf("got %s txid.%s (%s) -> %s\n",rawtx->name,bits256_str(str,rawtx->I.signedtxid),jprint(txobj,0),rawtx->p2shaddr);
                    } else bitcoin_address(coin->symbol,rawtx->p2shaddr,coin->taddr,coin->p2shtype,rawtx->spendscript,hexlen);
                }
            } else printf("%s satoshis %.8f ERROR.(%s) txfees.[%.8f %.8f: %.8f] amount.%.8f -> %.8f\n",rawtx->name,dstr(j64bits(vout,"satoshis")),jprint(txobj,0),dstr((*swap).I.Atxfee),dstr((*swap).I.Btxfee),dstr(txfee),dstr(rawtx->I.amount),dstr(rawtx->I.amount)-dstr(txfee));
        }
        free_json(txobj);
    }
    return(retval);
}

uint32_t LP_swapdata_rawtxsend(int32_t pairsock,struct basilisk_swap *swap,uint32_t msgbits,uint8_t *data,int32_t maxlen,struct basilisk_rawtx *rawtx,uint32_t nextbits,int32_t suppress_swapsend)
{
    uint8_t sendbuf[32768]; int32_t sendlen,retval = -1;
    if ( LP_swapdata_rawtx(swap,data,maxlen,rawtx) != 0 )
    {
        if ( bits256_nonz(rawtx->I.signedtxid) != 0 && bits256_nonz(rawtx->I.actualtxid) == 0 )
        {
            basilisk_dontforget_update(swap,rawtx);
            rawtx->I.actualtxid = LP_broadcast_tx(rawtx->name,rawtx->symbol,rawtx->txbytes,rawtx->I.datalen);
            if ( bits256_cmp(rawtx->I.actualtxid,rawtx->I.signedtxid) != 0 )
            {
                char str[65],str2[65];
                printf("%s rawtxsend.[%d] %s vs %s\n",rawtx->name,rawtx->I.datalen,bits256_str(str,rawtx->I.signedtxid),bits256_str(str2,rawtx->I.actualtxid));
                if ( bits256_nonz(rawtx->I.signedtxid) != 0 )
                    rawtx->I.actualtxid = rawtx->I.signedtxid;
                else rawtx->I.signedtxid = rawtx->I.actualtxid;
            }
            if ( bits256_nonz(rawtx->I.actualtxid) != 0 && msgbits != 0 )
            {
#ifndef NOTETOMIC
                if ( (*swap).I.bobtomic[0] != 0 || (*swap).I.alicetomic[0] != 0 )
                {
                    char *ethTxId = sendEthTx(swap, rawtx);
                    if (ethTxId != NULL) {
                        strcpy(rawtx->I.ethTxid, ethTxId);
                        free(ethTxId);
                    } else {
                        printf("Error sending ETH tx\n");
                        return(-1);
                    }
                }
#endif
                sendlen = 0;
                sendbuf[sendlen++] = rawtx->I.datalen & 0xff;
                sendbuf[sendlen++] = (rawtx->I.datalen >> 8) & 0xff;
                sendbuf[sendlen++] = rawtx->I.redeemlen;
                if ( rawtx->I.ethTxid[0] != 0 && strlen(rawtx->I.ethTxid) == 66  )
                {
                    uint8_t ethTxidBytes[32];
                    // ETH txid always starts with 0x
                    decode_hex(ethTxidBytes, 32, rawtx->I.ethTxid + 2);
                    memcpy(&sendbuf[sendlen], ethTxidBytes, 32);
                }
                else
                {
                    // fill with zero bytes to always have fixed message size
                    memset(&sendbuf[sendlen], 0, 32);
                }
                sendlen += 32;
                //int32_t z; for (z=0; z<rawtx->I.datalen; z++) printf("%02x",rawtx->txbytes[z]); printf(" >>>>>>> send.%d %s\n",rawtx->I.datalen,rawtx->name);
                //printf("datalen.%d redeemlen.%d\n",rawtx->I.datalen,rawtx->I.redeemlen);
                memcpy(&sendbuf[sendlen],rawtx->txbytes,rawtx->I.datalen), sendlen += rawtx->I.datalen;
                if ( rawtx->I.redeemlen > 0 && rawtx->I.redeemlen < 0x100 )
                {
                    memcpy(&sendbuf[sendlen],rawtx->redeemscript,rawtx->I.redeemlen);
                    sendlen += rawtx->I.redeemlen;
                }

                basilisk_dontforget_update(swap,rawtx);
                //printf("sendlen.%d datalen.%d redeemlen.%d\n",sendlen,rawtx->datalen,rawtx->redeemlen);
                if ( suppress_swapsend == 0 )
                {
                    retval = LP_swapsend(pairsock,swap,msgbits,sendbuf,sendlen,nextbits,rawtx->I.crcs);
                    if ( LP_waitmempool(rawtx->symbol,rawtx->I.destaddr,rawtx->I.signedtxid,0,LP_SWAPSTEP_TIMEOUT*10) < 0 )
                    {
                        char str[65]; printf("failed to find %s %s %s in the mempool?\n",rawtx->name,rawtx->I.destaddr,bits256_str(str,rawtx->I.actualtxid));
                        retval = -1;
                    }
                    return(retval);
                }
                else
                {
                    printf("suppress swapsend %x\n",msgbits);
                    return(0);
                }
            }
        }
        return(nextbits);
    } //else if ( (*swap).I.iambob == 0 )
        printf("error from basilisk_swapdata_rawtx.%s %p len.%d\n",rawtx->name,rawtx->txbytes,rawtx->I.datalen);
    return(0);
}

uint32_t LP_swapwait(uint32_t expiration,uint32_t requestid,uint32_t quoteid,int32_t duration,int32_t sleeptime)
{
    char *retstr; uint32_t finished = 0; cJSON *retjson=0;
    if ( sleeptime != 0 )
    {
        printf("wait %d:%d for SWAP.(r%u/q%u) to complete\n",duration,sleeptime,requestid,quoteid);
        sleep(sleeptime/3);
    }
    while ( expiration == 0 || time(NULL) < expiration )
    {
        if ( (retstr= basilisk_swapentry(0,requestid,quoteid,1)) != 0 )
        {
            if ( (retjson= cJSON_Parse(retstr)) != 0 )
            {
                if ( jstr(retjson,"status") != 0 && strcmp(jstr(retjson,"status"),"finished") == 0 )
                {
                    finished = (uint32_t)time(NULL);
                    free(retstr), retstr = 0;
                    break;
                }
                else if ( expiration != 0 && time(NULL) > expiration )
                    printf("NOT FINISHED.(%s)\n",jprint(retjson,0));
                free_json(retjson), retjson = 0;
            }
            free(retstr);
        }
        if ( sleeptime != 0 )
            sleep(sleeptime);
        if ( duration < 0 )
            break;
    }
    if ( retjson != 0 )
    {
        free_json(retjson);
        if ( (retstr= basilisk_swapentry(0,requestid,quoteid,1)) != 0 )
        {
            printf("\n>>>>>>>>>>>>>>>>>>>>>>>>>\nSWAP completed! %u-%u %s\n",requestid,quoteid,retstr);
            free(retstr);
        }
        return(finished);
    }
    else
    {
        if ( expiration != 0 && time(NULL) > expiration )
            printf("\nSWAP did not complete! %u-%u %s\n",requestid,quoteid,jprint(retjson,0));
        if ( duration > 0 )
            LP_pendswap_add(expiration,requestid,quoteid);
        return(0);
    }
}

int32_t LP_calc_waittimeout(char *symbol)
{
    int32_t waittimeout = TX_WAIT_TIMEOUT;
    if ( strcmp(symbol,"BTC") == 0 )
        waittimeout *= 8;
    else if ( LP_is_slowcoin(symbol) != 0 )
        waittimeout *= 4;
    return(waittimeout);
}
*/
<<<<<<< HEAD
enum SellerSwapState {
    PubkeyExchange,
    WaitBuyerFeeData,
    SendSellerPayment(BoxedTxFut),
    WaitBuyerPaymentData,
    WaitBuyerPaymentConfirmation(Box<dyn Future<Item=(), Error=String>>),
    SpendBuyerPayment(BoxedTxFut),
    RefundSellerPayment(BoxedTxFut),
}

pub struct SellerSwap {
    swap: *mut lp::basilisk_swap,
    state: SellerSwapState,
    ctx: MmArc,
    buffer: Vec<u8>,
    buffer_len: u64,
    buyer_coin: Box<dyn ExchangeableCoin>,
    seller_coin: Box<dyn ExchangeableCoin>,
    buyer_payment: Option<BoxedTx>,
    seller_payment: Option<BoxedTx>,
}

impl SellerSwap {
    pub unsafe fn new(swap: *mut lp::basilisk_swap, ctx: MmArc) -> Result<SellerSwap, String> {
        let alice_coin_ptr = lp::LP_coinfind((*swap).I.alicestr.as_mut_ptr());
        let alice_coin = try_s!(coin_from_iguana_info(alice_coin_ptr));
        let bob_coin_ptr = lp::LP_coinfind((*swap).I.bobstr.as_mut_ptr());
        let bob_coin = try_s!(coin_from_iguana_info(bob_coin_ptr));

        Ok(SellerSwap {
            swap,
            state: SellerSwapState::PubkeyExchange,
            ctx,
            buffer_len: 2 * 1024 * 1024,
            buffer: vec![0; 2* 1024 * 1024],
            buyer_coin: alice_coin,
            seller_coin: bob_coin,
            buyer_payment: None,
            seller_payment: None
        })
    }
}

impl Future for SellerSwap {
    type Item = ();
    /// Error code and string description
    type Error = (i32, String);

    /// Swap contains a lot of blocking synchronous call for now.
    /// Avoid running this future on shared CORE.
    fn poll(&mut self) -> Poll<(), (i32, String)> {
        loop {
            let next_state = match self.state {
                SellerSwapState::PubkeyExchange => unsafe {
                    let ctx_h = match self.ctx.ffi_handle() {
                        Ok(h) => h,
                        Err(e) => return Err((-999, ERRL!("Couldn't get ctx handle")))
                    };
                    if lp::LP_waitsend(ctx_h,b"pubkeys\x00".as_ptr() as *mut c_char,120,(*self.swap).N.pair,self.swap,self.buffer.as_mut_ptr(),self.buffer_len as i32,Some(lp::LP_pubkeys_verify),Some(lp::LP_pubkeys_data)) < 0 {
                        return Err((-2000, ERRL!("error waitsend pubkeys")));
=======

struct Swap (*mut lp::basilisk_swap);
// We need to share the `swap` with `validator` callbacks running on the `peers` loop.
// TODO: Replace `Swap` with a truly thread-safe Rust version of the struct.
unsafe impl Send for Swap {}

pub unsafe fn lp_bob_loop(ctx: MmArc, swap: *mut lp::basilisk_swap, alice: bits256, session: String) {
    let mut err = 0;
    log!("start swap iambob\n");
    lp::G.LP_pendingswaps += 1;
    let mut bobstr: [c_char; 65] = [0; 65];
    let mut alicestr: [c_char; 65] = [0; 65];
    lp::LP_etomicsymbol(bobstr.as_mut_ptr(),(*swap).I.bobtomic.as_mut_ptr(),(*swap).I.bobstr.as_mut_ptr());
    lp::LP_etomicsymbol(alicestr.as_mut_ptr(),(*swap).I.alicetomic.as_mut_ptr(),(*swap).I.alicestr.as_mut_ptr());
    let maxlen = 2 * 1024 * 1024;
    let mut data: Vec<u8> = vec![0; 2 * 1024 * 1024];
    let expiration = (now_ms() / 1000) as u32 + lp::LP_SWAPSTEP_TIMEOUT;
    let bobwaittimeout = lp::LP_calc_waittimeout(bobstr.as_mut_ptr());
    let alicewaittimeout = lp::LP_calc_waittimeout(alicestr.as_mut_ptr());
    /*
    if ((*swap).I.bobtomic[0] != 0 || (*swap).I.alicetomic[0] != 0) {
        int error = 0;
        uint64_t eth_balance = get_eth_balance((*swap).I.etomicsrc, &error, LP_eth_client);
        if (eth_balance < 500000) {
            err = -5000, printf("Bob ETH balance too low, aborting swap!\n");
        }
    }
    */
    let ctxf = unwrap! (ctx.ffi_handle());
    if !swap.is_null() && err == 0 {
        // if lp::LP_waitsend(ctxf,b"pubkeys\x00".as_ptr() as *mut c_char,120,(*swap).N.pair,swap,data.as_mut_ptr(),maxlen,Some(lp::LP_pubkeys_verify),Some(lp::LP_pubkeys_data)) < 0 {
        //     err = -2000;
        //     log!("error waitsend pubkeys");
        // }

        // Temporarily more verbose than `LP_waitsend` in order to get the hang of it.
        let recv_subject = fomat! ("pubkeys@" (session));
        log! ("Waiting for '" (recv_subject) "' …");
        let payload = unwrap! (peers::recv (&ctx, recv_subject.as_bytes(), Box::new ({
            let swap = Swap (swap);
            move |payload: &[u8]| -> bool {
                let crc = crc32::checksum_ieee (payload);
                log! ("Verifying the received payload of " (payload.len()) " bytes (crc " (crc) ") with `LP_pubkeys_verify` …");
                let mut payload: Vec<u8> = payload.into();
                let rc = lp::LP_pubkeys_verify (swap.0, payload.as_mut_ptr(), payload.len() as i32);
                log! ("`LP_pubkeys_verify` finished with " [=rc]);
                rc == 0
            }
        })) .wait());
        log! ("Successfully received '" (recv_subject) "' of " (payload.len()) " bytes …");
        let send_subject = fomat! ("pubkeys-reply@" (session));
        let datalen = lp::LP_pubkeys_data (swap, data.as_mut_ptr(), maxlen);
        if datalen <= 0 {panic! ("!LP_pubkeys_data")}
        let crc = crc32::checksum_ieee (&data[.. datalen as usize]);
        log! ("Sending '" (send_subject) "' of " (datalen) " bytes (crc " (crc) ") …");
        let sending_f = peers::send (&ctx, alice, send_subject.as_bytes(), (&data[.. datalen as usize]).into());

        if lp::LP_waitsend(ctxf,b"choosei\x00".as_ptr() as *mut c_char,lp::LP_SWAPSTEP_TIMEOUT as i32,(*swap).N.pair,swap,data.as_mut_ptr(),maxlen,Some(lp::LP_choosei_verify),Some(lp::LP_choosei_data)) < 0 {
            err = -2001;
            log!("error waitsend choosei");
        } else if lp::LP_waitsend(ctxf,b"mostprivs\x00".as_ptr() as *mut c_char,lp::LP_SWAPSTEP_TIMEOUT as i32,(*swap).N.pair,swap,data.as_mut_ptr(),maxlen,Some(lp::LP_mostprivs_verify),Some(lp::LP_mostprivs_data)) < 0 {
            err = -2002;
            log!("error waitsend mostprivs");
        } else if lp::basilisk_bobscripts_set(swap,1,1) < 0 {
            err = -2003;
            log!("error bobscripts deposit");
        } else {
            (*swap).bobrefund.utxovout = 0;
            (*swap).bobrefund.utxotxid = (*swap).bobdeposit.I.signedtxid;
            lp::basilisk_bobdeposit_refund(swap,(*swap).I.putduration as i32);
            //printf("depositlen.%d\n",(*swap).bobdeposit.I.datalen);
            //LP_swapsfp_update(&(*swap).I.req);
            lp::LP_swap_critical = (now_ms() / 1000) as u32;
            lp::LP_unavailableset((*swap).bobdeposit.utxotxid,(*swap).bobdeposit.utxovout,(now_ms() / 1000) as u32 + 60,(*swap).I.otherhash);
            let coin_ptr = lp::LP_coinfind((*swap).I.alicestr.as_mut_ptr());
            let alice_coin = coin_from_iguana_info(coin_ptr).unwrap();
            let mut buf: [u8; 1000] = [0; 1000];
            let data_len = lp::LP_swaprecv((*swap).N.pair,buf.as_mut_ptr(),swap,600);
            let a_fee = alice_coin.tx_from_raw_bytes(&buf[0..data_len as usize]).unwrap();
            log!("Got Afee " [a_fee]);
            /*
            if lp::LP_waitfor((*swap).N.pair,swap,bobwaittimeout,Some(lp::LP_verify_otherfee)) < 0 {
                err = -2004;
                log!("error waiting for alicefee");
            }
            */
            if err == 0 {
                if lp::LP_swapdata_rawtxsend(ctxf,(*swap).N.pair,swap,0x200,data.as_mut_ptr(),maxlen,&mut (*swap).bobdeposit,0x100,0) == 0 {
                    err = -2005;
                    log!("error sending bobdeposit");
                }
            }
            lp::LP_unavailableset((*swap).bobpayment.utxotxid,(*swap).bobpayment.utxovout,(now_ms() / 1000) as u32 + 60,(*swap).I.otherhash);
            let m = (*swap).I.bobconfirms;
            let mut n = 0;
            while  n < m {
                n = lp::LP_numconfirms(bobstr.as_mut_ptr(), (*swap).bobdeposit.I.destaddr.as_mut_ptr(), (*swap).bobdeposit.I.signedtxid, 0, 1);
                lp::LP_swap_critical = (now_ms() / 1000) as u32;
                lp::LP_unavailableset((*swap).bobpayment.utxotxid, (*swap).bobpayment.utxovout,(now_ms() / 1000) as u32 + 60, (*swap).I.otherhash);
                log!((n)" wait for bobdeposit %s numconfs."(m));
                sleep(Duration::from_secs(10));
            }

            let mut buf: [u8; 1000] = [0; 1000];
            let data_len = lp::LP_swaprecv((*swap).N.pair,buf.as_mut_ptr(),swap,600);
            let a_payment = alice_coin.tx_from_raw_bytes(&buf[0..data_len as usize]).unwrap();
            log!("Got aPayment tx " [a_payment]);
            unwrap!(alice_coin.wait_for_confirmations(a_payment.clone()).wait());
            let a_payment: Box<ExtendedUtxoTx> = unwrap!(a_payment.downcast());
            let tx_bytes = a_payment.transaction_bytes();

            // It's enough to save tx raw bytes and redeem len to spend the tx later
            (*swap).alicepayment.I.datalen = tx_bytes.len() as i32;
            memcpy((*swap).alicepayment.txbytes.as_mut_ptr() as *mut c_void, tx_bytes.as_ptr() as *const c_void, tx_bytes.len());

            (*swap).alicepayment.I.redeemlen = a_payment.redeem_script.len() as i32;
            memcpy((*swap).alicepayment.redeemscript.as_mut_ptr() as *mut c_void, a_payment.redeem_script.as_ptr() as *const c_void, a_payment.redeem_script.len());

            // Save the alice payment data so JSON file
            lp::basilisk_dontforget(swap,&mut (*swap).alicepayment,0,(*swap).bobdeposit.I.actualtxid);

            if err == 0 {
                lp::LP_swap_critical = (now_ms() / 1000) as u32;
                if lp::basilisk_bobscripts_set(swap,0,1) < 0 {
                    err = -2007;
                    log!("error bobscripts payment");
                } else {
                    let m = (*swap).I.aliceconfirms;
                    lp::LP_unavailableset((*swap).bobpayment.utxotxid,(*swap).bobpayment.utxovout,(now_ms() / 1000) as u32 + 60,(*swap).I.otherhash);
                    lp::LP_swap_critical = (now_ms() / 1000) as u32;
                    if lp::LP_swapdata_rawtxsend(ctxf,(*swap).N.pair,swap,0x8000,data.as_mut_ptr(),maxlen,&mut (*swap).bobpayment,0x4000,0) == 0 {
                        err = -2008;
                        log!("error sending bobpayment");
>>>>>>> f6cdf75d
                    }

                    if lp::LP_waitsend(ctx_h,b"choosei\x00".as_ptr() as *mut c_char,lp::LP_SWAPSTEP_TIMEOUT as i32,(*self.swap).N.pair,self.swap,self.buffer.as_mut_ptr(),self.buffer_len as i32,Some(lp::LP_choosei_verify),Some(lp::LP_choosei_data)) < 0 {
                        return Err((-2001, ERRL!("error waitsend choosei")));
                    }

                    if lp::LP_waitsend(ctx_h,b"mostprivs\x00".as_ptr() as *mut c_char,lp::LP_SWAPSTEP_TIMEOUT as i32,(*self.swap).N.pair,self.swap,self.buffer.as_mut_ptr(),self.buffer_len as i32,Some(lp::LP_mostprivs_verify),Some(lp::LP_mostprivs_data)) < 0 {
                        return Err((-2002, ERRL!("error waitsend mostprivs")));
                    }

                    SellerSwapState::WaitBuyerFeeData
                },
                SellerSwapState::WaitBuyerFeeData => unsafe {
                    let data_len = lp::LP_swaprecv((*self.swap).N.pair, self.buffer.as_mut_ptr(), self.swap, 600);
                    let buyer_fee = match self.buyer_coin.tx_from_raw_bytes(&self.buffer[0..data_len as usize]) {
                        Ok(tx) => tx,
                        Err(e) => return Err((-1, ERRL!("{}", e))),
                    };

                    let payment_amount = dstr((*self.swap).I.bobsatoshis);

                    let payment_fut = self.seller_coin.send_seller_payment(
                        (now_ms() / 1000) as u32 + 2000,
                        &(*self.swap).I.pubA0,
                        &(*self.swap).I.pubB0,
                        &(*self.swap).I.secretBn,
                        payment_amount,
                    );
                    SellerSwapState::SendSellerPayment(payment_fut)
                },
                SellerSwapState::SendSellerPayment(ref mut payment_fut) => unsafe {
                    let transaction = try_ready!(
                        payment_fut.poll().map_err(|e| (-2006, ERRL!("Error sending seller payment {}", e)))
                    );

                    let mut msg = transaction.to_raw_bytes();
                    nn::nn_send((*self.swap).N.pair, msg.as_mut_ptr() as *mut c_void, msg.len(), 0);
                    self.seller_payment = Some(transaction.clone());

                    SellerSwapState::WaitBuyerPaymentData
                },
                SellerSwapState::WaitBuyerPaymentData => unsafe {
                    let data_len = lp::LP_swaprecv((*self.swap).N.pair, self.buffer.as_mut_ptr(), self.swap, 600);
                    let buyer_payment = match self.buyer_coin.tx_from_raw_bytes(&self.buffer[0..data_len as usize]) {
                        Ok(tx) => tx,
                        Err(e) => return Err((-1, ERRL!("{}", e))),
                    };

                    self.buyer_payment = Some(buyer_payment.clone());

                    let wait_fut = self.buyer_coin.wait_for_confirmations(
                        buyer_payment,
                        (*self.swap).I.aliceconfirms
                    );
                    SellerSwapState::WaitBuyerPaymentConfirmation(wait_fut)
                },
                SellerSwapState::WaitBuyerPaymentConfirmation(ref mut wait_fut) => unsafe {
                    try_ready!(
                        wait_fut.poll().map_err(|e| (-1005, ERRL!("Error wait buyer payment confirmation {}", e)))
                    );

                    let spend_fut = self.buyer_coin.send_seller_spends_buyer_payment(
                        self.buyer_payment.clone().unwrap(),
                        &(*self.swap).I.myprivs[0].bytes,
                        &(*self.swap).I.privBn.bytes,
                        dstr((*self.swap).I.alicesatoshis)
                    );

                    SellerSwapState::SpendBuyerPayment(spend_fut)
                },
                SellerSwapState::SpendBuyerPayment(ref mut future) => {
                    let transaction = try_ready!(future.poll().map_err(|e| (-1, ERRL!("{}", e))));
                    return Ok(Async::Ready(()));
                },
                SellerSwapState::RefundSellerPayment(ref mut future) => {
                    let transaction = try_ready!(future.poll().map_err(|e| (-1, ERRL!("{}", e))));
                    return Ok(Async::Ready(()));
                },
            };
        }
    }
}

<<<<<<< HEAD
enum BuyerSwapState {
    PubkeyExchange,
    SendBuyerFee(BoxedTxFut),
    WaitSellerPaymentData,
    WaitSellerPaymentConfirmation(Box<dyn Future<Item=(), Error=String>>),
    SendBuyerPayment(BoxedTxFut),
    WaitBuyerPaymentSpent(BoxedTxFut),
    SpendSellerPayment(BoxedTxFut),
    RefundBuyerPayment(BoxedTxFut),
}

pub struct BuyerSwap {
    swap: *mut lp::basilisk_swap,
    state: BuyerSwapState,
    ctx: MmArc,
    buffer: Vec<u8>,
    buffer_len: u64,
    buyer_coin: Box<dyn ExchangeableCoin>,
    seller_coin: Box<dyn ExchangeableCoin>,
    buyer_payment: Option<BoxedTx>,
    seller_payment: Option<BoxedTx>,
}

impl BuyerSwap {
    pub unsafe fn new(swap: *mut lp::basilisk_swap, ctx: MmArc) -> Result<BuyerSwap, String> {
        let alice_coin_ptr = lp::LP_coinfind((*swap).I.alicestr.as_mut_ptr());
        let alice_coin = try_s!(coin_from_iguana_info(alice_coin_ptr));
        let bob_coin_ptr = lp::LP_coinfind((*swap).I.bobstr.as_mut_ptr());
        let bob_coin = try_s!(coin_from_iguana_info(bob_coin_ptr));

        Ok(BuyerSwap {
            swap,
            state: BuyerSwapState::PubkeyExchange,
            ctx,
            buffer_len: 2 * 1024 * 1024,
            buffer: vec![0; 2* 1024 * 1024],
            buyer_coin: alice_coin,
            seller_coin: bob_coin,
            buyer_payment: None,
            seller_payment: None
        })
    }
}

impl Future for BuyerSwap {
    type Item = ();
    /// Error code and string description
    type Error = (i32, String);

    /// Swap contains a lot of blocking synchronous call for now.
    /// Avoid running this future on shared CORE.
    fn poll(&mut self) -> Poll<(), (i32, String)> {
        loop {
            let next_state = match self.state {
                BuyerSwapState::PubkeyExchange => unsafe {
                    let ctx_h = match self.ctx.ffi_handle() {
                        Ok(h) => h,
                        Err(e) => return Err((-999, ERRL!("Couldn't get ctx handle")))
                    };
                    if lp::LP_sendwait(ctx_h,b"pubkeys\x00".as_ptr() as *mut c_char, 120, (*self.swap).N.pair, self.swap, self.buffer.as_mut_ptr(), self.buffer_len as i32, Some(lp::LP_pubkeys_verify), Some(lp::LP_pubkeys_data)) < 0 {
                        return Err((-1000, ERRL!("error LP_sendwait pubkeys")));
=======
pub unsafe fn lp_alice_loop(ctx: MmArc, swap: *mut lp::basilisk_swap, bob: bits256, session: String) {
    log! ("lp_alice_loop");
    lp::LP_alicequery_clear();
    lp::G.LP_pendingswaps += 1;
    let mut bobstr: [c_char; 65] = [0; 65];
    let mut alicestr: [c_char; 65] = [0; 65];
    lp::LP_etomicsymbol(bobstr.as_mut_ptr(),(*swap).I.bobtomic.as_mut_ptr(),(*swap).I.bobstr.as_mut_ptr());
    lp::LP_etomicsymbol(alicestr.as_mut_ptr(),(*swap).I.alicetomic.as_mut_ptr(),(*swap).I.alicestr.as_mut_ptr());
    let maxlen = 2 * 1024 * 1024;
    let mut data: Vec<u8> = vec![0; 2 * 1024 * 1024];
    let expiration = (now_ms() / 1000) as u32 + lp::LP_SWAPSTEP_TIMEOUT;
    let bobwaittimeout = lp::LP_calc_waittimeout(bobstr.as_mut_ptr());
    let alicewaittimeout = lp::LP_calc_waittimeout(alicestr.as_mut_ptr());

    let mut err = 0;
    /*
    if (*swap).I.bobtomic[0] != 0 || (*swap).I.alicetomic[0] != 0 {
        let mut error = 0;
        let eth_balance = get_eth_balance((*swap).I.etomicdest.as_mut_ptr(), &mut error, LP_eth_client);
        if eth_balance < 500000 {
            err = -5001;
            log!("Alice ETH balance too low, aborting swap!\n");
        }
    }
    */
    let ctxf = unwrap! (ctx.ffi_handle());
    if !swap.is_null() && err == 0 {
        log!("start swap iamalice pair "((*swap).N.pair));

        // if lp::LP_sendwait(ctxf,b"pubkeys\x00".as_ptr() as *mut c_char, 120, (*swap).N.pair, swap, data.as_mut_ptr(), maxlen, Some(lp::LP_pubkeys_verify), Some(lp::LP_pubkeys_data)) < 0 {
        //     err = -1000;
        //     log!("error LP_sendwait pubkeys");
        // }

        // So the code is going to be more verbose than with the `LP_sendwait` for now,
        // in order to keep things clear while we explore the new communication format.
        // In the future we might repack it back into one-liners with something similar to `LP_sendwait`, if needs be.
        // TODO: See if we can reduce the number of public keys and the size of this payload.
        let datalen = lp::LP_pubkeys_data (swap, data.as_mut_ptr(), maxlen);
        if datalen <= 0 {panic! ("!LP_pubkeys_data")}
        let send_subject = fomat! ("pubkeys@" (session));
        let sending_f = peers::send (&ctx, bob, send_subject.as_bytes(), (&data[.. datalen as usize]).into());
        let recv_subject = fomat! ("pubkeys-reply@" (session));
        let crc = crc32::checksum_ieee (&data[.. datalen as usize]);
        log! ("Sending '" (send_subject) "' of " (datalen) " bytes (crc " (crc) ") and waiting for '" (recv_subject) "' …");
        let payload = unwrap! (peers::recv (&ctx, recv_subject.as_bytes(), Box::new ({
            let swap = Swap (swap);
            move |payload: &[u8]| -> bool {
                let crc = crc32::checksum_ieee (payload);
                log! ("Verifying the received payload of " (payload.len()) " bytes (crc " (crc) ") with `LP_pubkeys_verify` …");
                let mut payload: Vec<u8> = payload.into();
                let rc = lp::LP_pubkeys_verify (swap.0, payload.as_mut_ptr(), payload.len() as i32);
                log! ("`LP_pubkeys_verify` finished with " [=rc]);
                rc == 0
            }
        })) .wait());
        drop (sending_f);
        log! ("Successfully received '" (recv_subject) "' of " (payload.len()) " bytes …");

        if lp::LP_sendwait(ctxf,b"choosei\x00".as_ptr() as *mut c_char, lp::LP_SWAPSTEP_TIMEOUT as i32, (*swap).N.pair, swap, data.as_mut_ptr(), maxlen, Some(lp::LP_choosei_verify), Some(lp::LP_choosei_data)) < 0 {
            err = -1001;
            log!("error LP_sendwait choosei");
        } else if lp::LP_sendwait(ctxf,b"mostprivs\x00".as_ptr() as *mut c_char, lp::LP_SWAPSTEP_TIMEOUT as i32, (*swap).N.pair, swap, data.as_mut_ptr(), maxlen, Some(lp::LP_mostprivs_verify), Some(lp::LP_mostprivs_data)) < 0 {
            err = -1002;
            log!("error LP_sendwait mostprivs");
        } else {
            let coin_ptr = lp::LP_coinfind((*swap).I.alicestr.as_mut_ptr());
            let coin = coin_from_iguana_info(coin_ptr).unwrap();
            //LP_swapsfp_update(&(*swap).I.req);
            lp::LP_swap_critical = (now_ms() / 1000) as u32;
            let fee_addr_pub_key = unwrap!(hex::decode("03bc2c7ba671bae4a6fc835244c9762b41647b9827d4780a89a949b984a8ddcc06"));
            let fee_tx = coin.send_alice_fee(&fee_addr_pub_key, 0.01).wait().unwrap();
            let mut msg = fee_tx.to_raw_bytes();
            nn::nn_send((*swap).N.pair, msg.as_mut_ptr() as *mut c_void, msg.len(), 0);
            if lp::LP_waitfor(ctxf,(*swap).N.pair, swap, bobwaittimeout, Some(lp::LP_verify_bobdeposit)) < 0 {
                err = -1005;
                log!("error waiting for bobdeposit");
            } else {
                // Artem P:
                // TODO basilisk_swap struct contains compressed ECDSA pubkeys but these are kept
                // in 32 bytes size structs for some reason while 33 bytes are required.
                // The 0x02 and 0x03 prefixes are hardcoded in lp::basilisk_alicescript.
                // Consider storing the full pubkey as it's not clear why it's done this way.
                let mut pub_am_prefixed: Vec<u8> = vec![2];
                let mut pub_bn_prefixed: Vec<u8> = vec![3];
                pub_am_prefixed.extend_from_slice(&(*swap).I.pubAm.bytes);
                pub_bn_prefixed.extend_from_slice(&(*swap).I.pubBn.bytes);

                let a_payment_tx = coin.send_alice_payment(
                    &pub_am_prefixed,
                    &pub_bn_prefixed,
                    0.01
                ).wait().unwrap();
                println!("Apayment tx {:?}", a_payment_tx);
                let mut msg = a_payment_tx.to_raw_bytes();
                nn::nn_send((*swap).N.pair, msg.as_mut_ptr() as *mut c_void, msg.len(), 0);

                let mut m = (*swap).I.bobconfirms;
                let mut n = 0;
                while n < m {
                    n = lp::LP_numconfirms(bobstr.as_mut_ptr(), (*swap).bobdeposit.I.destaddr.as_mut_ptr(), (*swap).bobdeposit.I.signedtxid, 0, 1);
                    lp::LP_swap_critical = (now_ms() / 1000) as u32;
                    log!((n) " wait for bobdeposit numconfs." (m));
                    sleep(Duration::from_secs(10));
                }
                //(*swap).sentflag = 1;
                lp::LP_swap_critical = (now_ms() / 1000) as u32;
                if lp::LP_waitfor(ctxf,(*swap).N.pair, swap, bobwaittimeout, Some(lp::LP_verify_bobpayment)) < 0 {
                    err = -1007;
                    log!("error waiting for bobpayment");
                } else {
                    lp::LP_swap_endcritical = (now_ms() / 1000) as u32;
                    n = 0;
                    while n < (*swap).I.bobconfirms {
                        n = lp::LP_numconfirms(bobstr.as_mut_ptr(), (*swap).bobpayment.I.destaddr.as_mut_ptr(), (*swap).bobpayment.I.signedtxid, 0, 1);
                        log!((n) " wait for bobpayment numconfs." ((*swap).I.bobconfirms));
                        sleep(Duration::from_secs(10));
>>>>>>> f6cdf75d
                    }

                    if lp::LP_sendwait(ctx_h, b"choosei\x00".as_ptr() as *mut c_char, lp::LP_SWAPSTEP_TIMEOUT as i32, (*self.swap).N.pair, self.swap, self.buffer.as_mut_ptr(), self.buffer_len as i32, Some(lp::LP_choosei_verify), Some(lp::LP_choosei_data)) < 0 {
                        return Err((-1001, ERRL!("error LP_sendwait choosei")));
                    }

                    if lp::LP_sendwait(ctx_h,b"mostprivs\x00".as_ptr() as *mut c_char, lp::LP_SWAPSTEP_TIMEOUT as i32, (*self.swap).N.pair, self.swap, self.buffer.as_mut_ptr(), self.buffer_len as i32, Some(lp::LP_mostprivs_verify), Some(lp::LP_mostprivs_data)) < 0 {
                        return Err((-1002, ERRL!("error LP_sendwait mostprivs")));
                    }

                    let fee_addr_pub_key = unwrap!(hex::decode("03bc2c7ba671bae4a6fc835244c9762b41647b9827d4780a89a949b984a8ddcc06"));
                    let payment_amount = dstr((*self.swap).I.alicesatoshis);
                    let fee_amount = payment_amount / 777.0;
                    let fee_tx = self.buyer_coin.send_buyer_fee(&fee_addr_pub_key, fee_amount);

                    BuyerSwapState::SendBuyerFee(fee_tx)
                },
                BuyerSwapState::SendBuyerFee(ref mut fee_tx_fut) => unsafe {
                    let transaction = try_ready!(
                        fee_tx_fut.poll().map_err(|e| (-1004, ERRL!("Error sending buyer fee {}", e)))
                    );

                    let mut msg = transaction.to_raw_bytes();
                    nn::nn_send((*self.swap).N.pair, msg.as_mut_ptr() as *mut c_void, msg.len(), 0);

                    BuyerSwapState::WaitSellerPaymentData
                },
                BuyerSwapState::WaitSellerPaymentData => unsafe {
                    let data_len = lp::LP_swaprecv((*self.swap).N.pair, self.buffer.as_mut_ptr(), self.swap, 600);
                    let seller_payment = match self.seller_coin.tx_from_raw_bytes(&self.buffer[0..data_len as usize]) {
                        Ok(tx) => tx,
                        Err(e) => return Err((-1, ERRL!("{}", e))),
                    };
                    self.seller_payment = Some(seller_payment.clone());
                    let wait_fut = self.seller_coin.wait_for_confirmations(
                        seller_payment,
                        (*self.swap).I.bobconfirms
                    );
                    BuyerSwapState::WaitSellerPaymentConfirmation(wait_fut)
                },
                BuyerSwapState::WaitSellerPaymentConfirmation(ref mut wait_fut) => unsafe {
                    try_ready!(
                        wait_fut.poll().map_err(|e| (-1005, ERRL!("Error waiting for seller payment confirmation {}", e)))
                    );

                    let payment_amount = dstr((*self.swap).I.alicesatoshis);

                    let payment_fut = self.buyer_coin.send_buyer_payment(
                        (now_ms() / 1000) as u32 + 1000,
                        &(*self.swap).I.pubA0,
                        &(*self.swap).I.pubB0,
                        &(*self.swap).I.secretBn,
                        payment_amount,
                    );

                    BuyerSwapState::SendBuyerPayment(payment_fut)
                },
                BuyerSwapState::SendBuyerPayment(ref mut payment_fut) => unsafe {
                    let transaction = try_ready!(
                        payment_fut.poll().map_err(|e| (-1006, ERRL!("Error sending buyer payment {}", e)))
                    );

                    let mut msg = transaction.to_raw_bytes();
                    nn::nn_send((*self.swap).N.pair, msg.as_mut_ptr() as *mut c_void, msg.len(), 0);
                    self.buyer_payment = Some(transaction.clone());

                    let wait_spend_fut = self.buyer_coin.wait_for_tx_spend(transaction.clone(), now_ms() / 1000 + 1000);
                    BuyerSwapState::WaitBuyerPaymentSpent(wait_spend_fut)
                },
                BuyerSwapState::WaitBuyerPaymentSpent(ref mut wait_fut) => unsafe {
                    match wait_fut.poll() {
                        Ok(Async::Ready(transaction)) => {
                            let secret = transaction.extract_secret();
                            if secret.is_ok() {
                                let spend_fut = self.seller_coin.send_buyer_spends_seller_payment(
                                    self.seller_payment.clone().unwrap(),
                                    &(*self.swap).I.myprivs[0].bytes,
                                    &secret.unwrap(),
                                    dstr((*self.swap).I.alicesatoshis)
                                );

                                BuyerSwapState::SpendSellerPayment(spend_fut)
                            } else {
                                let refund_fut = self.buyer_coin.send_buyer_refunds_payment(
                                    self.buyer_payment.clone().unwrap(),
                                    &(*self.swap).I.myprivs[0].bytes,
                                    dstr((*self.swap).I.alicesatoshis)
                                );

                                BuyerSwapState::RefundBuyerPayment(refund_fut)
                            }
                        },
                        Ok(Async::NotReady) => return Ok(Async::NotReady),
                        Err(_e) => {
                            let refund_fut = self.buyer_coin.send_buyer_refunds_payment(
                                self.buyer_payment.clone().unwrap(),
                                &(*self.swap).I.myprivs[0].bytes,
                                dstr((*self.swap).I.alicesatoshis)
                            );
                            BuyerSwapState::RefundBuyerPayment(refund_fut)
                        }
                    }
                },
                BuyerSwapState::SpendSellerPayment(ref mut future) => {
                    let transaction = try_ready!(future.poll().map_err(|e| (-1, ERRL!("{}", e))));
                    return Ok(Async::Ready(()));
                },
                BuyerSwapState::RefundBuyerPayment(ref mut future) => {
                    let transaction = try_ready!(future.poll().map_err(|e| (-1, ERRL!("{}", e))));
                    return Ok(Async::Ready(()));
                },
            };
            self.state = next_state;
        }
    }
}

/*
bits256 instantdex_derivekeypair(void *ctx,bits256 *newprivp,uint8_t pubkey[33],bits256 privkey,bits256 orderhash)
{
    bits256 sharedsecret;
    sharedsecret = curve25519_shared(privkey,orderhash);
    vcalc_sha256cat(newprivp->bytes,orderhash.bytes,sizeof(orderhash),sharedsecret.bytes,sizeof(sharedsecret));
    return(bitcoin_pubkey33(ctxf,pubkey,*newprivp));
}

bits256 basilisk_revealkey(bits256 privkey,bits256 pubkey)
{
    return(pubkey);
}

int32_t instantdex_pubkeyargs(struct basilisk_swap *swap,int32_t numpubs,bits256 privkey,bits256 hash,int32_t firstbyte)
{
    char buf[3]; int32_t i,n,m,len=0; bits256 pubi,reveal; uint64_t txid; uint8_t secret160[20],pubkey[33];
    sprintf(buf,"%c0",'A' - 0x02 + firstbyte);
    if ( numpubs > 2 )
    {
        if ( (*swap).I.numpubs+2 >= numpubs )
            return(numpubs);
        //printf(">>>>>> start generating %s\n",buf);
    }
    for (i=n=m=0; i<numpubs*100 && n<numpubs; i++)
    {
        pubi = instantdex_derivekeypair((*swap).ctx,&privkey,pubkey,privkey,hash);
        //printf("i.%d n.%d numpubs.%d %02x vs %02x\n",i,n,numpubs,pubkey[0],firstbyte);
        if ( pubkey[0] != firstbyte )
            continue;
        if ( n < 2 )
        {
            if ( bits256_nonz((*swap).I.mypubs[n]) == 0 )
            {
                (*swap).I.myprivs[n] = privkey;
                memcpy((*swap).I.mypubs[n].bytes,pubkey+1,sizeof(bits256));
                reveal = basilisk_revealkey(privkey,(*swap).I.mypubs[n]);
                if ( (*swap).I.iambob != 0 )
                {
                    if ( n == 0 )
                        (*swap).I.pubB0 = reveal;
                    else if ( n == 1 )
                        (*swap).I.pubB1 = reveal;
                }
                else if ( (*swap).I.iambob == 0 )
                {
                    if ( n == 0 )
                        (*swap).I.pubA0 = reveal;
                    else if ( n == 1 )
                        (*swap).I.pubA1 = reveal;
                }
            }
        }
        if ( m < INSTANTDEX_DECKSIZE )
        {
            (*swap).privkeys[m] = privkey;
            revcalc_rmd160_sha256(secret160,privkey);//.bytes,sizeof(privkey));
            memcpy(&txid,secret160,sizeof(txid));
            len += iguana_rwnum(1,(uint8_t *)&(*swap).deck[m][0],sizeof(txid),&txid);
            len += iguana_rwnum(1,(uint8_t *)&(*swap).deck[m][1],sizeof(pubi.txid),&pubi.txid);
            m++;
            if ( m > (*swap).I.numpubs )
                (*swap).I.numpubs = m;
        }
        n++;
    }
    //if ( n > 2 || m > 2 )
    //    printf("n.%d m.%d len.%d numpubs.%d\n",n,m,len,(*swap).I.numpubs);
    return(n);
}

void basilisk_rawtx_setparms(char *name,uint32_t quoteid,struct basilisk_rawtx *rawtx,struct iguana_info *coin,int32_t numconfirms,int32_t vintype,uint64_t satoshis,int32_t vouttype,uint8_t *pubkey33,int32_t jumblrflag)
{
#ifdef BASILISK_DISABLEWAITTX
    numconfirms = 0;
#endif
    strcpy(rawtx->name,name);
    //printf("set coin.%s %s -> %s\n",coin->symbol,coin->smartaddr,name);
    strcpy(rawtx->symbol,coin->symbol);
    rawtx->I.numconfirms = numconfirms;
    if ( (rawtx->I.amount= satoshis) < LP_MIN_TXFEE )
        rawtx->I.amount = LP_MIN_TXFEE;
    rawtx->I.vintype = vintype; // 0 -> std, 2 -> 2of2, 3 -> spend bobpayment, 4 -> spend bobdeposit
    rawtx->I.vouttype = vouttype; // 0 -> fee, 1 -> std, 2 -> 2of2, 3 -> bobpayment, 4 -> bobdeposit
    if ( rawtx->I.vouttype == 0 )
    {
        if ( strcmp(coin->symbol,"BTC") == 0 && (quoteid % 10) == 0 )
            decode_hex(rawtx->I.rmd160,20,TIERNOLAN_RMD160);
        else decode_hex(rawtx->I.rmd160,20,INSTANTDEX_RMD160);
        bitcoin_address(coin->symbol,rawtx->I.destaddr,coin->taddr,coin->pubtype,rawtx->I.rmd160,20);
    }
    if ( pubkey33 != 0 )
    {
        memcpy(rawtx->I.pubkey33,pubkey33,33);
        bitcoin_address(coin->symbol,rawtx->I.destaddr,coin->taddr,coin->pubtype,rawtx->I.pubkey33,33);
        bitcoin_addr2rmd160(coin->symbol,coin->taddr,&rawtx->I.addrtype,rawtx->I.rmd160,rawtx->I.destaddr);
    }
    if ( rawtx->I.vouttype <= 1 && rawtx->I.destaddr[0] != 0 )
    {
        rawtx->I.spendlen = bitcoin_standardspend(rawtx->spendscript,0,rawtx->I.rmd160);
        //printf("%s spendlen.%d %s <- %.8f\n",name,rawtx->I.spendlen,rawtx->I.destaddr,dstr(rawtx->I.amount));
    } //else printf("%s vouttype.%d destaddr.(%s)\n",name,rawtx->I.vouttype,rawtx->I.destaddr);
}

struct basilisk_swap *bitcoin_swapinit(bits256 privkey,uint8_t *pubkey33,bits256 pubkey25519,struct basilisk_swap *swap,int32_t optionduration,uint32_t statebits,struct LP_quoteinfo *qp,int32_t dynamictrust)
{
    //FILE *fp; char fname[512];
    uint8_t *alicepub33=0,*bobpub33=0; int32_t jumblrflag=-2,x = -1; struct iguana_info *bobcoin,*alicecoin; char bobstr[65],alicestr[65];
    strcpy((*swap).I.etomicsrc,qp->etomicsrc);
    strcpy((*swap).I.etomicdest,qp->etomicdest);
    strcpy((*swap).I.bobstr,(*swap).I.req.src);
    strcpy((*swap).I.alicestr,(*swap).I.req.dest);
    LP_etomicsymbol(bobstr,(*swap).I.bobtomic,(*swap).I.bobstr);
    LP_etomicsymbol(alicestr,(*swap).I.alicetomic,(*swap).I.alicestr);
    if ( (alicecoin= LP_coinfind(alicestr)) == 0 )
    {
        printf("missing alicecoin src.%p dest.%p\n",LP_coinfind(alicestr),LP_coinfind(bobstr));
        free(swap);
        return(0);
    }
    if ( (bobcoin= LP_coinfind(bobstr)) == 0 )
    {
        printf("missing bobcoin src.%p dest.%p\n",LP_coinfind((*swap).I.req.src),LP_coinfind((*swap).I.req.dest));
        free(swap);
        return(0);
    }
    if ( alicecoin == 0 || bobcoin == 0 )
    {
        printf("couldnt find ETOMIC\n");
        free(swap);
        return(0);
    }
    if ( ((*swap).I.Atxfee= qp->desttxfee) < 0 )
    {
        printf("bitcoin_swapinit %s Atxfee %.8f rejected\n",(*swap).I.req.dest,dstr((*swap).I.Atxfee));
        free(swap);
        return(0);
    }
    if ( ((*swap).I.Btxfee= qp->txfee) < 0 )
    {
        printf("bitcoin_swapinit %s Btxfee %.8f rejected\n",(*swap).I.req.src,dstr((*swap).I.Btxfee));
        free(swap);
        return(0);
    }
    (*swap).I.putduration = (*swap).I.callduration = LP_atomic_locktime(bobstr,alicestr);
    if ( optionduration < 0 )
        (*swap).I.putduration -= optionduration;
    else if ( optionduration > 0 )
        (*swap).I.callduration += optionduration;
    if ( ((*swap).I.bobsatoshis= (*swap).I.req.srcamount) <= 0 )
    {
        printf("bitcoin_swapinit %s bobsatoshis %.8f rejected\n",(*swap).I.req.src,dstr((*swap).I.bobsatoshis));
        free(swap);
        return(0);
    }
    if ( ((*swap).I.alicesatoshis= (*swap).I.req.destamount) <= 0 )
    {
        printf("bitcoin_swapinit %s alicesatoshis %.8f rejected\n",(*swap).I.req.dest,dstr((*swap).I.alicesatoshis));
        free(swap);
        return(0);
    }
#ifndef NOTETOMIC
    if (strcmp(alicestr, "ETOMIC") == 0) {
        (*swap).I.alicerealsat = (*swap).I.alicesatoshis;
        (*swap).I.alicesatoshis = 100000000;
    }
    if (strcmp(bobstr, "ETOMIC") == 0) {
        (*swap).I.bobrealsat = (*swap).I.bobsatoshis;
        (*swap).I.bobsatoshis = 100000000;
    }
#endif
    if ( ((*swap).I.bobinsurance= ((*swap).I.bobsatoshis / INSTANTDEX_INSURANCEDIV)) < LP_MIN_TXFEE )
        (*swap).I.bobinsurance = LP_MIN_TXFEE;
    if ( ((*swap).I.aliceinsurance= ((*swap).I.alicesatoshis / INSTANTDEX_INSURANCEDIV)) < LP_MIN_TXFEE )
        (*swap).I.aliceinsurance = LP_MIN_TXFEE;
    (*swap).I.started = qp->timestamp;//(uint32_t)time(NULL);
    (*swap).I.expiration = (*swap).I.req.timestamp + (*swap).I.putduration + (*swap).I.callduration;
    OS_randombytes((uint8_t *)&(*swap).I.choosei,sizeof((*swap).I.choosei));
    if ( (*swap).I.choosei < 0 )
        (*swap).I.choosei = -(*swap).I.choosei;
    (*swap).I.choosei %= INSTANTDEX_DECKSIZE;
    (*swap).I.otherchoosei = -1;
    (*swap).I.myhash = pubkey25519;
    if ( statebits != 0 )
    {
        (*swap).I.iambob = 0;
        (*swap).I.otherhash = (*swap).I.req.desthash;
        (*swap).I.aliceistrusted = 1;
        if ( dynamictrust == 0 && LP_pubkey_istrusted((*swap).I.req.srchash) != 0 )
            dynamictrust = 1;
        (*swap).I.otheristrusted = (*swap).I.bobistrusted = dynamictrust;
    }
    else
    {
        (*swap).I.iambob = 1;
        (*swap).I.otherhash = (*swap).I.req.srchash;
        (*swap).I.bobistrusted = 1;
        if ( dynamictrust == 0 && LP_pubkey_istrusted((*swap).I.req.desthash) != 0 )
            dynamictrust = 1;
        (*swap).I.otheristrusted = (*swap).I.aliceistrusted = dynamictrust;
    }
    if ( bits256_nonz(privkey) == 0 || (x= instantdex_pubkeyargs(swap,2 + INSTANTDEX_DECKSIZE,privkey,(*swap).I.orderhash,0x02+(*swap).I.iambob)) != 2 + INSTANTDEX_DECKSIZE )
    {
        char str[65]; printf("couldnt generate privkeys %d %s\n",x,bits256_str(str,privkey));
        free(swap);
        return(0);
    }
    if ( strcmp("BTC",bobstr) == 0 )
    {
        (*swap).I.bobconfirms = 1;//(1 + sqrt(dstr((*swap).I.bobsatoshis) * .1));
        (*swap).I.aliceconfirms = BASILISK_DEFAULT_NUMCONFIRMS;
    }
    else if ( strcmp("BTC",alicestr) == 0 )
    {
        (*swap).I.aliceconfirms = 1;//(1 + sqrt(dstr((*swap).I.alicesatoshis) * .1));
        (*swap).I.bobconfirms = BASILISK_DEFAULT_NUMCONFIRMS;
    }
    else
    {
        (*swap).I.bobconfirms = BASILISK_DEFAULT_NUMCONFIRMS;
        (*swap).I.aliceconfirms = BASILISK_DEFAULT_NUMCONFIRMS;
    }
    if ( bobcoin->userconfirms > 0 )
        (*swap).I.bobconfirms = bobcoin->userconfirms;
    if ( alicecoin->userconfirms > 0 )
        (*swap).I.aliceconfirms = alicecoin->userconfirms;
    if ( ((*swap).I.bobmaxconfirms= bobcoin->maxconfirms) == 0 )
        (*swap).I.bobmaxconfirms = BASILISK_DEFAULT_MAXCONFIRMS;
    if ( ((*swap).I.alicemaxconfirms= alicecoin->maxconfirms) == 0 )
        (*swap).I.alicemaxconfirms = BASILISK_DEFAULT_MAXCONFIRMS;
    if ( (*swap).I.bobconfirms > (*swap).I.bobmaxconfirms )
        (*swap).I.bobconfirms = (*swap).I.bobmaxconfirms;
    if ( (*swap).I.aliceconfirms > (*swap).I.alicemaxconfirms )
        (*swap).I.aliceconfirms = (*swap).I.alicemaxconfirms;
    if ( bobcoin->isassetchain != 0 ) {
        if (strcmp(bobstr, "ETOMIC") != 0) {
            (*swap).I.bobconfirms = BASILISK_DEFAULT_MAXCONFIRMS / 2;
        } else {
            (*swap).I.bobconfirms = 1;
        }
    }
    if ( alicecoin->isassetchain != 0 ) {
        if (strcmp(alicestr, "ETOMIC") != 0) {
            (*swap).I.aliceconfirms = BASILISK_DEFAULT_MAXCONFIRMS / 2;
        } else {
            (*swap).I.aliceconfirms = 1;
        }
    }
    if ( strcmp("BAY",(*swap).I.req.src) != 0 && strcmp("BAY",(*swap).I.req.dest) != 0 )
    {
        (*swap).I.bobconfirms *= !(*swap).I.bobistrusted;
        (*swap).I.aliceconfirms *= !(*swap).I.aliceistrusted;
    }
    printf(">>>>>>>>>> jumblrflag.%d <<<<<<<<< r.%u q.%u, %.8f bobconfs.%d, %.8f aliceconfs.%d taddr.%d %d\n",jumblrflag,(*swap).I.req.requestid,(*swap).I.req.quoteid,dstr((*swap).I.bobsatoshis),(*swap).I.bobconfirms,dstr((*swap).I.alicesatoshis),(*swap).I.aliceconfirms,bobcoin->taddr,alicecoin->taddr);
    if ( (*swap).I.etomicsrc[0] != 0 || (*swap).I.etomicdest[0] != 0 )
        printf("etomic src (%s %s) dest (%s %s)\n",(*swap).I.bobtomic,(*swap).I.etomicsrc,(*swap).I.alicetomic,(*swap).I.etomicdest);
    if ( (*swap).I.iambob != 0 )
    {
        basilisk_rawtx_setparms("myfee",(*swap).I.req.quoteid,&(*swap).myfee,bobcoin,0,0,LP_DEXFEE((*swap).I.bobsatoshis) + 0*bobcoin->txfee,0,0,jumblrflag);
        basilisk_rawtx_setparms("otherfee",(*swap).I.req.quoteid,&(*swap).otherfee,alicecoin,0,0,LP_DEXFEE((*swap).I.alicesatoshis) + 0*alicecoin->txfee,0,0,jumblrflag);
        bobpub33 = pubkey33;
    }
    else
    {
        basilisk_rawtx_setparms("otherfee",(*swap).I.req.quoteid,&(*swap).otherfee,bobcoin,0,0,LP_DEXFEE((*swap).I.bobsatoshis) + 0*bobcoin->txfee,0,0,jumblrflag);
        basilisk_rawtx_setparms("myfee",(*swap).I.req.quoteid,&(*swap).myfee,alicecoin,0,0,LP_DEXFEE((*swap).I.alicesatoshis) + 0*alicecoin->txfee,0,0,jumblrflag);
        alicepub33 = pubkey33;
    }
    (*swap).myfee.I.locktime = (*swap).I.started + 1;
    (*swap).otherfee.I.locktime = (*swap).I.started + 1;
    basilisk_rawtx_setparms("bobdeposit",(*swap).I.req.quoteid,&(*swap).bobdeposit,bobcoin,(*swap).I.bobconfirms,0,LP_DEPOSITSATOSHIS((*swap).I.bobsatoshis) + 2*bobcoin->txfee,4,0,jumblrflag);
    basilisk_rawtx_setparms("bobrefund",(*swap).I.req.quoteid,&(*swap).bobrefund,bobcoin,1,4,LP_DEPOSITSATOSHIS((*swap).I.bobsatoshis),1,bobpub33,jumblrflag);
    (*swap).bobrefund.I.suppress_pubkeys = 1;
    basilisk_rawtx_setparms("aliceclaim",(*swap).I.req.quoteid,&(*swap).aliceclaim,bobcoin,1,4,LP_DEPOSITSATOSHIS((*swap).I.bobsatoshis),1,alicepub33,jumblrflag);
    (*swap).aliceclaim.I.suppress_pubkeys = 1;
    (*swap).aliceclaim.I.locktime = (*swap).I.started + (*swap).I.putduration+(*swap).I.callduration + 1;
    
    basilisk_rawtx_setparms("bobpayment",(*swap).I.req.quoteid,&(*swap).bobpayment,bobcoin,(*swap).I.bobconfirms,0,(*swap).I.bobsatoshis + 2*bobcoin->txfee,3,0,jumblrflag);
    basilisk_rawtx_setparms("alicespend",(*swap).I.req.quoteid,&(*swap).alicespend,bobcoin,(*swap).I.bobconfirms,3,(*swap).I.bobsatoshis,1,alicepub33,jumblrflag);
    (*swap).alicespend.I.suppress_pubkeys = 1;
    basilisk_rawtx_setparms("bobreclaim",(*swap).I.req.quoteid,&(*swap).bobreclaim,bobcoin,(*swap).I.bobconfirms,3,(*swap).I.bobsatoshis,1,bobpub33,jumblrflag);
    (*swap).bobreclaim.I.suppress_pubkeys = 1;
    (*swap).bobreclaim.I.locktime = (*swap).I.started + (*swap).I.putduration + 1;
    basilisk_rawtx_setparms("alicepayment",(*swap).I.req.quoteid,&(*swap).alicepayment,alicecoin,(*swap).I.aliceconfirms,0,(*swap).I.alicesatoshis + 2*alicecoin->txfee,2,0,jumblrflag);
    basilisk_rawtx_setparms("bobspend",(*swap).I.req.quoteid,&(*swap).bobspend,alicecoin,(*swap).I.aliceconfirms,2,(*swap).I.alicesatoshis,1,bobpub33,jumblrflag);
    (*swap).bobspend.I.suppress_pubkeys = 1;
    basilisk_rawtx_setparms("alicereclaim",(*swap).I.req.quoteid,&(*swap).alicereclaim,alicecoin,(*swap).I.aliceconfirms,2,(*swap).I.alicesatoshis,1,alicepub33,jumblrflag);
    (*swap).alicereclaim.I.suppress_pubkeys = 1;
#ifndef NOTETOMIC
    if (strcmp(alicestr, "ETOMIC") == 0) {
        (*swap).alicepayment.I.eth_amount = (*swap).I.alicerealsat;
        if ((*swap).I.iambob == 1) {
            (*swap).otherfee.I.eth_amount = LP_DEXFEE((*swap).I.alicerealsat);
        } else {
            (*swap).myfee.I.eth_amount = LP_DEXFEE((*swap).I.alicerealsat);
        }
    }
    if (strcmp(bobstr, "ETOMIC") == 0) {
        (*swap).bobpayment.I.eth_amount = (*swap).I.bobrealsat;
        (*swap).bobdeposit.I.eth_amount = LP_DEPOSITSATOSHIS((*swap).I.bobrealsat);
    }
#endif
    //char str[65],str2[65],str3[65]; printf("IAMBOB.%d %s %s %s [%s %s]\n",(*swap).I.iambob,bits256_str(str,qp->txid),bits256_str(str2,qp->txid2),bits256_str(str3,qp->feetxid),bobstr,alicestr);
    return(swap);
}

struct basilisk_swap *LP_swapinit(int32_t iambob,int32_t optionduration,bits256 privkey,struct basilisk_request *rp,struct LP_quoteinfo *qp,int32_t dynamictrust)
{
    static void *ctx;
    struct basilisk_swap *swap; bits256 pubkey25519; uint8_t pubkey33[33];
    if ( ctx == 0 )
        ctx = bitcoin_ctx();
    swap = calloc(1,sizeof(*swap));
    memcpy((*swap).uuidstr,qp->uuidstr,sizeof((*swap).uuidstr));
    (*swap).aliceid = qp->aliceid;
    (*swap).I.req.quoteid = rp->quoteid;
    (*swap).ctx = ctx;
    vcalc_sha256(0,(*swap).I.orderhash.bytes,(uint8_t *)rp,sizeof(*rp));
    (*swap).I.req = *rp;
    G.LP_skipstatus[G.LP_numskips] = ((uint64_t)rp->requestid << 32) | rp->quoteid;
    if ( G.LP_numskips < sizeof(G.LP_skipstatus)/sizeof(*G.LP_skipstatus) )
        G.LP_numskips++;
    //printf("LP_swapinit request.%u iambob.%d (%s/%s) quoteid.%u\n",rp->requestid,iambob,rp->src,rp->dest,rp->quoteid);
    bitcoin_pubkey33((*swap).ctx,pubkey33,privkey);
    pubkey25519 = curve25519(privkey,curve25519_basepoint9());
    (*swap).persistent_pubkey = pubkey25519;
    (*swap).persistent_privkey = privkey;
    memcpy((*swap).persistent_pubkey33,pubkey33,33);
    calc_rmd160_sha256((*swap).changermd160,pubkey33,33);
    if ( bitcoin_swapinit(privkey,pubkey33,pubkey25519,swap,optionduration,!iambob,qp,dynamictrust) == 0 )
    {
        printf("error doing swapinit\n");
        free(swap);
        swap = 0;
    }
    return(swap);
}
*/<|MERGE_RESOLUTION|>--- conflicted
+++ resolved
@@ -19,24 +19,19 @@
 //
 use coins::{BoxedTx, BoxedTxFut, ExchangeableCoin};
 use coins::utxo::{ExtendedUtxoTx, coin_from_iguana_info};
-<<<<<<< HEAD
+use common::{bits256, free_c_ptr};
 use common::{dstr};
 use common::mm_ctx::MmArc;
 use common::nn;
 use etomic::{get_eth_balance, EthClient};
 use futures::{Async, Future, Poll};
-use gstuff::now_ms;
-use lp;
-use lp_ordermatch::BasiliskSwap;
-=======
-use common::{bits256, free_c_ptr};
-use common::nn;
 use common::mm_ctx::MmArc;
 use crc::crc32;
 use futures::Future;
 use gstuff::now_ms;
 use libc::memcpy;
->>>>>>> f6cdf75d
+use lp;
+use lp_ordermatch::BasiliskSwap;
 use libc::{c_char, c_void};
 
 use crate::etomic::{get_eth_balance, EthClient};
@@ -871,7 +866,6 @@
     return(waittimeout);
 }
 */
-<<<<<<< HEAD
 enum SellerSwapState {
     PubkeyExchange,
     WaitBuyerFeeData,
@@ -932,7 +926,11 @@
                     };
                     if lp::LP_waitsend(ctx_h,b"pubkeys\x00".as_ptr() as *mut c_char,120,(*self.swap).N.pair,self.swap,self.buffer.as_mut_ptr(),self.buffer_len as i32,Some(lp::LP_pubkeys_verify),Some(lp::LP_pubkeys_data)) < 0 {
                         return Err((-2000, ERRL!("error waitsend pubkeys")));
-=======
+                    }
+
+                    if lp::LP_waitsend(ctx_h,b"choosei\x00".as_ptr() as *mut c_char,lp::LP_SWAPSTEP_TIMEOUT as i32,(*self.swap).N.pair,self.swap,self.buffer.as_mut_ptr(),self.buffer_len as i32,Some(lp::LP_choosei_verify),Some(lp::LP_choosei_data)) < 0 {
+                        return Err((-2001, ERRL!("error waitsend choosei")));
+                    }
 
 struct Swap (*mut lp::basilisk_swap);
 // We need to share the `swap` with `validator` callbacks running on the `peers` loop.
@@ -1036,43 +1034,6 @@
                 sleep(Duration::from_secs(10));
             }
 
-            let mut buf: [u8; 1000] = [0; 1000];
-            let data_len = lp::LP_swaprecv((*swap).N.pair,buf.as_mut_ptr(),swap,600);
-            let a_payment = alice_coin.tx_from_raw_bytes(&buf[0..data_len as usize]).unwrap();
-            log!("Got aPayment tx " [a_payment]);
-            unwrap!(alice_coin.wait_for_confirmations(a_payment.clone()).wait());
-            let a_payment: Box<ExtendedUtxoTx> = unwrap!(a_payment.downcast());
-            let tx_bytes = a_payment.transaction_bytes();
-
-            // It's enough to save tx raw bytes and redeem len to spend the tx later
-            (*swap).alicepayment.I.datalen = tx_bytes.len() as i32;
-            memcpy((*swap).alicepayment.txbytes.as_mut_ptr() as *mut c_void, tx_bytes.as_ptr() as *const c_void, tx_bytes.len());
-
-            (*swap).alicepayment.I.redeemlen = a_payment.redeem_script.len() as i32;
-            memcpy((*swap).alicepayment.redeemscript.as_mut_ptr() as *mut c_void, a_payment.redeem_script.as_ptr() as *const c_void, a_payment.redeem_script.len());
-
-            // Save the alice payment data so JSON file
-            lp::basilisk_dontforget(swap,&mut (*swap).alicepayment,0,(*swap).bobdeposit.I.actualtxid);
-
-            if err == 0 {
-                lp::LP_swap_critical = (now_ms() / 1000) as u32;
-                if lp::basilisk_bobscripts_set(swap,0,1) < 0 {
-                    err = -2007;
-                    log!("error bobscripts payment");
-                } else {
-                    let m = (*swap).I.aliceconfirms;
-                    lp::LP_unavailableset((*swap).bobpayment.utxotxid,(*swap).bobpayment.utxovout,(now_ms() / 1000) as u32 + 60,(*swap).I.otherhash);
-                    lp::LP_swap_critical = (now_ms() / 1000) as u32;
-                    if lp::LP_swapdata_rawtxsend(ctxf,(*swap).N.pair,swap,0x8000,data.as_mut_ptr(),maxlen,&mut (*swap).bobpayment,0x4000,0) == 0 {
-                        err = -2008;
-                        log!("error sending bobpayment");
->>>>>>> f6cdf75d
-                    }
-
-                    if lp::LP_waitsend(ctx_h,b"choosei\x00".as_ptr() as *mut c_char,lp::LP_SWAPSTEP_TIMEOUT as i32,(*self.swap).N.pair,self.swap,self.buffer.as_mut_ptr(),self.buffer_len as i32,Some(lp::LP_choosei_verify),Some(lp::LP_choosei_data)) < 0 {
-                        return Err((-2001, ERRL!("error waitsend choosei")));
-                    }
-
                     if lp::LP_waitsend(ctx_h,b"mostprivs\x00".as_ptr() as *mut c_char,lp::LP_SWAPSTEP_TIMEOUT as i32,(*self.swap).N.pair,self.swap,self.buffer.as_mut_ptr(),self.buffer_len as i32,Some(lp::LP_mostprivs_verify),Some(lp::LP_mostprivs_data)) < 0 {
                         return Err((-2002, ERRL!("error waitsend mostprivs")));
                     }
@@ -1150,7 +1111,6 @@
     }
 }
 
-<<<<<<< HEAD
 enum BuyerSwapState {
     PubkeyExchange,
     SendBuyerFee(BoxedTxFut),
@@ -1192,6 +1152,34 @@
             buyer_payment: None,
             seller_payment: None
         })
+            if err == 0 {
+                lp::LP_swap_critical = (now_ms() / 1000) as u32;
+                if lp::basilisk_bobscripts_set(swap,0,1) < 0 {
+                    err = -2007;
+                    log!("error bobscripts payment");
+                } else {
+                    let m = (*swap).I.aliceconfirms;
+                    lp::LP_unavailableset((*swap).bobpayment.utxotxid,(*swap).bobpayment.utxovout,(now_ms() / 1000) as u32 + 60,(*swap).I.otherhash);
+                    lp::LP_swap_critical = (now_ms() / 1000) as u32;
+                    if lp::LP_swapdata_rawtxsend(ctxf,(*swap).N.pair,swap,0x8000,data.as_mut_ptr(),maxlen,&mut (*swap).bobpayment,0x4000,0) == 0 {
+                        err = -2008;
+                        log!("error sending bobpayment");
+                    }
+                    //if ( LP_waitfor((*swap).N.pair,swap,10,LP_verify_alicespend) < 0 )
+                    //    printf("error waiting for alicespend\n");
+                    //(*swap).sentflag = 1;
+                    (*swap).bobreclaim.utxovout = 0;
+                    (*swap).bobreclaim.utxotxid = (*swap).bobpayment.I.signedtxid;
+                    lp::basilisk_bobpayment_reclaim(swap,(*swap).I.callduration as i32);
+                    if (*swap).N.pair >= 0 {
+                        nn::nn_close((*swap).N.pair);
+                        (*swap).N.pair = -1;
+                    }
+                }
+            }
+        }
+    } else {
+        log!("swap timed out");
     }
 }
 
@@ -1199,20 +1187,6 @@
     type Item = ();
     /// Error code and string description
     type Error = (i32, String);
-
-    /// Swap contains a lot of blocking synchronous call for now.
-    /// Avoid running this future on shared CORE.
-    fn poll(&mut self) -> Poll<(), (i32, String)> {
-        loop {
-            let next_state = match self.state {
-                BuyerSwapState::PubkeyExchange => unsafe {
-                    let ctx_h = match self.ctx.ffi_handle() {
-                        Ok(h) => h,
-                        Err(e) => return Err((-999, ERRL!("Couldn't get ctx handle")))
-                    };
-                    if lp::LP_sendwait(ctx_h,b"pubkeys\x00".as_ptr() as *mut c_char, 120, (*self.swap).N.pair, self.swap, self.buffer.as_mut_ptr(), self.buffer_len as i32, Some(lp::LP_pubkeys_verify), Some(lp::LP_pubkeys_data)) < 0 {
-                        return Err((-1000, ERRL!("error LP_sendwait pubkeys")));
-=======
 pub unsafe fn lp_alice_loop(ctx: MmArc, swap: *mut lp::basilisk_swap, bob: bits256, session: String) {
     log! ("lp_alice_loop");
     lp::LP_alicequery_clear();
@@ -1227,6 +1201,106 @@
     let bobwaittimeout = lp::LP_calc_waittimeout(bobstr.as_mut_ptr());
     let alicewaittimeout = lp::LP_calc_waittimeout(alicestr.as_mut_ptr());
 
+    /// Swap contains a lot of blocking synchronous call for now.
+    /// Avoid running this future on shared CORE.
+    fn poll(&mut self) -> Poll<(), (i32, String)> {
+        loop {
+            let next_state = match self.state {
+                BuyerSwapState::PubkeyExchange => unsafe {
+                    let ctx_h = match self.ctx.ffi_handle() {
+                        Ok(h) => h,
+                        Err(e) => return Err((-999, ERRL!("Couldn't get ctx handle")))
+                    };
+                    if lp::LP_sendwait(ctx_h,b"pubkeys\x00".as_ptr() as *mut c_char, 120, (*self.swap).N.pair, self.swap, self.buffer.as_mut_ptr(), self.buffer_len as i32, Some(lp::LP_pubkeys_verify), Some(lp::LP_pubkeys_data)) < 0 {
+                        return Err((-1000, ERRL!("error LP_sendwait pubkeys")));
+                    }
+
+                    if lp::LP_sendwait(ctx_h, b"choosei\x00".as_ptr() as *mut c_char, lp::LP_SWAPSTEP_TIMEOUT as i32, (*self.swap).N.pair, self.swap, self.buffer.as_mut_ptr(), self.buffer_len as i32, Some(lp::LP_choosei_verify), Some(lp::LP_choosei_data)) < 0 {
+                        return Err((-1001, ERRL!("error LP_sendwait choosei")));
+                    }
+
+                    if lp::LP_sendwait(ctx_h,b"mostprivs\x00".as_ptr() as *mut c_char, lp::LP_SWAPSTEP_TIMEOUT as i32, (*self.swap).N.pair, self.swap, self.buffer.as_mut_ptr(), self.buffer_len as i32, Some(lp::LP_mostprivs_verify), Some(lp::LP_mostprivs_data)) < 0 {
+                        return Err((-1002, ERRL!("error LP_sendwait mostprivs")));
+                    }
+
+                    let fee_addr_pub_key = unwrap!(hex::decode("03bc2c7ba671bae4a6fc835244c9762b41647b9827d4780a89a949b984a8ddcc06"));
+                    let payment_amount = dstr((*self.swap).I.alicesatoshis);
+                    let fee_amount = payment_amount / 777.0;
+                    let fee_tx = self.buyer_coin.send_buyer_fee(&fee_addr_pub_key, fee_amount);
+
+                    BuyerSwapState::SendBuyerFee(fee_tx)
+                },
+                BuyerSwapState::SendBuyerFee(ref mut fee_tx_fut) => unsafe {
+                    let transaction = try_ready!(
+                        fee_tx_fut.poll().map_err(|e| (-1004, ERRL!("Error sending buyer fee {}", e)))
+                    );
+
+                    let mut msg = transaction.to_raw_bytes();
+                    nn::nn_send((*self.swap).N.pair, msg.as_mut_ptr() as *mut c_void, msg.len(), 0);
+
+                    BuyerSwapState::WaitSellerPaymentData
+                },
+                BuyerSwapState::WaitSellerPaymentData => unsafe {
+                    let data_len = lp::LP_swaprecv((*self.swap).N.pair, self.buffer.as_mut_ptr(), self.swap, 600);
+                    let seller_payment = match self.seller_coin.tx_from_raw_bytes(&self.buffer[0..data_len as usize]) {
+                        Ok(tx) => tx,
+                        Err(e) => return Err((-1, ERRL!("{}", e))),
+                    };
+                    self.seller_payment = Some(seller_payment.clone());
+                    let wait_fut = self.seller_coin.wait_for_confirmations(
+                        seller_payment,
+                        (*self.swap).I.bobconfirms
+                    );
+                    BuyerSwapState::WaitSellerPaymentConfirmation(wait_fut)
+                },
+                BuyerSwapState::WaitSellerPaymentConfirmation(ref mut wait_fut) => unsafe {
+                    try_ready!(
+                        wait_fut.poll().map_err(|e| (-1005, ERRL!("Error waiting for seller payment confirmation {}", e)))
+                    );
+
+                    let payment_amount = dstr((*self.swap).I.alicesatoshis);
+
+                    let payment_fut = self.buyer_coin.send_buyer_payment(
+                        (now_ms() / 1000) as u32 + 1000,
+                        &(*self.swap).I.pubA0,
+                        &(*self.swap).I.pubB0,
+                        &(*self.swap).I.secretBn,
+                        payment_amount,
+                    );
+
+                    BuyerSwapState::SendBuyerPayment(payment_fut)
+                },
+                BuyerSwapState::SendBuyerPayment(ref mut payment_fut) => unsafe {
+                    let transaction = try_ready!(
+                        payment_fut.poll().map_err(|e| (-1006, ERRL!("Error sending buyer payment {}", e)))
+                    );
+
+                    let mut msg = transaction.to_raw_bytes();
+                    nn::nn_send((*self.swap).N.pair, msg.as_mut_ptr() as *mut c_void, msg.len(), 0);
+                    self.buyer_payment = Some(transaction.clone());
+
+                    let wait_spend_fut = self.buyer_coin.wait_for_tx_spend(transaction.clone(), now_ms() / 1000 + 1000);
+                    BuyerSwapState::WaitBuyerPaymentSpent(wait_spend_fut)
+                },
+                BuyerSwapState::WaitBuyerPaymentSpent(ref mut wait_fut) => unsafe {
+                    match wait_fut.poll() {
+                        Ok(Async::Ready(transaction)) => {
+                            let secret = transaction.extract_secret();
+                            if secret.is_ok() {
+                                let spend_fut = self.seller_coin.send_buyer_spends_seller_payment(
+                                    self.seller_payment.clone().unwrap(),
+                                    &(*self.swap).I.myprivs[0].bytes,
+                                    &secret.unwrap(),
+                                    dstr((*self.swap).I.alicesatoshis)
+                                );
+
+                                BuyerSwapState::SpendSellerPayment(spend_fut)
+                            } else {
+                                let refund_fut = self.buyer_coin.send_buyer_refunds_payment(
+                                    self.buyer_payment.clone().unwrap(),
+                                    &(*self.swap).I.myprivs[0].bytes,
+                                    dstr((*self.swap).I.alicesatoshis)
+                                );
     let mut err = 0;
     /*
     if (*swap).I.bobtomic[0] != 0 || (*swap).I.alicetomic[0] != 0 {
@@ -1310,6 +1384,18 @@
                 let mut msg = a_payment_tx.to_raw_bytes();
                 nn::nn_send((*swap).N.pair, msg.as_mut_ptr() as *mut c_void, msg.len(), 0);
 
+                                BuyerSwapState::RefundBuyerPayment(refund_fut)
+                            }
+                        },
+                        Ok(Async::NotReady) => return Ok(Async::NotReady),
+                        Err(_e) => {
+                            let refund_fut = self.buyer_coin.send_buyer_refunds_payment(
+                                self.buyer_payment.clone().unwrap(),
+                                &(*self.swap).I.myprivs[0].bytes,
+                                dstr((*self.swap).I.alicesatoshis)
+                            );
+                            BuyerSwapState::RefundBuyerPayment(refund_fut)
+                        }
                 let mut m = (*swap).I.bobconfirms;
                 let mut n = 0;
                 while n < m {
@@ -1330,108 +1416,11 @@
                         n = lp::LP_numconfirms(bobstr.as_mut_ptr(), (*swap).bobpayment.I.destaddr.as_mut_ptr(), (*swap).bobpayment.I.signedtxid, 0, 1);
                         log!((n) " wait for bobpayment numconfs." ((*swap).I.bobconfirms));
                         sleep(Duration::from_secs(10));
->>>>>>> f6cdf75d
                     }
-
-                    if lp::LP_sendwait(ctx_h, b"choosei\x00".as_ptr() as *mut c_char, lp::LP_SWAPSTEP_TIMEOUT as i32, (*self.swap).N.pair, self.swap, self.buffer.as_mut_ptr(), self.buffer_len as i32, Some(lp::LP_choosei_verify), Some(lp::LP_choosei_data)) < 0 {
-                        return Err((-1001, ERRL!("error LP_sendwait choosei")));
-                    }
-
-                    if lp::LP_sendwait(ctx_h,b"mostprivs\x00".as_ptr() as *mut c_char, lp::LP_SWAPSTEP_TIMEOUT as i32, (*self.swap).N.pair, self.swap, self.buffer.as_mut_ptr(), self.buffer_len as i32, Some(lp::LP_mostprivs_verify), Some(lp::LP_mostprivs_data)) < 0 {
-                        return Err((-1002, ERRL!("error LP_sendwait mostprivs")));
-                    }
-
-                    let fee_addr_pub_key = unwrap!(hex::decode("03bc2c7ba671bae4a6fc835244c9762b41647b9827d4780a89a949b984a8ddcc06"));
-                    let payment_amount = dstr((*self.swap).I.alicesatoshis);
-                    let fee_amount = payment_amount / 777.0;
-                    let fee_tx = self.buyer_coin.send_buyer_fee(&fee_addr_pub_key, fee_amount);
-
-                    BuyerSwapState::SendBuyerFee(fee_tx)
-                },
-                BuyerSwapState::SendBuyerFee(ref mut fee_tx_fut) => unsafe {
-                    let transaction = try_ready!(
-                        fee_tx_fut.poll().map_err(|e| (-1004, ERRL!("Error sending buyer fee {}", e)))
-                    );
-
-                    let mut msg = transaction.to_raw_bytes();
-                    nn::nn_send((*self.swap).N.pair, msg.as_mut_ptr() as *mut c_void, msg.len(), 0);
-
-                    BuyerSwapState::WaitSellerPaymentData
-                },
-                BuyerSwapState::WaitSellerPaymentData => unsafe {
-                    let data_len = lp::LP_swaprecv((*self.swap).N.pair, self.buffer.as_mut_ptr(), self.swap, 600);
-                    let seller_payment = match self.seller_coin.tx_from_raw_bytes(&self.buffer[0..data_len as usize]) {
-                        Ok(tx) => tx,
-                        Err(e) => return Err((-1, ERRL!("{}", e))),
-                    };
-                    self.seller_payment = Some(seller_payment.clone());
-                    let wait_fut = self.seller_coin.wait_for_confirmations(
-                        seller_payment,
-                        (*self.swap).I.bobconfirms
-                    );
-                    BuyerSwapState::WaitSellerPaymentConfirmation(wait_fut)
-                },
-                BuyerSwapState::WaitSellerPaymentConfirmation(ref mut wait_fut) => unsafe {
-                    try_ready!(
-                        wait_fut.poll().map_err(|e| (-1005, ERRL!("Error waiting for seller payment confirmation {}", e)))
-                    );
-
-                    let payment_amount = dstr((*self.swap).I.alicesatoshis);
-
-                    let payment_fut = self.buyer_coin.send_buyer_payment(
-                        (now_ms() / 1000) as u32 + 1000,
-                        &(*self.swap).I.pubA0,
-                        &(*self.swap).I.pubB0,
-                        &(*self.swap).I.secretBn,
-                        payment_amount,
-                    );
-
-                    BuyerSwapState::SendBuyerPayment(payment_fut)
-                },
-                BuyerSwapState::SendBuyerPayment(ref mut payment_fut) => unsafe {
-                    let transaction = try_ready!(
-                        payment_fut.poll().map_err(|e| (-1006, ERRL!("Error sending buyer payment {}", e)))
-                    );
-
-                    let mut msg = transaction.to_raw_bytes();
-                    nn::nn_send((*self.swap).N.pair, msg.as_mut_ptr() as *mut c_void, msg.len(), 0);
-                    self.buyer_payment = Some(transaction.clone());
-
-                    let wait_spend_fut = self.buyer_coin.wait_for_tx_spend(transaction.clone(), now_ms() / 1000 + 1000);
-                    BuyerSwapState::WaitBuyerPaymentSpent(wait_spend_fut)
-                },
-                BuyerSwapState::WaitBuyerPaymentSpent(ref mut wait_fut) => unsafe {
-                    match wait_fut.poll() {
-                        Ok(Async::Ready(transaction)) => {
-                            let secret = transaction.extract_secret();
-                            if secret.is_ok() {
-                                let spend_fut = self.seller_coin.send_buyer_spends_seller_payment(
-                                    self.seller_payment.clone().unwrap(),
-                                    &(*self.swap).I.myprivs[0].bytes,
-                                    &secret.unwrap(),
-                                    dstr((*self.swap).I.alicesatoshis)
-                                );
-
-                                BuyerSwapState::SpendSellerPayment(spend_fut)
-                            } else {
-                                let refund_fut = self.buyer_coin.send_buyer_refunds_payment(
-                                    self.buyer_payment.clone().unwrap(),
-                                    &(*self.swap).I.myprivs[0].bytes,
-                                    dstr((*self.swap).I.alicesatoshis)
-                                );
-
-                                BuyerSwapState::RefundBuyerPayment(refund_fut)
-                            }
-                        },
-                        Ok(Async::NotReady) => return Ok(Async::NotReady),
-                        Err(_e) => {
-                            let refund_fut = self.buyer_coin.send_buyer_refunds_payment(
-                                self.buyer_payment.clone().unwrap(),
-                                &(*self.swap).I.myprivs[0].bytes,
-                                dstr((*self.swap).I.alicesatoshis)
-                            );
-                            BuyerSwapState::RefundBuyerPayment(refund_fut)
-                        }
+                    log!((n)" waited for bobpayment numconfs." ((*swap).I.bobconfirms));
+                    if (*swap).N.pair >= 0 {
+                        nn::nn_close((*swap).N.pair);
+                        (*swap).N.pair = -1;
                     }
                 },
                 BuyerSwapState::SpendSellerPayment(ref mut future) => {
